--- conflicted
+++ resolved
@@ -120,7 +120,12 @@
     "    ProcessSchema(), \n",
     "    FileSchema(), \n",
     "    OutboundConnectionSchema(), \n",
-    "    ExternalIpSchema(),\n",
+    "    ExternalIpSchema(), \n",
+    "    AuidSchema(),\n",
+    "    AuidAssumptionSchema(),\n",
+    "    UserIdSchema(),\n",
+    "    UserIdAssumptionSchema(),\n",
+    "    IpcSchema()\n",
     ")\n",
     "\n",
     "schema_str = format_schemas(schemas)\n",
@@ -204,26 +209,7 @@
     "            except Exception as e:\n",
     "                print('failed to delete {}'.format(e))\n",
     "\n",
-<<<<<<< HEAD
     "        time.sleep(8)\n",
-=======
-    "    hashed = sha256(cleartext.encode('utf8')).hexdigest()\n",
-    "    \n",
-    "    for i in range(0, 5000):\n",
-    "        hashed = sha256(hashed.encode('utf8')).hexdigest()\n",
-    "    \n",
-    "    salt = os.urandom(blake2b.SALT_SIZE)\n",
-    "    password = hash_password(hashed.encode('utf8'), salt)\n",
-    "    table.put_item(\n",
-    "        Item={\n",
-    "            'username': username,\n",
-    "            'salt': salt,\n",
-    "            'password': password\n",
-    "        }\n",
-    "    )\n",
-    "    \n",
-    "    \n",
->>>>>>> 17464b86
     "\n",
     "        try:\n",
     "            dynamodb.create_table(\n",
@@ -271,15 +257,6 @@
    "nbconvert_exporter": "python",
    "pygments_lexer": "ipython3",
    "version": "3.6.5"
-  },
-  "pycharm": {
-   "stem_cell": {
-    "cell_type": "raw",
-    "source": [],
-    "metadata": {
-     "collapsed": false
-    }
-   }
   }
  },
  "nbformat": 4,
