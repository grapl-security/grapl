--- conflicted
+++ resolved
@@ -2,11 +2,7 @@
 
 setup(
     name="grapl_analyzerlib",
-<<<<<<< HEAD
-    version="0.2.17",
-=======
     version="0.2.21",
->>>>>>> 90a33f02
     description="Library for Grapl Analyzers",
     url="https://github.com/insanitybit/grapl_analyzerlib/",
     author="insanitybit",
