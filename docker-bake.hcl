--- conflicted
+++ resolved
@@ -162,17 +162,13 @@
 group "rust-services" {
   # NOTE: Please keep this list sorted in alphabetical order
   targets = [
-    "scylla-provisioner",
     "event-source",
     "generator-dispatcher",
     "generator-execution-sidecar",
     "graph-merger",
     "graph-mutation",
     "graph-query",
-<<<<<<< HEAD
-=======
     "graph-schema-manager",
->>>>>>> 7b7452c7
     "grapl-web-ui",
     "kafka-retry",
     "node-identifier",
