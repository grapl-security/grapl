# TODO: Add the lint checks for the following conditions:
# - All container images really are accounted for in the "all" group
# - No group includes any target that starts with "_"
# - Targets that start with "_" can only appear in `inherits` lists
#   - Should *only* targets that begin with "_" appear in `inherits` lists?
# - All the targets in the "cloudsmith-images" group are configured
#   with the `upstream_aware_tag` function
# - All the targets *not* in the "cloudsmith-images" group are *not*
#   configured with the `upstream_aware_tag` function
# - Introspect all targets to find all context directories and ensure
#   that a .dockerignore file exists in each location

# Variables
########################################################################
# Variables in this section are intended to be set by users to
# influence the build.

# IMAGE_TAG is the "master variable"; if it is set to something other
# than "latest", we will build images suitable for production
# usage. If it is unset, "dev", or "latest", we'll be creating images for
# local usage only.
#
# In general, you'll only set this (via an environment variable when
# invoking `docker buildx bake`) when you want to set a real version
# tag and create images to push to Cloudsmith.
#
# For everyday local developer usage, you shouldn't need to change
# this value.
#
# See the `upstream_aware_tag` function below for additional
# information.
variable "IMAGE_TAG" {
  default = ""
}

# TODO: Document pushing to a sandbox repository, or rework the
# variables and functions to accommodate that.
# IMAGE_TAG=XXX RUST_BUILD=debug CONTAINER_REGISTRY=XXX/my-repo

# Variables below are generally not intended to be set by users. You
# can if you know what you're doing, but they're really meant to
# encapsulate some core logic for how we build. Override them at your
# own risk!
# ----------------------------------------------------------------------

# If IMAGE_TAG is either unset or "latest", or "dev", we are *not* doing builds
# for production usage. Production usage implies three things:
#
# - We're pushing our images to our Cloudsmith repository
# - We *never* going to use a "latest" tag. Ever. Only
#   explicitly-versioned images
# - Rust builds will use a "release" build profile
#
# NOTE: unset and "latest" are equivalent; "dev" is our local
# convention. We use Nomad and Nomad will not use a "latest"-tagged
# image from the local machine, so we have to have something that
# plays well for local developers.
#
variable "RELEASE_BUILD" {
  default = not(contains(["", "latest", "dev"], "${IMAGE_TAG}"))
}

# If this is a release build, we want to use the release profile for
# our Rust projects. Otherwise, we'll stick with the standard debug
# profile.
variable "RUST_BUILD" {
  default = RELEASE_BUILD ? "release" : "dev-local-grapl"
}

# This is the directory that certain artifacts will be deposited into
variable "DIST_DIR" {
}

# When performing a release build, we will tag our images with our
# "raw" Cloudsmith repository Docker registry address. We have a
# series of repositories that we promote containers through as they
# progress through our release pipeline; the "raw" one is the first
# stage, where all artifacts are initially pushed to.
variable "CONTAINER_REGISTRY" {
  default = "docker.cloudsmith.io/grapl/raw"
}

# Functions
########################################################################

# Note that our local testing setup assumes that containers are just
# named with their bare service name.
#
# (This also happens to be the convention for Docker Hub "library"
# images, which means that we'll never be able to accidentally push
# any of these images, because we don't have permission to push to any
# Docker Hub library repositories! We *do* own the "grapl" namespace
# in Docker Hub, though, which is why we don't name these images
# "grapl/${image_name}"; we *could* accidentally push those, which we
# don't want.)
function "upstream_aware_tag" {
  params = [image_name]
  result = RELEASE_BUILD ? "${CONTAINER_REGISTRY}/${image_name}:${IMAGE_TAG}" : local_only_tag("${image_name}")
}

# Images that are only intended for local usage should be tagged using
# this function.
#
# You can't push images to a remote registry if it doesn't have that
# registry as part of its tags, after all.
function "local_only_tag" {
  params = [image_name]
  result = "${image_name}:${IMAGE_TAG}"
}

# Groups
########################################################################

# Build everything by default.
#
# In general, you'll probably never really need this, but if you
# invoke a build without specifying a target, you'll definitely get
# what you want.
group "default" {
  targets = [
    "all"
  ]
}

# The services that will ultimately be deployed for Grapl in AWS
group "grapl-services" {
  # NOTE: Please keep this list sorted in alphabetical order
  targets = [
    "javascript-services",
    "python-services",
    "rust-services",
  ]
}

# This is the subset of images that we will build in CI and push to
# our Cloudsmith repository for provisioned infrastructure testing and
# deployment.
group "cloudsmith-images" {
  # NOTE: Please keep this list sorted in alphabetical order
  targets = [
    "grapl-services",
    "rust-integration-tests"
  ]
}

group "rust-services" {
  # NOTE: Please keep this list sorted in alphabetical order
  targets = [
<<<<<<< HEAD
=======
    "analyzer-dispatcher",
    "event-source",
>>>>>>> 6d7e7512
    "generator-dispatcher",
    "generator-executor",
    "graph-merger",
    "grapl-web-ui",
    "model-plugin-deployer",
    "node-identifier",
    "organization-management",
    "pipeline-ingress",
    "plugin-bootstrap",
    "plugin-registry",
    "plugin-work-queue",
    "sysmon-generator",
    "uid-allocator",
  ]
}

group "python-services" {
  # NOTE: Please keep this list sorted in alphabetical order
  targets = [
    "engagement-creator",
    "provisioner"
  ]
}

group "javascript-services" {
  targets = [
    "graphql-endpoint"
  ]
}

# These are utility services that are used only for local (not AWS)
# deployments. As such, they should never be pushed to any remote
# image registries.
group "local-only-services" {
  # NOTE: Please keep this list sorted in alphabetical order
  targets = [
    "postgres",
    "pulumi",
    "scylladb"
  ]
}

# These are the images needed for running Grapl in a "local Grapl"
# context. Tests are intentionally excluded
group "local-infrastructure" {
  # NOTE: Please keep this list sorted in alphabetical order
  targets = [
    "grapl-services",
    "local-only-services"
  ]
}

group "python-integration-tests" {
  # NOTE: Please keep this list sorted in alphabetical order
  targets = [
    "python-integration-tests",
  ]
}

group "all-tests" {
  # NOTE: Please keep this list sorted in alphabetical order
  targets = [
<<<<<<< HEAD
    "python-integration-tests",
    "rust-integration-tests"
=======
    "integration-tests",
    "rust-integration-tests-new"
>>>>>>> 6d7e7512
  ]
}

group "all" {
  # NOTE: Please keep this list sorted in alphabetical order
  targets = [
    "all-tests",
    "local-only-services",
    "grapl-services",
    "export-rust-build-artifacts-to-dist",
  ]
}

# Targets
########################################################################
#
# All targets whose name begins with an underscore ("_") are meant to
# be "base targets"; they are not meant to define an image, but rather
# a set of configuration values that can be inherited by other
# targets.
#
# Such targets should only appear in `inherits` arrays, and never in
# the `targets` list of any group.

# All our container images should ultimately inherit from this target,
# either directly or indirectly through another target.
target "_grapl-base" {
  # Define a set of standard OCI labels to attach to all images.
  #
  # See https://github.com/opencontainers/image-spec/blob/main/annotations.md#pre-defined-annotation-keys
  labels = {
    "org.opencontainers.image.authors" = "https://graplsecurity.com"
    "org.opencontainers.image.source"  = "https://github.com/grapl-security/grapl",
    # In particular, this `vendor` label is used by various filters in
    # our top-level Makefile; if you change this, make sure to update
    # things over there, too.
    "org.opencontainers.image.vendor" = "Grapl, Inc."
  }
}

# Rust Services
# ----------------------------------------------------------------------

# All Rust services defined in src/rust/Dockerfile should inherit from
# this target.
target "_rust-base" {
  inherits = ["_grapl-base"]
  context  = "src"

  # Additional named contexts:
  # https://www.docker.com/blog/dockerfiles-now-support-multiple-build-contexts/
  contexts = {
    dist-ctx = "dist"
    test-ctx = "test"
  }
  dockerfile = "rust/Dockerfile"
  args = {
    RUST_BUILD = "${RUST_BUILD}"
  }
}

target "generator-dispatcher" {
  inherits = ["_rust-base"]
  target   = "generator-dispatcher-deploy"
  tags = [
    upstream_aware_tag("generator-dispatcher")
  ]
}

target "generator-dispatcher" {
  inherits = ["_rust-base"]
  target   = "generator-dispatcher-deploy"
  tags = [
    upstream_aware_tag("generator-dispatcher")
  ]
}

target "graph-merger" {
  inherits = ["_rust-base"]
  target   = "graph-merger-deploy"
  tags = [
    upstream_aware_tag("graph-merger")
  ]
}

target "grapl-web-ui" {
  inherits = ["_rust-base"]
  target   = "grapl-web-ui-deploy"
  tags = [
    upstream_aware_tag("grapl-web-ui")
  ]
}

target "event-source" {
  inherits = ["_rust-base"]
  target   = "event-source-deploy"
  tags = [
    upstream_aware_tag("event-source")
  ]
}

target "model-plugin-deployer" {
  inherits = ["_rust-base"]
  target   = "model-plugin-deployer"
  tags = [
    upstream_aware_tag("model-plugin-deployer")
  ]
}

target "node-identifier" {
  inherits = ["_rust-base"]
  target   = "node-identifier-deploy"
  tags = [
    upstream_aware_tag("node-identifier")
  ]
}

target "organization-management" {
  inherits = ["_rust-base"]
  target   = "organization-management-deploy"
  tags = [
    upstream_aware_tag("organization-management")
  ]
}

target "pipeline-ingress" {
  inherits = ["_rust-base"]
  target   = "pipeline-ingress-deploy"
  tags = [
    upstream_aware_tag("pipeline-ingress")
  ]
}

target "plugin-bootstrap" {
  inherits = ["_rust-base"]
  target   = "plugin-bootstrap-deploy"
  tags = [
    upstream_aware_tag("plugin-bootstrap")
  ]
}

# A somewhat special target among the Rust targets, as it
# has an `output =` that dumps its contents into `dist/`.
target "export-rust-build-artifacts-to-dist" {
  inherits = ["_rust-base"]
  target   = "export-rust-build-artifacts-to-dist"
  output = [
    "type=local,dest=${DIST_DIR}"
  ]
}

target "plugin-registry" {
  inherits = ["_rust-base"]
  target   = "plugin-registry-deploy"
  tags = [
    upstream_aware_tag("plugin-registry")
  ]
}

target "plugin-work-queue" {
  inherits = ["_rust-base"]
  target   = "plugin-work-queue-deploy"
  tags = [
    upstream_aware_tag("plugin-work-queue")
  ]
}

target "generator-executor" {
  inherits = ["_rust-base"]
  target   = "generator-executor-deploy"
  tags = [
    upstream_aware_tag("generator-executor")
  ]
}

target "sysmon-generator" {
  inherits = ["_rust-base"]
  target   = "sysmon-generator-deploy"
  tags = [
    upstream_aware_tag("sysmon-generator")
  ]
}

target "uid-allocator" {
  inherits = ["_rust-base"]
  target   = "uid-allocator-deploy"
  tags = [
    upstream_aware_tag("uid-allocator")
  ]
}


# Python Services
# ----------------------------------------------------------------------

# All Python services defined in src/python/Dockerfile should inherit
# from this target.
target "_python-base" {
  inherits = ["_grapl-base"]
  contexts = {
    dist-ctx = "dist"
    etc-ctx  = "etc"
  }
  dockerfile = "src/python/Dockerfile"
}

target "engagement-creator" {
  inherits = ["_python-base"]
  target   = "engagement-creator-deploy"
  tags = [
    upstream_aware_tag("engagement-creator")
  ]
}

target "provisioner" {
  inherits = ["_python-base"]
  target   = "provisioner-deploy"
  tags = [
    upstream_aware_tag("provisioner")
  ]
}

# JavaScript Services
# ----------------------------------------------------------------------

target "graphql-endpoint" {
  inherits   = ["_grapl-base"]
  context    = "src/js/graphql_endpoint"
  dockerfile = "Dockerfile"
  target     = "graphql-endpoint-deploy"
  tags = [
    upstream_aware_tag("graphql-endpoint")
  ]
}

# Testing Images
# ----------------------------------------------------------------------

target "python-integration-tests" {
  inherits = ["_python-base"]
  target   = "integration-tests"
  tags = [
    local_only_tag("python-integration-tests")
  ]
}

target "rust-integration-tests" {
  inherits = ["_rust-base"]
  target   = "integration-tests"
  tags = [
    # Yes, we push this up to Cloudsmith to run tests against AWS
    # infrastructure; that's why we use `upstream_aware_tag`.
    upstream_aware_tag("rust-integration-tests")
  ]
}

# Local Testing Only
# ----------------------------------------------------------------------
# None of these are ever pushed to Cloudsmith.

target "pulumi" {
  inherits   = ["_grapl-base"]
  context    = "."
  dockerfile = "Dockerfile.pulumi"
  tags = [
    local_only_tag("local-pulumi")
  ]
}

target "postgres" {
  inherits   = ["_grapl-base"]
  context    = "postgres"
  dockerfile = "Dockerfile"
  tags = [
    local_only_tag("postgres-ext")
  ]
}

target "scylladb" {
  inherits   = ["_grapl-base"]
  context    = "scylladb"
  dockerfile = "Dockerfile"
  tags = [
    local_only_tag("scylladb-ext")
  ]
}<|MERGE_RESOLUTION|>--- conflicted
+++ resolved
@@ -146,11 +146,8 @@
 group "rust-services" {
   # NOTE: Please keep this list sorted in alphabetical order
   targets = [
-<<<<<<< HEAD
-=======
     "analyzer-dispatcher",
     "event-source",
->>>>>>> 6d7e7512
     "generator-dispatcher",
     "generator-executor",
     "graph-merger",
@@ -213,13 +210,8 @@
 group "all-tests" {
   # NOTE: Please keep this list sorted in alphabetical order
   targets = [
-<<<<<<< HEAD
     "python-integration-tests",
     "rust-integration-tests"
-=======
-    "integration-tests",
-    "rust-integration-tests-new"
->>>>>>> 6d7e7512
   ]
 }
 
@@ -289,14 +281,6 @@
   ]
 }
 
-target "generator-dispatcher" {
-  inherits = ["_rust-base"]
-  target   = "generator-dispatcher-deploy"
-  tags = [
-    upstream_aware_tag("generator-dispatcher")
-  ]
-}
-
 target "graph-merger" {
   inherits = ["_rust-base"]
   target   = "graph-merger-deploy"
