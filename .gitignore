# Mac OS
.DS_Store
.ninja_log
.pytype/
# Test outputs
test/cypress/screenshots
test/cypress/videos

# Environments
.env
venv/

# Python misc
__pycache__/
*.py[cod]
*$py.class
.mypy_cache
.hypothesis

# Rust outputs
target/

# Node packages
node_modules/

# Yarn packages
src/js/engagement_view/.yarn/install-state.gz


# Distribution / packaging
build/
dist/
*.zip

# IDE files
*.code-workspace
*.vscode
.idea/
*.iml
/tags
/tags.lock
/tags.temp
.log

# Pants-related artifacts
# https://www.pantsbuild.org/docs/gitignore
########################################################################
/.pants.d/
/dist/
/.pids
/.pants.workdir.file_lock*
# See build-support/generate_constraints.sh
/build-support/.constraints-venv
.yarn/

<<<<<<< HEAD
# Generated when profiling rust code
*.profdata
*.profraw
=======

### PERSONAL SCRIPTS
upload_localhost.sh
>>>>>>> 6819521d
<|MERGE_RESOLUTION|>--- conflicted
+++ resolved
@@ -53,12 +53,9 @@
 /build-support/.constraints-venv
 .yarn/
 
-<<<<<<< HEAD
 # Generated when profiling rust code
 *.profdata
 *.profraw
-=======
 
 ### PERSONAL SCRIPTS
-upload_localhost.sh
->>>>>>> 6819521d
+upload_localhost.sh