### Port conventions (though there are many, many exceptions)
# 81xx - grapl services (and some `wait-for-it` http servers)
# 82xx - TBD
# 83xx - grapl plugin services, like grapl-aws-plugins
# 84xx - debugger ports (see vsc_debugger.py)

version: "3.8"
volumes:
  dgraph_export:

services:

  #
  # Infrastructure dependencies
  #

  grapl-master-graph-db:
    tty: false
    image: dgraph/standalone:v20.07.1
    ports:
      - "5080:5080"  # zero - used for `dgraph live` importing-data command in `integration_tests.rst`
      - "8000:8000"  # ratel
      - "8080:8080"  # alpha http
      - "9080:9080"  # alpha grpc
    logging:
      driver: none
    volumes:
      - type: volume
        source: dgraph_export
        # Hitting :8080/admin/export will force an export to be written to this directory.
        target: /dgraph/export

  # dev uses 1 big redis instance, prod has 1:1 redis per grapl service
  dev-shared-redis:  # maybe transitory, this will eventually match prod
    image: redis:latest
    command: |
      sh -c "
        # hack from https://stackoverflow.com/questions/54533308/disable-redis-persistence-in-docker
        # to disable persistence
        rm -f /data/dump.rdb && redis-server
      "
    ports:
      - "6379:6379" # redis default
    logging:
      driver: none

  sqs:
    image: localstack/localstack:0.11.5
    environment:
      - SERVICES=sqs:9324
      - HOSTNAME_EXTERNAL=sqs.us-east-1.amazonaws.com
      - IMAGE_NAME=localstack/localstack:0.11.5
    ports:
      - "9324:9324"
    networks:
      default:
        aliases:
          - sqs.us-east-1.amazonaws.com
    logging:
      driver: none

  secretsmanager:
    image: localstack/localstack:0.11.5
    environment:
      - PORT_WEB_UI=8099
      - SERVICES=secretsmanager:4584
      - HOSTNAME_EXTERNAL=secretsmanager.us-east-1.amazonaws.com
      - IMAGE_NAME=localstack/localstack:0.11.5

    ports:
      - "4584:4584"
      - "8099:8099"
    # logging:
    #   driver: none

  s3:
    image: minio/minio
    command: server /data
    environment:
      - MINIO_ACCESS_KEY=minioadmin
      - MINIO_SECRET_KEY=minioadmin
      - MINIO_REGION_NAME=us-east-1
    ports:
      - "9000:9000"
    networks:
      default:
        aliases:
          - minio
    logging:
      driver: none

  dynamodb:
    image: amazon/dynamodb-local
    environment:
      - AWS_REGION="us-east-1"
      - REGION="us-east-1"
    logging:
      driver: none

  #
  # Rust services
  #

  grapl-metric-forwarder:
    image: grapl/grapl-metric-forwarder:${TAG:-latest}
    build:
      context: src/rust
      target: metric-forwarder-deploy
      args:
        - PROFILE=${PROFILE:-debug}
    tty: false
    environment:
      - "IS_LOCAL=True"
      - GRAPL_LOG_LEVEL=${GRAPL_LOG_LEVEL:-ERROR}
      - RUST_LOG=${RUST_LOG:-ERROR}
    extra_hosts:
      - amazonaws:127.0.0.1

  grapl-sysmon-subgraph-generator:
    image: grapl/grapl-sysmon-subgraph-generator:${TAG:-latest}
    build:
      context: src/rust
      target: sysmon-subgraph-generator-deploy
      args:
        - PROFILE=${PROFILE:-debug}
    tty: false
    environment:
      - RUST_LOG=${RUST_LOG:-ERROR}
      - "EVENT_CACHE_CLUSTER_ADDRESS=dev-shared-redis:6379"
      - "IS_LOCAL=True"
      - "SOURCE_QUEUE_URL=http://sqs.us-east-1.amazonaws.com:9324/000000000000/grapl-sysmon-graph-generator-queue"
      - "RETRY_QUEUE_URL=http://sqs.us-east-1.amazonaws.com:9324/000000000000/grapl-sysmon-graph-generator-retry-queue"
      - "DEAD_LETTER_QUEUE_URL=http://sqs.us-east-1.amazonaws.com:9324/queue/grapl-sysmon-graph-generator-dead-letter-queue"
      - "DEST_QUEUE_URL=http://sqs.us-east-1.amazonaws.com:9324/queue/grapl-node-identifier-queue"
      - "DEST_BUCKET_NAME=local-grapl-unid-subgraphs-generated-bucket"
      - "SQS_ENDPOINT=http://sqs.us-east-1.amazonaws.com:9324"
      - "SQS_ACCESS_KEY_ID=dummy_cred_aws_access_key_id"
      - "SQS_ACCESS_KEY_SECRET=dummy_cred_aws_secret_access_key"
      - "S3_ENDPOINT=http://s3:9000"
      - "S3_ACCESS_KEY_ID=minioadmin"
      - "S3_ACCESS_KEY_SECRET=minioadmin"
    links:
      - s3:minio
      - sqs:sqs.us-east-1.amazonaws.com
    extra_hosts:
      - sqs:127.0.0.1
      - amazonaws:127.0.0.1
      - minio:127.0.0.1
    depends_on:
      - s3
      - sqs
      - grapl-provision

  grapl-osquery-subgraph-generator:
    image: grapl/grapl-osquery-subgraph-generator:${TAG:-latest}
    build:
      context: src/rust
      target: osquery-subgraph-generator-deploy
      args:
        - PROFILE=${PROFILE:-debug}
    tty: false
    environment:
      - "BUCKET_PREFIX=local-grapl"
      - "IS_LOCAL=True"
      - GRAPL_LOG_LEVEL=${GRAPL_LOG_LEVEL:-ERROR}
      - "SOURCE_QUEUE_URL=http://sqs.us-east-1.amazonaws.com:9324/queue/grapl-osquery-graph-generator-queue"
      - "RETRY_QUEUE_URL=http://sqs.us-east-1.amazonaws.com:9324/queue/grapl-osquery-graph-generator-retry-queue"
      - "DEAD_LETTER_QUEUE_URL=http://sqs.us-east-1.amazonaws.com:9324/queue/grapl-osquery-graph-generator-dead-letter-queue"
      - RUST_LOG=${RUST_LOG:-ERROR}
      - "EVENT_CACHE_CLUSTER_ADDRESS=dev-shared-redis:6379"
      - "DEST_QUEUE_URL=http://sqs.us-east-1.amazonaws.com:9324/queue/grapl-node-identifier-queue"
      - "DEST_BUCKET_NAME=local-grapl-unid-subgraphs-generated-bucket"
      - "SQS_ENDPOINT=http://sqs.us-east-1.amazonaws.com:9324"
      - "SQS_ACCESS_KEY_ID=dummy_cred_aws_access_key_id"
      - "SQS_ACCESS_KEY_SECRET=dummy_cred_aws_secret_access_key"
      - "S3_ENDPOINT=http://s3:9000"
      - "S3_ACCESS_KEY_ID=minioadmin"
      - "S3_ACCESS_KEY_SECRET=minioadmin"
    links:
      - s3:minio
      - sqs:sqs.us-east-1.amazonaws.com
    extra_hosts:
      - sqs:127.0.0.1
      - amazonaws:127.0.0.1
      - minio:127.0.0.1
    depends_on:
      - s3
      - sqs
      - grapl-provision

  grapl-node-identifier:
    image: grapl/grapl-node-identifier:${TAG:-latest}
    build:
      context: src/rust
      target: node-identifier-deploy
      args:
        - PROFILE=${PROFILE:-debug}
    environment:
      - RUST_LOG=${RUST_LOG:-ERROR}
      - "EVENT_CACHE_CLUSTER_ADDRESS=dev-shared-redis:6379"
      - "IS_LOCAL=true"
      - "SOURCE_QUEUE_URL=http://sqs.us-east-1.amazonaws.com:9324/queue/grapl-node-identifier-queue"
      - "RETRY_QUEUE_URL=http://sqs.us-east-1.amazonaws.com:9324/queue/grapl-node-identifier-retry-queue"
      - "DEAD_LETTER_QUEUE_URL=http://sqs.us-east-1.amazonaws.com:9324/queue/grapl-node-identifier-dead-letter-queue"
      - "DEST_QUEUE_URL=http://sqs.us-east-1.amazonaws.com:9324/queue/grapl-graph-merger-queue"
      - "DEST_BUCKET_NAME=local-grapl-subgraphs-generated-bucket"
      - "SQS_ENDPOINT=http://sqs.us-east-1.amazonaws.com:9324"
      - "SQS_ACCESS_KEY_ID=dummy_cred_aws_access_key_id"
      - "SQS_ACCESS_KEY_SECRET=dummy_cred_aws_secret_access_key"
      - "S3_ENDPOINT=http://s3:9000"
      - "S3_ACCESS_KEY_ID=minioadmin"
      - "S3_ACCESS_KEY_SECRET=minioadmin"
      - "DYNAMODB_ENDPOINT=http://dynamodb:8000"
      - "DYNAMODB_ACCESS_KEY_ID=dummy_cred_aws_access_key_id"
      - "DYNAMODB_ACCESS_KEY_SECRET=dummy_cred_aws_secret_access_key"
      - STATIC_MAPPING_TABLE=local-grapl-static_mapping_table
      - DYNAMIC_SESSION_TABLE=local-grapl-dynamic_session_table
      - PROCESS_HISTORY_TABLE=local-grapl-process_history_table
      - FILE_HISTORY_TABLE=local-grapl-file_history_table
      - INBOUND_CONNECTION_HISTORY_TABLE=local-grapl-inbound_connection_history_table
      - OUTBOUND_CONNECTION_HISTORY_TABLE=local-grapl-outbound_connection_history_table
      - NETWORK_CONNECTION_HISTORY_TABLE=local-grapl-network_connection_history_table
      - IP_CONNECTION_HISTORY_TABLE=local-grapl-ip_connection_history_table
      - ASSET_ID_MAPPINGS=local-grapl-asset_id_mappings
    tty: false
    links:
      - s3:minio
      - dynamodb:dynamodb
      - sqs:sqs.us-east-1.amazonaws.com
    extra_hosts:
      - sqs:127.0.0.1
      - amazonaws:127.0.0.1
      - minio:127.0.0.1
    depends_on:
      - s3
      - dynamodb
      - sqs
      - grapl-provision

  grapl-node-identifier-retry-handler:
    image: grapl/grapl-node-identifier-retry-handler:${TAG:-latest}
    build:
      context: src/rust
      target: node-identifier-retry-handler-deploy
      args:
        - PROFILE=${PROFILE:-debug}
    environment:
      - RUST_LOG=${RUST_LOG:-ERROR}
      - "IS_LOCAL=True"
      - "EVENT_CACHE_CLUSTER_ADDRESS=dev-shared-redis:6379"
      - "SOURCE_QUEUE_URL=http://sqs.us-east-1.amazonaws.com:9324/queue/grapl-node-identifier-retry-queue"
      - "RETRY_QUEUE_URL=http://sqs.us-east-1.amazonaws.com:9324/queue/grapl-node-identifier-dead-letter-queue"
      - "DEAD_LETTER_QUEUE_URL=http://sqs.us-east-1.amazonaws.com:9324/queue/grapl-node-identifier-dead-letter-queue"
      - "DEST_QUEUE_URL=http://sqs.us-east-1.amazonaws.com:9324/queue/grapl-graph-merger-queue"
      - "DEST_BUCKET_NAME=local-grapl-subgraphs-generated-bucket"
      - "SQS_ENDPOINT=http://sqs.us-east-1.amazonaws.com:9324"
      - "SQS_ACCESS_KEY_ID=dummy_cred_aws_access_key_id"
      - "SQS_ACCESS_KEY_SECRET=dummy_cred_aws_secret_access_key"
      - "S3_ENDPOINT=http://s3:9000"
      - "S3_ACCESS_KEY_ID=minioadmin"
      - "S3_ACCESS_KEY_SECRET=minioadmin"
      - "DYNAMODB_ENDPOINT=http://dynamodb:8000"
      - "DYNAMODB_ACCESS_KEY_ID=dummy_cred_aws_access_key_id"
      - "DYNAMODB_ACCESS_KEY_SECRET=dummy_cred_aws_secret_access_key"
      - STATIC_MAPPING_TABLE=local-grapl-static_mapping_table
      - DYNAMIC_SESSION_TABLE=local-grapl-dynamic_session_table
      - PROCESS_HISTORY_TABLE=local-grapl-process_history_table
      - FILE_HISTORY_TABLE=local-grapl-file_history_table
      - INBOUND_CONNECTION_HISTORY_TABLE=local-grapl-inbound_connection_history_table
      - OUTBOUND_CONNECTION_HISTORY_TABLE=local-grapl-outbound_connection_history_table
      - NETWORK_CONNECTION_HISTORY_TABLE=local-grapl-network_connection_history_table
      - IP_CONNECTION_HISTORY_TABLE=local-grapl-ip_connection_history_table
      - ASSET_ID_MAPPINGS=local-grapl-asset_id_mappings
    tty: false
    links:
      - s3:minio
      - dynamodb:dynamodb
      - sqs:sqs.us-east-1.amazonaws.com
    extra_hosts:
      - sqs:127.0.0.1
      - amazonaws:127.0.0.1
      - minio:127.0.0.1
    depends_on:
      - s3
      - dynamodb
      - sqs
      - grapl-provision

  grapl-graph-merger:
    image: grapl/grapl-graph-merger:${TAG:-latest}
    build:
      context: src/rust
      target: graph-merger-deploy
      args:
        - PROFILE=${PROFILE:-debug}
    environment:
      - RUST_LOG=${RUST_LOG:-ERROR}
      - "EVENT_CACHE_CLUSTER_ADDRESS=dev-shared-redis:6379"
      - "SOURCE_QUEUE_URL=http://sqs.us-east-1.amazonaws.com:9324/queue/grapl-graph-merger-queue"
      - "RETRY_QUEUE_URL=http://sqs.us-east-1.amazonaws.com:9324/queue/grapl-graph-merger-retry-queue"
      - "DEAD_LETTER_QUEUE_URL=http://sqs.us-east-1.amazonaws.com:9324/queue/grapl-graph-merger-dead-letter-queue"
      - "DEST_QUEUE_URL=http://sqs.us-east-1.amazonaws.com:9324/queue/grapl-analyzer-dispatcher-queue"
      - "DEST_BUCKET_NAME=local-grapl-subgraphs-merged-bucket"
      - "SQS_ENDPOINT=http://sqs.us-east-1.amazonaws.com:9324"
      - "SQS_ACCESS_KEY_ID=dummy_cred_aws_access_key_id"
      - "SQS_ACCESS_KEY_SECRET=dummy_cred_aws_secret_access_key"
      - "S3_ENDPOINT=http://s3:9000"
      - "S3_ACCESS_KEY_ID=minioadmin"
      - "S3_ACCESS_KEY_SECRET=minioadmin"
      - "DYNAMODB_ENDPOINT=http://dynamodb:8000"
      - "DYNAMODB_ACCESS_KEY_ID=dummy_cred_aws_access_key_id"
      - "DYNAMODB_ACCESS_KEY_SECRET=dummy_cred_aws_secret_access_key"
      - MG_ALPHAS=http://master_graph:9080
      - "GRAPL_SCHEMA_TABLE=local-grapl-grapl_schema_table"
      - "IS_LOCAL=True"
    tty: false
    links:
      - s3:minio
      - sqs:sqs.us-east-1.amazonaws.com
      - grapl-master-graph-db:master_graph
    extra_hosts:
      - sqs:127.0.0.1
      - amazonaws:127.0.0.1
      - minio:127.0.0.1
    depends_on:
      - s3
      - sqs
      - grapl-provision
      - grapl-master-graph-db

  grapl-analyzer-dispatcher:
    image: grapl/grapl-analyzer-dispatcher:${TAG:-latest}
    build:
      context: src/rust
      target: analyzer-dispatcher-deploy
      args:
        - PROFILE=${PROFILE:-debug}
    environment:
      - "ANALYZERS_BUCKET=local-grapl-analyzers-bucket"
      - "SOURCE_QUEUE_URL=http://sqs.us-east-1.amazonaws.com:9324/queue/grapl-analyzer-dispatcher-queue"
      - "RETRY_QUEUE_URL=http://sqs.us-east-1.amazonaws.com:9324/queue/grapl-analyzer-dispatcher-retry-queue"
      - "DEAD_LETTER_QUEUE_URL=http://sqs.us-east-1.amazonaws.com:9324/queue/grapl-analyzer-dispatcher-dead-letter-queue"
      - "DEST_QUEUE_URL=http://sqs.us-east-1.amazonaws.com:9324/queue/grapl-analyzer-executor-queue"
      - "DEST_BUCKET_NAME=local-grapl-analyzer-dispatched-bucket"
      - "ANALYZER_BUCKET=local-grapl-analyzers-bucket"
      - "AWS_REGION=us-east-1"
      - "AWS_DEFAULT_REGION=us-east-1"
      - "SQS_ENDPOINT=http://sqs.us-east-1.amazonaws.com:9324"
      - "SQS_ACCESS_KEY_ID=dummy_cred_aws_access_key_id"
      - "SQS_ACCESS_KEY_SECRET=dummy_cred_aws_secret_access_key"
      - "S3_ENDPOINT=http://s3:9000"
      - "S3_ACCESS_KEY_ID=minioadmin"
      - "S3_ACCESS_KEY_SECRET=minioadmin"
      - "DYNAMODB_ENDPOINT=http://dynamodb:8000"
      - "DYNAMODB_ACCESS_KEY_ID=dummy_cred_aws_access_key_id"
      - "DYNAMODB_ACCESS_KEY_SECRET=dummy_cred_aws_secret_access_key"
      - RUST_LOG=${RUST_LOG:-ERROR}
      - "IS_LOCAL=true"
    tty: false
    links:
      - s3:minio
      - sqs:sqs.us-east-1.amazonaws.com
    extra_hosts:
      - sqs:127.0.0.1
      - amazonaws:127.0.0.1
      - minio:127.0.0.1
    depends_on:
      - s3
      - sqs

  #
  # Python services
  #

  # Removed per https://grapl-internal.slack.com/archives/C017PLQ8TCZ/p1601574470186700
  # Add it back once Analyzer Deployer is ready for prime time!
  # analyzer-deployer:
  #   image: grapl/analyzer-deployer:${TAG:-latest}
  #   command: /bin/sh -c '. venv/bin/activate && cd /home/grapl/app && chalice local --no-autoreload --host=0.0.0.0 --port=8125'
  #   environment:
  #     - "IS_LOCAL=True"
  #     - GRPC_ENABLE_FORK_SUPPORT=1
  #     - "BUCKET_PREFIX=local-grapl"
  #     - GRAPL_LOG_LEVEL=${GRAPL_LOG_LEVEL:-ERROR}
  #   links:
  #     - s3:minio
  #     - sqs:sqs.us-east-1.amazonaws.com
  #   tty: true
  #   extra_hosts:
  #     - sqs:127.0.0.1
  #     - amazonaws:127.0.0.1
  #     - minio:127.0.0.1

  grapl-analyzer-executor:
    image: grapl/grapl-analyzer-executor:${TAG:-latest}
    build:
      context: src
      dockerfile: ./python/Dockerfile
      target: analyzer-executor-deploy
    command: /bin/sh -c '. venv/bin/activate && python3 analyzer_executor/src/run_local.py'
    environment:
      - DEBUG_SERVICES=${DEBUG_SERVICES}
      - "HITCACHE_ADDR=dev-shared-redis"
      - "HITCACHE_PORT=6379"
      - "MESSAGECACHE_ADDR=dev-shared-redis"
      - "MESSAGECACHE_PORT=6379"
      - "IS_LOCAL=True"
      - GRPC_ENABLE_FORK_SUPPORT=1
      - MG_ALPHAS=master_graph:9080
      - "IS_RETRY=False"
      - "AWS_REGION=us-east-1"
      - "AWS_DEFAULT_REGION=us-east-1"
      - "SQS_ENDPOINT=http://sqs.us-east-1.amazonaws.com:9324"
      - "SQS_ACCESS_KEY_ID=dummy_cred_aws_access_key_id"
      - "SQS_ACCESS_KEY_SECRET=dummy_cred_aws_secret_access_key"
      - "S3_ENDPOINT=http://s3:9000"
      - "S3_ACCESS_KEY_ID=minioadmin"
      - "S3_ACCESS_KEY_SECRET=minioadmin"
      - "BUCKET_PREFIX=local-grapl"
      - GRAPL_LOG_LEVEL=${GRAPL_LOG_LEVEL:-ERROR}
      - "SOURCE_QUEUE_URL=http://sqs.us-east-1.amazonaws.com:9324/queue/grapl-analyzer-executor-queue"
      - "RETRY_QUEUE_URL=http://sqs.us-east-1.amazonaws.com:9324/queue/grapl-analyzer-executor-retry-queue"
    links:
      - s3:minio
      - sqs:sqs.us-east-1.amazonaws.com
      - grapl-master-graph-db:master_graph
    tty: true
    extra_hosts:
      - sqs:127.0.0.1
      - amazonaws:127.0.0.1
      - minio:127.0.0.1
    ports:
      - 8401:8401  # VSC Debugger

  grapl-ux-router:
    image: grapl/grapl-ux-router:${TAG:-latest}
    build:
      context: src
      dockerfile: ./python/Dockerfile
      target: grapl-ux-router-deploy
    command: |
      /bin/sh -c '
        wait-for-it grapl-provision:8126 --timeout=10;
        . venv/bin/activate &&
        cd app &&
        chalice local --no-autoreload --host=0.0.0.0 --port=8901
      '
    ports:
      - "8901:8901"
    environment:
      - "IS_LOCAL=True"
      - GRAPL_LOG_LEVEL=DEBUG
      - "UX_BUCKET_NAME=local-grapl-engagement-ux-bucket"
    depends_on:
      - grapl-provision
    tty: true
    links:
      - s3:minio
    extra_hosts:
      - minio:127.0.0.1
    networks:
      default:
        aliases:
          - ux_router

  grapl-engagement-creator:
    image: grapl/grapl-engagement-creator:${TAG:-latest}
    build:
      context: src
      dockerfile: ./python/Dockerfile
      target: engagement-creator-deploy
    command: /bin/sh -c '. venv/bin/activate && python3 engagement-creator/src/engagement-creator.py'
    environment:
      - "IS_LOCAL=True"
      - "BUCKET_PREFIX=local-grapl"
      - GRAPL_LOG_LEVEL=${GRAPL_LOG_LEVEL:-ERROR}
      - MG_ALPHAS=master_graph:9080
    tty: true
    links:
      - s3:minio
      - sqs:sqs.us-east-1.amazonaws.com
      - grapl-master-graph-db:master_graph
    extra_hosts:
      - sqs:127.0.0.1
      - amazonaws:127.0.0.1
      - minio:127.0.0.1

  grapl-engagement-edge:
    image: grapl/grapl-engagement-edge:${TAG:-latest}
    build:
      context: src
      dockerfile: ./python/Dockerfile
      target: engagement-edge-deploy
    command: |
      /bin/sh -c '
        wait-for-it grapl-provision:8126 --timeout=120 &&
        . venv/bin/activate &&
        cd /home/grapl/app &&
        chalice local --no-autoreload --host=0.0.0.0 --port=8900
      '
    ports:
      - "8900:8900"
    environment:
      - "IS_LOCAL=True"
      - GRAPL_LOG_LEVEL=${GRAPL_LOG_LEVEL:-ERROR}
      - "UX_BUCKET_URL=localhost:3000"
      - "USER_AUTH_TABLE=local-grapl-user_auth_table"
      - "BUCKET_PREFIX=local-grapl"
    depends_on:
      - grapl-provision
    tty: true
    links:
      - grapl-master-graph-db:master_graph
      - secretsmanager:secretsmanager.us-east-1.amazonaws.com

  grapl-model-plugin-deployer:
    image: grapl/grapl-model-plugin-deployer:${TAG:-latest}
    build:
      context: src
      dockerfile: ./python/Dockerfile
      target: model-plugin-deployer-deploy
    command: /bin/sh -c '. venv/bin/activate && cd /home/grapl/app && chalice local --no-autoreload --host=0.0.0.0 --port=8123'
    ports:
      - "8123:8123"
    environment:
      - "IS_LOCAL=True"
      - "MG_ALPHAS=master_graph:9080"
      - GRAPL_LOG_LEVEL=${GRAPL_LOG_LEVEL:-ERROR}
      - "UX_BUCKET_URL=localhost"
    tty: true
    links:
      - s3:minio
      - sqs:sqs.us-east-1.amazonaws.com
      - secretsmanager:secretsmanager.us-east-1.amazonaws.com
      - grapl-master-graph-db:master_graph
    extra_hosts:
      - sqs:127.0.0.1
      - amazonaws:127.0.0.1
      - minio:127.0.0.1

  grapl-dgraph-ttl:
    image: grapl/grapl-dgraph-ttl:${TAG:-latest}
    build:
      context: src
      dockerfile: ./python/Dockerfile
      target: dgraph-ttl-deploy
    command: /bin/sh -c '. venv/bin/activate && cd /home/grapl/app && chalice local --no-autoreload --host=0.0.0.0 --port=8124'
    ports:
      - "8124:8124"
    environment:
      - "IS_LOCAL=True"
      - MG_ALPHAS=master_graph:9080
      - GRAPL_LOG_LEVEL=${GRAPL_LOG_LEVEL:-ERROR}
      - GRAPL_DGRAPH_TTL_S=${GRAPL_DGRAPH_TTL_S:-31536000}
      - GRAPL_TTL_DELETE_BATCH_SIZE=${GRAPL_TTL_DELETE_BATCH_SIZE:-10}
    tty: true
    links:
      - grapl-master-graph-db:master_graph
    extra_hosts:
      - amazonaws:127.0.0.1

  #
  # JS/web services
  #

  nginx:
    image: nginxinc/nginx-unprivileged
    command: nginx
    volumes:
      - ./etc/local_grapl/nginx.conf:/etc/nginx/nginx.conf:ro
    ports:
      - "3128:3128"
    depends_on:
      - s3
      - sqs
      - grapl-provision

  grapl-graphql-endpoint:
    image: grapl/grapl-graphql-endpoint:${TAG:-latest}
    build: 
      context: src/js/graphql_endpoint
      dockerfile: Dockerfile
      target: graphql-endpoint-deploy
    command: yarn start server
    environment:
      - MG_ALPHAS=master_graph:9080
      - IS_LOCAL=True
      - PORT=5000
      - JWT_SECRET_ID=JWT_SECRET_ID
    links:
      - grapl-master-graph-db:master_graph
      - secretsmanager:secretsmanager.us-east-1.amazonaws.com
    ports:
      - 5000:5000

  grapl-notebook:
    image: grapl/grapl-notebook:${TAG:-latest}
    build: 
      context: src
      dockerfile: ./python/Dockerfile
      target: grapl-notebook
    user: grapl
    environment:
      - MG_ALPHAS=master_graph:9080
    links:
      - grapl-master-graph-db:master_graph
    ports:
      - 8888:8888

  #
  # Utility services
  #

  grapl-provision:
    image: grapl/grapl-provision:${TAG:-latest}
    build: 
      context: src
      dockerfile: ./python/Dockerfile
      target: grapl-provision
    command: |
      /bin/bash -c "
        export TIMEOUT=35 &&
        # it doesn't seem to like waiting for sqs
        # wait-for-it sqs:9324 &&
<<<<<<< HEAD
        wait-for-it secretsmanager:4584 &&
        wait-for-it s3:9000 &&
        wait-for-it dynamodb:8000 &&
        wait-for-it grapl-master-graph-db:8080 &&
        . venv/bin/activate &&
=======
        wait-for-it s3:9000 --timeout=$$TIMEOUT &&
        wait-for-it dynamodb:8000 --timeout=$$TIMEOUT &&
        wait-for-it grapl-master-graph-db:8080 --timeout=$$TIMEOUT &&
        wait-for-it grapl-engagement-view:1234 --timeout=$$TIMEOUT &&
        wait-for-it secretsmanager:4584 --timeout=$$TIMEOUT &&
        . venv/bin/activate && 
>>>>>>> 13df1fc6
        python /home/grapl/grapl_local_provision/provision_local_identity_table.py &&
        python /home/grapl/grapl_local_provision/grapl_provision.py &&
        # Host a server on this port, so that tests can wait-for-it
        python -m http.server 8126
      "
    environment:
      - GRAPL_LOG_LEVEL=${GRAPL_LOG_LEVEL:-INFO}
      - MG_ALPHAS=master_graph:9080
    tty: true
    ports:
      - 8126:8126
    links:
      - grapl-master-graph-db:master_graph
      - s3:minio
      - sqs:sqs.us-east-1.amazonaws.com
      - secretsmanager:secretsmanager.us-east-1.amazonaws.com
      - dynamodb:dynamodb
    extra_hosts:
      - sqs:127.0.0.1
      - amazonaws:127.0.0.1
      - minio:127.0.0.1
    depends_on:
      - grapl-master-graph-db
      - s3
      - sqs
      - dynamodb

networks:
  default:
    name: grapl-network<|MERGE_RESOLUTION|>--- conflicted
+++ resolved
@@ -622,20 +622,12 @@
         export TIMEOUT=35 &&
         # it doesn't seem to like waiting for sqs
         # wait-for-it sqs:9324 &&
-<<<<<<< HEAD
-        wait-for-it secretsmanager:4584 &&
-        wait-for-it s3:9000 &&
-        wait-for-it dynamodb:8000 &&
-        wait-for-it grapl-master-graph-db:8080 &&
-        . venv/bin/activate &&
-=======
         wait-for-it s3:9000 --timeout=$$TIMEOUT &&
         wait-for-it dynamodb:8000 --timeout=$$TIMEOUT &&
         wait-for-it grapl-master-graph-db:8080 --timeout=$$TIMEOUT &&
         wait-for-it grapl-engagement-view:1234 --timeout=$$TIMEOUT &&
         wait-for-it secretsmanager:4584 --timeout=$$TIMEOUT &&
         . venv/bin/activate && 
->>>>>>> 13df1fc6
         python /home/grapl/grapl_local_provision/provision_local_identity_table.py &&
         python /home/grapl/grapl_local_provision/grapl_provision.py &&
         # Host a server on this port, so that tests can wait-for-it
