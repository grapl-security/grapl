--- conflicted
+++ resolved
@@ -90,12 +90,8 @@
       - IMAGE_NAME=localstack/localstack:0.11.5
       - SERVICES=sqs:${SQS_PORT}
     ports:
-<<<<<<< HEAD
-      - ${SQS_PORT}:${SQS_PORT}
-=======
       # Used to insert data in local grapl via upload-*.py
       - 127.0.0.1:${SQS_PORT}:${SQS_PORT}
->>>>>>> a5cb0947
     networks:
       default:
         aliases:
