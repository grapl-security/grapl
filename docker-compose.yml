--- conflicted
+++ resolved
@@ -32,54 +32,6 @@
 
 services:
   ########################################################################
-<<<<<<< HEAD
-  # Cloud Infrastructure Dependencies
-  ########################################################################
-
-  zookeeper:
-    image: confluentinc/cp-zookeeper:6.2.0
-    environment:
-      <<: *zookeeper-env
-    healthcheck:
-      test:
-        [
-          "CMD",
-          "echo",
-          "ruok",
-          "|",
-          "nc",
-          "-w",
-          "2",
-          "-q",
-          "2",
-          "localhost",
-          "${ZOOKEEPER_PORT}",
-          "|",
-          "grep",
-          "imok",
-        ]
-      retries: 5
-      interval: 5s
-      timeout: 30s
-      start_period: 15s
-
-  kafka-broker:
-    image: confluentinc/cp-kafka:6.2.0
-    depends_on:
-      zookeeper:
-        condition: service_healthy
-    healthcheck:
-      test: ["CMD", "nc", "-vz", "kafka-broker", "${KAFKA_BROKER_PORT}"]
-      retries: 5
-      interval: 5s
-      timeout: 30s
-      start_period: 15s
-    environment:
-      <<: *kafka-broker-env
-
-  ########################################################################
-=======
->>>>>>> 522000d2
   # Rust Services
   ########################################################################
 
