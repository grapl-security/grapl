--- conflicted
+++ resolved
@@ -158,22 +158,6 @@
         - CARGO_PROFILE=${CARGO_PROFILE:-debug}
     tty: false
     environment:
-<<<<<<< HEAD
-      - RUST_LOG=${RUST_LOG:-ERROR}
-      - "EVENT_CACHE_CLUSTER_ADDRESS=dev-shared-redis:6379"
-      - "IS_LOCAL=True"
-      - "SOURCE_QUEUE_URL=http://sqs.us-east-1.amazonaws.com:9324/000000000000/grapl-sysmon-graph-generator-queue"
-      - "RETRY_QUEUE_URL=http://sqs.us-east-1.amazonaws.com:9324/000000000000/grapl-sysmon-graph-generator-retry-queue"
-      - "DEAD_LETTER_QUEUE_URL=http://sqs.us-east-1.amazonaws.com:9324/queue/grapl-sysmon-graph-generator-dead-letter-queue"
-      - "DEST_QUEUE_URL=http://sqs.us-east-1.amazonaws.com:9324/queue/grapl-node-identifier-queue"
-      - "DEST_BUCKET_NAME=local-grapl-unid-subgraphs-generated-bucket"
-      - "SQS_ENDPOINT=http://sqs.us-east-1.amazonaws.com:9324"
-      - "SQS_ACCESS_KEY_ID=dummy_cred_aws_access_key_id"
-      - "SQS_ACCESS_KEY_SECRET=dummy_cred_aws_secret_access_key"
-      - "S3_ENDPOINT=http://s3:9000"
-      - "S3_ACCESS_KEY_ID=minioadmin"
-      - "S3_ACCESS_KEY_SECRET=minioadmin"
-=======
       <<: *log-level
       EVENT_CACHE_CLUSTER_ADDRESS: "dev-shared-redis:6379"
       IS_LOCAL: "True"
@@ -183,7 +167,6 @@
       DEST_QUEUE_URL: "http://sqs.us-east-1.amazonaws.com:9324/queue/grapl-node-identifier-queue"
       DEST_BUCKET_NAME: "local-grapl-unid-subgraphs-generated-bucket"
       <<: *aws-endpoints
->>>>>>> e5f83b52
     links:
       - s3:minio
       - sqs:sqs.us-east-1.amazonaws.com
@@ -205,24 +188,6 @@
         - CARGO_PROFILE=${CARGO_PROFILE:-debug}
     tty: false
     environment:
-<<<<<<< HEAD
-      - "BUCKET_PREFIX=local-grapl"
-      - "IS_LOCAL=True"
-      - GRAPL_LOG_LEVEL=${GRAPL_LOG_LEVEL:-ERROR}
-      - "SOURCE_QUEUE_URL=http://sqs.us-east-1.amazonaws.com:9324/queue/grapl-osquery-graph-generator-queue"
-      - "RETRY_QUEUE_URL=http://sqs.us-east-1.amazonaws.com:9324/queue/grapl-osquery-graph-generator-retry-queue"
-      - "DEAD_LETTER_QUEUE_URL=http://sqs.us-east-1.amazonaws.com:9324/queue/grapl-osquery-graph-generator-dead-letter-queue"
-      - RUST_LOG=${RUST_LOG:-ERROR}
-      - "EVENT_CACHE_CLUSTER_ADDRESS=dev-shared-redis:6379"
-      - "DEST_QUEUE_URL=http://sqs.us-east-1.amazonaws.com:9324/queue/grapl-node-identifier-queue"
-      - "DEST_BUCKET_NAME=local-grapl-unid-subgraphs-generated-bucket"
-      - "SQS_ENDPOINT=http://sqs.us-east-1.amazonaws.com:9324"
-      - "SQS_ACCESS_KEY_ID=dummy_cred_aws_access_key_id"
-      - "SQS_ACCESS_KEY_SECRET=dummy_cred_aws_secret_access_key"
-      - "S3_ENDPOINT=http://s3:9000"
-      - "S3_ACCESS_KEY_ID=minioadmin"
-      - "S3_ACCESS_KEY_SECRET=minioadmin"
-=======
       <<: *log-level
       BUCKET_PREFIX: "local-grapl"
       IS_LOCAL: "True"
@@ -233,7 +198,6 @@
       DEST_QUEUE_URL: "http://sqs.us-east-1.amazonaws.com:9324/queue/grapl-node-identifier-queue"
       DEST_BUCKET_NAME: "local-grapl-unid-subgraphs-generated-bucket"
       <<: *aws-endpoints
->>>>>>> e5f83b52
     links:
       - s3:minio
       - sqs:sqs.us-east-1.amazonaws.com
@@ -254,34 +218,6 @@
       args:
         - CARGO_PROFILE=${CARGO_PROFILE:-debug}
     environment:
-<<<<<<< HEAD
-      - RUST_LOG=${RUST_LOG:-ERROR}
-      - "EVENT_CACHE_CLUSTER_ADDRESS=dev-shared-redis:6379"
-      - "IS_LOCAL=true"
-      - "SOURCE_QUEUE_URL=http://sqs.us-east-1.amazonaws.com:9324/queue/grapl-node-identifier-queue"
-      - "RETRY_QUEUE_URL=http://sqs.us-east-1.amazonaws.com:9324/queue/grapl-node-identifier-retry-queue"
-      - "DEAD_LETTER_QUEUE_URL=http://sqs.us-east-1.amazonaws.com:9324/queue/grapl-node-identifier-dead-letter-queue"
-      - "DEST_QUEUE_URL=http://sqs.us-east-1.amazonaws.com:9324/queue/grapl-graph-merger-queue"
-      - "DEST_BUCKET_NAME=local-grapl-subgraphs-generated-bucket"
-      - "SQS_ENDPOINT=http://sqs.us-east-1.amazonaws.com:9324"
-      - "SQS_ACCESS_KEY_ID=dummy_cred_aws_access_key_id"
-      - "SQS_ACCESS_KEY_SECRET=dummy_cred_aws_secret_access_key"
-      - "S3_ENDPOINT=http://s3:9000"
-      - "S3_ACCESS_KEY_ID=minioadmin"
-      - "S3_ACCESS_KEY_SECRET=minioadmin"
-      - "DYNAMODB_ENDPOINT=http://dynamodb:8000"
-      - "DYNAMODB_ACCESS_KEY_ID=dummy_cred_aws_access_key_id"
-      - "DYNAMODB_ACCESS_KEY_SECRET=dummy_cred_aws_secret_access_key"
-      - STATIC_MAPPING_TABLE=local-grapl-static_mapping_table
-      - DYNAMIC_SESSION_TABLE=local-grapl-dynamic_session_table
-      - PROCESS_HISTORY_TABLE=local-grapl-process_history_table
-      - FILE_HISTORY_TABLE=local-grapl-file_history_table
-      - INBOUND_CONNECTION_HISTORY_TABLE=local-grapl-inbound_connection_history_table
-      - OUTBOUND_CONNECTION_HISTORY_TABLE=local-grapl-outbound_connection_history_table
-      - NETWORK_CONNECTION_HISTORY_TABLE=local-grapl-network_connection_history_table
-      - IP_CONNECTION_HISTORY_TABLE=local-grapl-ip_connection_history_table
-      - ASSET_ID_MAPPINGS=local-grapl-asset_id_mappings
-=======
       <<: *log-level
       EVENT_CACHE_CLUSTER_ADDRESS: "dev-shared-redis:6379"
       IS_LOCAL: "true"
@@ -292,7 +228,6 @@
       DEST_BUCKET_NAME: "local-grapl-subgraphs-generated-bucket"
       <<: *aws-endpoints
       <<: *dynamodb-mapping-tables
->>>>>>> e5f83b52
     tty: false
     links:
       - s3:minio
@@ -316,34 +251,6 @@
       args:
         - CARGO_PROFILE=${CARGO_PROFILE:-debug}
     environment:
-<<<<<<< HEAD
-      - RUST_LOG=${RUST_LOG:-ERROR}
-      - "IS_LOCAL=True"
-      - "EVENT_CACHE_CLUSTER_ADDRESS=dev-shared-redis:6379"
-      - "SOURCE_QUEUE_URL=http://sqs.us-east-1.amazonaws.com:9324/queue/grapl-node-identifier-retry-queue"
-      - "RETRY_QUEUE_URL=http://sqs.us-east-1.amazonaws.com:9324/queue/grapl-node-identifier-dead-letter-queue"
-      - "DEAD_LETTER_QUEUE_URL=http://sqs.us-east-1.amazonaws.com:9324/queue/grapl-node-identifier-dead-letter-queue"
-      - "DEST_QUEUE_URL=http://sqs.us-east-1.amazonaws.com:9324/queue/grapl-graph-merger-queue"
-      - "DEST_BUCKET_NAME=local-grapl-subgraphs-generated-bucket"
-      - "SQS_ENDPOINT=http://sqs.us-east-1.amazonaws.com:9324"
-      - "SQS_ACCESS_KEY_ID=dummy_cred_aws_access_key_id"
-      - "SQS_ACCESS_KEY_SECRET=dummy_cred_aws_secret_access_key"
-      - "S3_ENDPOINT=http://s3:9000"
-      - "S3_ACCESS_KEY_ID=minioadmin"
-      - "S3_ACCESS_KEY_SECRET=minioadmin"
-      - "DYNAMODB_ENDPOINT=http://dynamodb:8000"
-      - "DYNAMODB_ACCESS_KEY_ID=dummy_cred_aws_access_key_id"
-      - "DYNAMODB_ACCESS_KEY_SECRET=dummy_cred_aws_secret_access_key"
-      - STATIC_MAPPING_TABLE=local-grapl-static_mapping_table
-      - DYNAMIC_SESSION_TABLE=local-grapl-dynamic_session_table
-      - PROCESS_HISTORY_TABLE=local-grapl-process_history_table
-      - FILE_HISTORY_TABLE=local-grapl-file_history_table
-      - INBOUND_CONNECTION_HISTORY_TABLE=local-grapl-inbound_connection_history_table
-      - OUTBOUND_CONNECTION_HISTORY_TABLE=local-grapl-outbound_connection_history_table
-      - NETWORK_CONNECTION_HISTORY_TABLE=local-grapl-network_connection_history_table
-      - IP_CONNECTION_HISTORY_TABLE=local-grapl-ip_connection_history_table
-      - ASSET_ID_MAPPINGS=local-grapl-asset_id_mappings
-=======
       <<: *log-level
       IS_LOCAL: "True"
       EVENT_CACHE_CLUSTER_ADDRESS: "dev-shared-redis:6379"
@@ -354,7 +261,6 @@
       DEST_BUCKET_NAME: "local-grapl-subgraphs-generated-bucket"
       <<: *aws-endpoints
       <<: *dynamodb-mapping-tables
->>>>>>> e5f83b52
     tty: false
     links:
       - s3:minio
@@ -378,27 +284,6 @@
       args:
         - CARGO_PROFILE=${CARGO_PROFILE:-debug}
     environment:
-<<<<<<< HEAD
-      - RUST_LOG=${RUST_LOG:-ERROR}
-      - "EVENT_CACHE_CLUSTER_ADDRESS=dev-shared-redis:6379"
-      - "SOURCE_QUEUE_URL=http://sqs.us-east-1.amazonaws.com:9324/queue/grapl-graph-merger-queue"
-      - "RETRY_QUEUE_URL=http://sqs.us-east-1.amazonaws.com:9324/queue/grapl-graph-merger-retry-queue"
-      - "DEAD_LETTER_QUEUE_URL=http://sqs.us-east-1.amazonaws.com:9324/queue/grapl-graph-merger-dead-letter-queue"
-      - "DEST_QUEUE_URL=http://sqs.us-east-1.amazonaws.com:9324/queue/grapl-analyzer-dispatcher-queue"
-      - "DEST_BUCKET_NAME=local-grapl-subgraphs-merged-bucket"
-      - "SQS_ENDPOINT=http://sqs.us-east-1.amazonaws.com:9324"
-      - "SQS_ACCESS_KEY_ID=dummy_cred_aws_access_key_id"
-      - "SQS_ACCESS_KEY_SECRET=dummy_cred_aws_secret_access_key"
-      - "S3_ENDPOINT=http://s3:9000"
-      - "S3_ACCESS_KEY_ID=minioadmin"
-      - "S3_ACCESS_KEY_SECRET=minioadmin"
-      - "DYNAMODB_ENDPOINT=http://dynamodb:8000"
-      - "DYNAMODB_ACCESS_KEY_ID=dummy_cred_aws_access_key_id"
-      - "DYNAMODB_ACCESS_KEY_SECRET=dummy_cred_aws_secret_access_key"
-      - MG_ALPHAS=http://master_graph:9080
-      - "GRAPL_SCHEMA_TABLE=local-grapl-grapl_schema_table"
-      - "IS_LOCAL=True"
-=======
       <<: *log-level
       EVENT_CACHE_CLUSTER_ADDRESS: "dev-shared-redis:6379"
       SOURCE_QUEUE_URL: "http://sqs.us-east-1.amazonaws.com:9324/queue/grapl-graph-merger-queue"
@@ -410,7 +295,6 @@
       <<: *mg-alphas
       GRAPL_SCHEMA_TABLE: "local-grapl-grapl_schema_table"
       IS_LOCAL: "True"
->>>>>>> e5f83b52
     tty: false
     links:
       - s3:minio
@@ -434,28 +318,6 @@
       args:
         - CARGO_PROFILE=${CARGO_PROFILE:-debug}
     environment:
-<<<<<<< HEAD
-      - "ANALYZERS_BUCKET=local-grapl-analyzers-bucket"
-      - "SOURCE_QUEUE_URL=http://sqs.us-east-1.amazonaws.com:9324/queue/grapl-analyzer-dispatcher-queue"
-      - "RETRY_QUEUE_URL=http://sqs.us-east-1.amazonaws.com:9324/queue/grapl-analyzer-dispatcher-retry-queue"
-      - "DEAD_LETTER_QUEUE_URL=http://sqs.us-east-1.amazonaws.com:9324/queue/grapl-analyzer-dispatcher-dead-letter-queue"
-      - "DEST_QUEUE_URL=http://sqs.us-east-1.amazonaws.com:9324/queue/grapl-analyzer-executor-queue"
-      - "DEST_BUCKET_NAME=local-grapl-analyzer-dispatched-bucket"
-      - "ANALYZER_BUCKET=local-grapl-analyzers-bucket"
-      - "AWS_REGION=us-east-1"
-      - "AWS_DEFAULT_REGION=us-east-1"
-      - "SQS_ENDPOINT=http://sqs.us-east-1.amazonaws.com:9324"
-      - "SQS_ACCESS_KEY_ID=dummy_cred_aws_access_key_id"
-      - "SQS_ACCESS_KEY_SECRET=dummy_cred_aws_secret_access_key"
-      - "S3_ENDPOINT=http://s3:9000"
-      - "S3_ACCESS_KEY_ID=minioadmin"
-      - "S3_ACCESS_KEY_SECRET=minioadmin"
-      - "DYNAMODB_ENDPOINT=http://dynamodb:8000"
-      - "DYNAMODB_ACCESS_KEY_ID=dummy_cred_aws_access_key_id"
-      - "DYNAMODB_ACCESS_KEY_SECRET=dummy_cred_aws_secret_access_key"
-      - RUST_LOG=${RUST_LOG:-ERROR}
-      - "IS_LOCAL=true"
-=======
       ANALYZERS_BUCKET: "local-grapl-analyzers-bucket"
       SOURCE_QUEUE_URL: "http://sqs.us-east-1.amazonaws.com:9324/queue/grapl-analyzer-dispatcher-queue"
       RETRY_QUEUE_URL: "http://sqs.us-east-1.amazonaws.com:9324/queue/grapl-analyzer-dispatcher-retry-queue"
@@ -466,7 +328,6 @@
       <<: *aws-endpoints
       <<: *log-level
       IS_LOCAL: "true"
->>>>>>> e5f83b52
     tty: false
     links:
       - s3:minio
@@ -510,29 +371,6 @@
       target: analyzer-executor-deploy
     command: /bin/sh -c '. venv/bin/activate && python3 analyzer_executor/src/run_local.py'
     environment:
-<<<<<<< HEAD
-      - DEBUG_SERVICES=${DEBUG_SERVICES}
-      - "HITCACHE_ADDR=dev-shared-redis"
-      - "HITCACHE_PORT=6379"
-      - "MESSAGECACHE_ADDR=dev-shared-redis"
-      - "MESSAGECACHE_PORT=6379"
-      - "IS_LOCAL=True"
-      - GRPC_ENABLE_FORK_SUPPORT=1
-      - MG_ALPHAS=master_graph:9080
-      - "IS_RETRY=False"
-      - "AWS_REGION=us-east-1"
-      - "AWS_DEFAULT_REGION=us-east-1"
-      - "SQS_ENDPOINT=http://sqs.us-east-1.amazonaws.com:9324"
-      - "SQS_ACCESS_KEY_ID=dummy_cred_aws_access_key_id"
-      - "SQS_ACCESS_KEY_SECRET=dummy_cred_aws_secret_access_key"
-      - "S3_ENDPOINT=http://s3:9000"
-      - "S3_ACCESS_KEY_ID=minioadmin"
-      - "S3_ACCESS_KEY_SECRET=minioadmin"
-      - "BUCKET_PREFIX=local-grapl"
-      - GRAPL_LOG_LEVEL=${GRAPL_LOG_LEVEL:-ERROR}
-      - "SOURCE_QUEUE_URL=http://sqs.us-east-1.amazonaws.com:9324/queue/grapl-analyzer-executor-queue"
-      - "RETRY_QUEUE_URL=http://sqs.us-east-1.amazonaws.com:9324/queue/grapl-analyzer-executor-retry-queue"
-=======
       <<: *log-level
       DEBUG_SERVICES: "${DEBUG_SERVICES}"
       HITCACHE_ADDR: "dev-shared-redis"
@@ -547,7 +385,6 @@
       BUCKET_PREFIX: "local-grapl"
       SOURCE_QUEUE_URL: "http://sqs.us-east-1.amazonaws.com:9324/queue/grapl-analyzer-executor-queue"
       RETRY_QUEUE_URL: "http://sqs.us-east-1.amazonaws.com:9324/queue/grapl-analyzer-executor-retry-queue"
->>>>>>> e5f83b52
     links:
       - s3:minio
       - sqs:sqs.us-east-1.amazonaws.com
@@ -576,15 +413,9 @@
     ports:
       - "8901:8901"
     environment:
-<<<<<<< HEAD
-      - "IS_LOCAL=True"
-      - GRAPL_LOG_LEVEL=DEBUG
-      - "UX_BUCKET_NAME=local-grapl-engagement-ux-bucket"
-=======
       IS_LOCAL: "True"
       GRAPL_LOG_LEVEL: "DEBUG"
       UX_BUCKET_NAME: "local-grapl-engagement-ux-bucket"
->>>>>>> e5f83b52
     depends_on:
       - grapl-engagement-view-uploader
     tty: true
@@ -824,4 +655,4 @@
 
 networks:
   default:
-    name: grapl-network
+    name: grapl-network