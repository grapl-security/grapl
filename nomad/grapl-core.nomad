variable "rust_log" {
  type        = string
  description = "Controls the logging behavior of Rust-based services."
}

variable "py_log_level" {
  type        = string
  description = "Controls the logging behavior of Python-based services."
}

variable "container_images" {
  type        = map(string)
  description = <<EOF
  A map of $NAME_OF_TASK to the URL for that task's docker image ID.
  (See DockerImageId in Pulumi for further documentation.)
EOF
}

variable "aws_env_vars_for_local" {
  type        = string
  description = <<EOF
With local-grapl, we have to inject:
- an endpoint
- an access key
- a secret key
With prod, these are all taken from the EC2 Instance Metadata in prod.
We have to provide a default value in prod; otherwise you can end up with a
weird nomad state parse error.
EOF
}

variable "observability_env_vars" {
  type        = string
  description = <<EOF
With local-grapl, we have to inject env vars for Opentelemetry.
In prod, this is currently disabled.
EOF
}

variable "aws_region" {
  type = string
}

variable "dgraph_replicas" {
  type    = number
  default = 1
  validation {
    condition     = var.dgraph_replicas % 2 == 1
    error_message = "This value must be odd. Otherwise dgraph_zero will exit."
  }
}

variable "dgraph_shards" {
  type    = number
  default = 1
}

variable "kafka_bootstrap_servers" {
  type        = string
  description = "The URL(s) (possibly comma-separated) of the Kafka bootstrap servers."
}

variable "schema_table_name" {
  type        = string
  description = "What is the name of the schema table?"
}

variable "schema_properties_table_name" {
  type        = string
  description = "What is the name of the schema properties table?"
}

# https://github.com/grapl-security/grapl/blob/af6f2c197d52e9941047aab813c30d2cbfd54523/pulumi/infra/dynamodb.py#L118
variable "session_table_name" {
  type        = string
  description = "What is the name of the session table?"
}

variable "plugin_registry_db" {
  type = object({
    hostname = string
    port     = number
    username = string
    password = string
  })
  description = "Vars for plugin-registry database"
}

variable "plugin_registry_kernel_artifact_url" {
  type        = string
  description = "URL specifying the kernel.tar.gz for the Firecracker VM"
}

variable "plugin_registry_rootfs_artifact_url" {
  type        = string
  description = "URL specifying the rootfs.tar.gz for the Firecracker VM"
}

variable "organization_management_db" {
  type = object({
    hostname = string
    port     = number
    username = string
    password = string
  })
  description = "Vars for organization-management database"
}

variable "organization_management_healthcheck_polling_interval_ms" {
  type        = string
  description = "The amount of time to wait between each healthcheck execution."
}

variable "pipeline_ingress_healthcheck_polling_interval_ms" {
  type        = string
  description = "The amount of time to wait between each healthcheck execution."
}

variable "kafka_credentials" {
  description = "Map from service-name to kafka credentials for that service"
  type = map(object({
    # The username to authenticate with Confluent Cloud cluster.
    sasl_username = string
    # The password to authenticate with Confluent Cloud cluster.
    sasl_password = string
  }))
}

variable "kafka_consumer_groups" {
  description = "Map from service-name to the consumer group for that service to join"
  type        = map(string)
}

variable "plugin_work_queue_db" {
  type = object({
    hostname = string
    port     = number
    username = string
    password = string
  })
  description = "Vars for plugin-work-queue database"
}

variable "uid_allocator_db" {
  type = object({
    hostname = string
    port     = number
    username = string
    password = string
  })
  description = "Vars for uid-allocator database"
}

variable "event_source_db" {
  type = object({
    hostname = string
    port     = number
    username = string
    password = string
  })
  description = "Vars for event-source database"
}

variable "plugin_registry_bucket_aws_account_id" {
  type        = string
  description = "The account id that owns the bucket where plugins are stored"
}

variable "plugin_registry_bucket_name" {
  type        = string
  description = "The name of the bucket where plugins are stored"
}

variable "test_user_name" {
  type        = string
  description = "The name of the test user"
}

variable "user_auth_table" {
  type        = string
  description = "What is the name of the DynamoDB user auth table?"
}

variable "user_session_table" {
  type        = string
  description = "What is the name of the DynamoDB user session table?"
}

variable "google_client_id" {
  type        = string
  description = "Google client ID used for authenticating web users via Sign In With Google"
}

locals {
  dgraph_zero_grpc_private_port_base  = 5080
  dgraph_zero_http_private_port_base  = 6080
  dgraph_alpha_grpc_private_port_base = 7080
  dgraph_alpha_http_private_port_base = 8080
  dgraph_alpha_grpc_public_port_base  = 9080

  # DGraph Alphas (shards * replicas)
  dgraph_alphas = [for alpha_id in range(0, var.dgraph_replicas * var.dgraph_shards) : {
    id : alpha_id,
    grpc_private_port : local.dgraph_alpha_grpc_private_port_base + alpha_id,
    grpc_public_port : local.dgraph_alpha_grpc_public_port_base + alpha_id,
    http_port : local.dgraph_alpha_http_private_port_base + alpha_id
  }]

  # DGraph Zeros (replicas)
  dgraph_zeros = [for zero_id in range(1, var.dgraph_replicas) : {
    id : zero_id,
    grpc_private_port : local.dgraph_zero_grpc_private_port_base + zero_id,
    http_port : local.dgraph_zero_http_private_port_base + zero_id,
  }]

  # String that contains all of the Zeros for the Alphas to talk to and ensure they don't go down when one dies
  zero_alpha_connect_str = join(",", [for zero_id in range(0, var.dgraph_replicas) : "localhost:${local.dgraph_zero_grpc_private_port_base + zero_id}"])

  # String that contains all of the running Alphas for clients connecting to Dgraph (so they can do loadbalancing)
  alpha_grpc_connect_str = join(",", [for alpha in local.dgraph_alphas : "localhost:${alpha.grpc_public_port}"])

  dgraph_volume_args = {
    target = "/dgraph"
    source = "grapl-data-dgraph"
  }

<<<<<<< HEAD
  _redis_trimmed = trimprefix(var.redis_endpoint, "redis://")
  _redis         = split(":", local._redis_trimmed)
  redis_host     = local._redis[0]
  redis_port     = local._redis[1]

  dns_servers = [attr.unique.network.ip-address]
=======
  # TODO once we upgrade to nomad 1.3.0 replace this with attr.unique.network.ip-address (variable interpolation is
  # added for network.dns as of 1.3.0
  dns_servers = [var.dns_server]
>>>>>>> 3e25a973

  # Grapl services
  graphql_endpoint_port = 5000

  # enabled
  rust_backtrace = 1
}

job "grapl-core" {
  datacenters = ["dc1"]

  type = "service"

  # Specifies that this job is the most high priority job we have; nothing else should take precedence
  priority = 100

  update {
    # Automatically promotes to canaries if all canaries are healthy during an update / deployment
    auto_promote = true
    # Auto reverts to the last stable job variant if the update fails
    auto_revert = true
    # Spins up a "canary" instance of potentially destructive updates, validates that they are healthy, then promotes the instance to update
    canary       = 1
    max_parallel = 1
    # The min amount of reported "healthy" time before a instance is considered healthy and an allocation is opened up for further updates
    min_healthy_time = "15s"
  }

  group "dgraph-zero-0" {
    network {
      mode = "bridge"
      dns {
        servers = local.dns_servers
      }
    }

    task "dgraph-zero" {
      driver = "docker"

      config {
        image = var.container_images["dgraph"]
        args = [
          "dgraph",
          "zero",
          "--my", "localhost:${local.dgraph_zero_grpc_private_port_base}",
          "--replicas", "${var.dgraph_replicas}",
          "--raft", "idx=1",
        ]

        mount {
          type     = "volume"
          target   = "${local.dgraph_volume_args.target}"
          source   = "${local.dgraph_volume_args.source}"
          readonly = false
        }
      }
    }

    service {
      name = "dgraph-zero-0-grpc-private"
      port = "${local.dgraph_zero_grpc_private_port_base}"
      tags = ["dgraph", "zero", "grpc"]

      connect {
        sidecar_service {
          proxy {
            # Connect the Zero leader to the Zero followers
            dynamic "upstreams" {
              iterator = zero_follower
              for_each = local.dgraph_zeros

              content {
                destination_name = "dgraph-zero-${zero_follower.value.id}-grpc-private"
                local_bind_port  = zero_follower.value.grpc_private_port
              }
            }

            # Connect this Zero leader to the Alphas
            dynamic "upstreams" {
              iterator = alpha
              for_each = [for alpha in local.dgraph_alphas : alpha]

              content {
                destination_name = "dgraph-alpha-${alpha.value.id}-grpc-private"
                local_bind_port  = alpha.value.grpc_private_port
              }
            }
          }
        }
      }
    }
  }

  # Create DGraph Zero followers
  dynamic "group" {
    iterator = zero
    for_each = local.dgraph_zeros
    labels   = ["dgraph-zero-${zero.value.id}"]

    content {
      network {
        mode = "bridge"
        dns {
          servers = local.dns_servers
        }
        port "healthcheck" {
          to = -1
        }
      }

      task "dgraph-zero" {
        driver = "docker"

        config {
          image = var.container_images["dgraph"]
          args = [
            "dgraph",
            "zero",
            "--my", "localhost:${zero.value.grpc_private_port}",
            "--replicas", "${var.dgraph_replicas}",
            "--raft", "idx=${zero.value.id + 1}",
            "--port_offset", "${zero.value.id}",
            "--peer", "localhost:${local.dgraph_zero_grpc_private_port_base}"
          ]

          mount {
            type     = "volume"
            target   = "${local.dgraph_volume_args.target}"
            source   = "${local.dgraph_volume_args.source}"
            readonly = false
          }
        }
      }
      service {
        name = "dgraph-zero-${zero.value.id}-grpc-private"
        port = "${zero.value.grpc_private_port}"
        tags = ["dgraph", "zero", "grpc"]

        connect {
          sidecar_service {
            proxy {
              # Connect to the Zero leader
              upstreams {
                destination_name = "dgraph-zero-0-grpc-private"
                local_bind_port  = local.dgraph_zero_grpc_private_port_base
              }

              # Connect this Zero follower to other Zero followers (but not to itself, obviously)
              dynamic "upstreams" {
                iterator = zero_follower
                for_each = [for zero_follower in local.dgraph_zeros : zero_follower if zero_follower.id != zero.value.id]

                content {
                  destination_name = "dgraph-zero-${zero_follower.value.id}-grpc-private"
                  local_bind_port  = zero_follower.value.grpc_private_port
                }
              }

              # Connect this Zero follower to the Alphas
              dynamic "upstreams" {
                iterator = alpha
                for_each = [for alpha in local.dgraph_alphas : alpha]

                content {
                  destination_name = "dgraph-alpha-${alpha.value.id}-grpc-private"
                  local_bind_port  = alpha.value.grpc_private_port
                }
              }

              # We need to expose the health check for consul to be able to reach it
              expose {
                path {
                  path            = "/health"
                  protocol        = "http"
                  local_path_port = zero.value.http_port
                  listener_port   = "healthcheck"
                }
              }

            }
          }
        }

        check {
          type     = "http"
          name     = "dgraph-zero-http-healthcheck"
          path     = "/health"
          port     = "healthcheck"
          method   = "GET"
          interval = "30s"
          timeout  = "5s"

          check_restart {
            limit           = 3
            grace           = "30s"
            ignore_warnings = false
          }
        }
      }
    }
  }

  # Create DGraph Alphas
  dynamic "group" {
    iterator = alpha
    for_each = local.dgraph_alphas
    labels   = ["dgraph-alpha-${alpha.value.id}"]

    content {
      network {
        mode = "bridge"
        dns {
          servers = local.dns_servers
        }
        port "healthcheck" {
          to = -1
        }
        port "dgraph-alpha-port" {
          # Primarily here to let us use ratel.
          # Could be potentially replaced with a gateway stanza or something.
          to = alpha.value.http_port
        }
      }

      task "dgraph-alpha" {
        driver = "docker"

        config {
          image = var.container_images["dgraph"]
          args = [
            "dgraph",
            "alpha",
            "--my", "localhost:${alpha.value.grpc_private_port}",
            "--port_offset", "${alpha.value.id}",
            "--zero", "${local.zero_alpha_connect_str}"
          ]

          mount {
            type     = "volume"
            target   = "${local.dgraph_volume_args.target}"
            source   = "${local.dgraph_volume_args.source}"
            readonly = false
          }

          ports = ["dgraph-alpha-port"]
        }

        resources {
          memory = 512
        }

      }

      service {
        name = "dgraph-alpha-${alpha.value.id}-grpc-private"
        port = "${alpha.value.grpc_private_port}"
        tags = ["dgraph", "alpha", "grpc"]

        connect {
          sidecar_service {
            proxy {
              # Connect to the Zero leader
              upstreams {
                destination_name = "dgraph-zero-0-grpc-private"
                local_bind_port  = local.dgraph_zero_grpc_private_port_base
              }

              # Connect this Alpha to Zero followers
              dynamic "upstreams" {
                iterator = zero_follower
                for_each = [for zero_follower in local.dgraph_zeros : zero_follower]

                content {
                  destination_name = "dgraph-zero-${zero_follower.value.id}-grpc-private"
                  local_bind_port  = zero_follower.value.grpc_private_port
                }
              }

              # Connect this Alpha to Other Alphas (but not to itself, obviously)
              dynamic "upstreams" {
                iterator = alpha_peer
                for_each = [for alpha_peer in local.dgraph_alphas : alpha_peer if alpha_peer.id != alpha.value.id]

                content {
                  destination_name = "dgraph-alpha-${alpha_peer.value.id}-grpc-private"
                  local_bind_port  = alpha_peer.value.grpc_private_port
                }
              }
            }
          }
        }
      }

      service {
        name = "dgraph-alpha-${alpha.value.id}-grpc-public"
        port = "${alpha.value.grpc_public_port}"
        tags = ["dgraph", "alpha", "grpc"]

        connect {
          sidecar_service {}
        }
      }

      service {
        name = "dgraph-alpha-${alpha.value.id}-http"
        port = "${alpha.value.http_port}"
        tags = ["dgraph", "alpha", "http"]

        connect {
          sidecar_service {
            proxy {
              config {
                protocol = "http"
              }

              # We need to expose the health check for consul to be able to reach it
              expose {
                path {
                  path            = "/health"
                  protocol        = "http"
                  local_path_port = alpha.value.http_port
                  listener_port   = "healthcheck"
                }
              }
            }
          }
        }

        check {
          type     = "http"
          name     = "dgraph-alpha-http-healthcheck"
          path     = "/health"
          port     = "healthcheck"
          method   = "GET"
          interval = "30s"
          timeout  = "5s"

          check_restart {
            limit           = 3
            grace           = "30s"
            ignore_warnings = false
          }
        }
      }
    }
  }

  #######################################
  ## Begin actual Grapl core services ##
  #######################################

  group "generator-dispatcher" {
    count = 2

    network {
      mode = "bridge"
      dns {
        servers = local.dns_servers
      }
    }

    task "generator-dispatcher" {
      driver = "docker"

      config {
        image = var.container_images["generator-dispatcher"]
      }

      template {
        data        = var.observability_env_vars
        destination = "observability.env"
        env         = true
      }

      env {
        # Upstreams
        PLUGIN_WORK_QUEUE_CLIENT_ADDRESS = "http://${NOMAD_UPSTREAM_ADDR_plugin-work-queue}"
        PLUGIN_REGISTRY_CLIENT_ADDRESS   = "http://${NOMAD_UPSTREAM_ADDR_plugin-registry}"

        # Kafka
        KAFKA_BOOTSTRAP_SERVERS   = var.kafka_bootstrap_servers
        KAFKA_SASL_USERNAME       = var.kafka_credentials["generator-dispatcher"].sasl_username
        KAFKA_SASL_PASSWORD       = var.kafka_credentials["generator-dispatcher"].sasl_password
        KAFKA_CONSUMER_GROUP_NAME = var.kafka_consumer_groups["generator-dispatcher"]
        KAFKA_CONSUMER_TOPIC      = "raw-logs"
        KAFKA_PRODUCER_TOPIC      = "generated-graphs"
        KAFKA_RETRY_TOPIC         = "raw-logs-retry"

        # TODO: should equal number of raw-logs partitions
        WORKER_POOL_SIZE = 10

        GENERATOR_IDS_CACHE_CAPACITY            = 10000
        GENERATOR_IDS_CACHE_TTL_MS              = 5000
        GENERATOR_IDS_CACHE_UPDATER_POOL_SIZE   = 10
        GENERATOR_IDS_CACHE_UPDATER_QUEUE_DEPTH = 1000

        RUST_BACKTRACE = local.rust_backtrace
        RUST_LOG       = var.rust_log
      }
    }

    service {
      name = "generator-dispatcher"
      connect {
        sidecar_service {
          proxy {
            upstreams {
              destination_name = "plugin-work-queue"
              local_bind_port  = 1000
            }
            upstreams {
              destination_name = "plugin-registry"
              local_bind_port  = 1001
            }
          }
        }
      }
    }
  }

  group "graph-merger" {
    count = 2

    network {
      mode = "bridge"
      dns {
        servers = local.dns_servers
      }
    }

    task "graph-merger" {
      driver = "docker"

      config {
        image = var.container_images["graph-merger"]
      }

      # This writes an env file that gets read by nomad automatically
      template {
        data        = var.aws_env_vars_for_local
        destination = "aws-env-vars-for-local.env"
        env         = true
      }

      template {
        data        = var.observability_env_vars
        destination = "observability.env"
        env         = true
      }

      env {
        AWS_REGION         = var.aws_region
        RUST_LOG           = var.rust_log
        RUST_BACKTRACE     = local.rust_backtrace
        MG_ALPHAS          = local.alpha_grpc_connect_str
        GRAPL_SCHEMA_TABLE = var.schema_table_name

        KAFKA_BOOTSTRAP_SERVERS   = var.kafka_bootstrap_servers
        KAFKA_SASL_USERNAME       = var.kafka_credentials["graph-merger"].sasl_username
        KAFKA_SASL_PASSWORD       = var.kafka_credentials["graph-merger"].sasl_password
        KAFKA_CONSUMER_GROUP_NAME = var.kafka_consumer_groups["graph-merger"]
        KAFKA_CONSUMER_TOPIC      = "identified-graphs"
        KAFKA_PRODUCER_TOPIC      = "merged-graphs"
      }
    }

    service {
      name = "graph-merger"

      connect {
        sidecar_service {
          proxy {
            dynamic "upstreams" {
              iterator = alpha
              for_each = local.dgraph_alphas

              content {
                destination_name = "dgraph-alpha-${alpha.value.id}-grpc-public"
                local_bind_port  = alpha.value.grpc_public_port
              }
            }
          }
        }
      }
    }
  }

  group "node-identifier" {
    count = 2

    network {
      mode = "bridge"
      dns {
        servers = local.dns_servers
      }
    }

    task "node-identifier" {
      driver = "docker"

      config {
        image = var.container_images["node-identifier"]
      }

      template {
        data        = var.aws_env_vars_for_local
        destination = "aws-env-vars-for-local.env"
        env         = true
      }

      template {
        data        = var.observability_env_vars
        destination = "observability.env"
        env         = true
      }

      env {
        AWS_REGION = var.aws_region

        RUST_LOG       = var.rust_log
        RUST_BACKTRACE = local.rust_backtrace

        KAFKA_BOOTSTRAP_SERVERS   = var.kafka_bootstrap_servers
        KAFKA_SASL_USERNAME       = var.kafka_credentials["node-identifier"].sasl_username
        KAFKA_SASL_PASSWORD       = var.kafka_credentials["node-identifier"].sasl_password
        KAFKA_CONSUMER_GROUP_NAME = var.kafka_consumer_groups["node-identifier"]
        KAFKA_CONSUMER_TOPIC      = "generated-graphs"
        KAFKA_PRODUCER_TOPIC      = "identified-graphs"

        GRAPL_SCHEMA_TABLE          = var.schema_table_name
        GRAPL_DYNAMIC_SESSION_TABLE = var.session_table_name
      }

      service {
        name = "node-identifier"
      }
    }
  }

  group "graphql-endpoint" {
    count = 2

    network {
      mode = "bridge"
      dns {
        servers = local.dns_servers
      }
      port "graphql-endpoint-port" {}
    }

    task "graphql-endpoint" {
      driver = "docker"

      config {
        image = var.container_images["graphql-endpoint"]
        ports = ["graphql-endpoint-port"]
      }

      template {
        data        = var.aws_env_vars_for_local
        destination = "aws-env-vars-for-local.env"
        env         = true
      }

      template {
        data        = var.observability_env_vars
        destination = "observability.env"
        env         = true
      }

      env {
        RUST_LOG = var.rust_log
        # JS SDK only recognized AWS_REGION whereas rust and python SDKs use DEFAULT_AWS_REGION
        AWS_REGION                    = var.aws_region
        MG_ALPHAS                     = local.alpha_grpc_connect_str
        GRAPL_SCHEMA_TABLE            = var.schema_table_name
        GRAPL_SCHEMA_PROPERTIES_TABLE = var.schema_properties_table_name
        IS_LOCAL                      = "True"
        JWT_SECRET_ID                 = "JWT_SECRET_ID"
        PORT                          = "${NOMAD_PORT_graphql-endpoint-port}"
      }
    }

    service {
      name = "graphql-endpoint"
      port = "graphql-endpoint-port"

      connect {
        sidecar_service {
          proxy {
            dynamic "upstreams" {
              iterator = alpha
              for_each = local.dgraph_alphas

              content {
                destination_name = "dgraph-alpha-${alpha.value.id}-grpc-public"
                local_bind_port  = alpha.value.grpc_public_port
              }
            }
          }
        }
      }
    }
  }

  group "kafka-retry" {
    count = 2

    network {
      mode = "bridge"
      dns {
        servers = local.dns_servers
      }
    }

    task "generator-dispatcher-retry" {
      driver = "docker"

      config {
        image = var.container_images["kafka-retry"]
      }

      template {
        data        = var.observability_env_vars
        destination = "observability.env"
        env         = true
      }

      env {
        # Kafka
        KAFKA_BOOTSTRAP_SERVERS   = var.kafka_bootstrap_servers
        KAFKA_SASL_USERNAME       = var.kafka_credentials["generator-dispatcher-retry"].sasl_username
        KAFKA_SASL_PASSWORD       = var.kafka_credentials["generator-dispatcher-retry"].sasl_password
        KAFKA_CONSUMER_GROUP_NAME = var.kafka_consumer_groups["generator-dispatcher-retry"]
        KAFKA_RETRY_TOPIC         = "raw-logs-retry"
        KAFKA_RETRY_DELAY_MS      = 500
        KAFKA_PRODUCER_TOPIC      = "raw-logs"

        RUST_BACKTRACE = local.rust_backtrace
        RUST_LOG       = var.rust_log
      }

      service {
        name = "generator-dispatcher-retry"
      }
    }
  }

  group "web-ui" {
    count = 1

    network {
      mode = "bridge"
      dns {
        servers = local.dns_servers
      }

      port "web-ui-port" {
      }
    }

    task "web-ui" {
      driver = "docker"

      config {
        image = var.container_images["web-ui"]
        ports = ["web-ui-port"]
      }

      template {
        data        = var.aws_env_vars_for_local
        destination = "aws-env-vars-for-local.env"
        env         = true
      }

      template {
        data        = var.observability_env_vars
        destination = "observability.env"
        env         = true
      }

      env {
        # For the DynamoDB client
        AWS_REGION = var.aws_region

        GRAPL_USER_AUTH_TABLE    = var.user_auth_table
        GRAPL_USER_SESSION_TABLE = var.user_session_table

        GRAPL_WEB_UI_BIND_ADDRESS = "0.0.0.0:${NOMAD_PORT_web-ui-port}"
        GRAPL_GRAPHQL_ENDPOINT    = "http://${NOMAD_UPSTREAM_ADDR_graphql-endpoint}"
        GRAPL_GOOGLE_CLIENT_ID    = var.google_client_id
        RUST_LOG                  = var.rust_log
        RUST_BACKTRACE            = local.rust_backtrace
      }

      resources {
        # Can OOM with default limit of 300 MB and a number of connections at the same
        # time, which seems low, but is reliably produced with the its integration tests.
        memory = 1024
      }
    }

    service {
      name = "web-ui"
      port = "web-ui-port"
      connect {
        sidecar_service {
          proxy {
            config {
              protocol = "http"
            }
            upstreams {
              destination_name = "graphql-endpoint"
              local_bind_port  = local.graphql_endpoint_port
            }
          }
        }
      }
      check {
        type     = "http"
        name     = "grapl-web-health"
        path     = "/api/health"
        interval = "10s"
        timeout  = "2s"
      }
    }
  }

  group "organization-management" {
    count = 2

    network {
      mode = "bridge"
      dns {
        servers = local.dns_servers
      }
      port "organization-management-port" {
      }
    }

    task "organization-management" {
      driver = "docker"

      config {
        image = var.container_images["organization-management"]
        ports = ["organization-management-port"]
      }

      template {
        data        = var.aws_env_vars_for_local
        destination = "organization-management.env"
        env         = true
      }

      template {
        data        = var.observability_env_vars
        destination = "observability.env"
        env         = true
      }

      env {
        AWS_REGION                           = var.aws_region
        NOMAD_SERVICE_ADDRESS                = "${attr.unique.network.ip-address}:4646"
        ORGANIZATION_MANAGEMENT_BIND_ADDRESS = "0.0.0.0:${NOMAD_PORT_organization-management-port}"
        RUST_BACKTRACE                       = local.rust_backtrace
        RUST_LOG                             = var.rust_log
        ORGANIZATION_MANAGEMENT_DB_ADDRESS   = "${var.organization_management_db.hostname}:${var.organization_management_db.port}"
        ORGANIZATION_MANAGEMENT_DB_PASSWORD  = var.organization_management_db.password
        ORGANIZATION_MANAGEMENT_DB_USERNAME  = var.organization_management_db.username

        ORGANIZATION_MANAGEMENT_HEALTHCHECK_POLLING_INTERVAL_MS = var.organization_management_healthcheck_polling_interval_ms
      }
    }

    service {
      name = "organization-management"
      port = "organization-management-port"
      connect {
        sidecar_service {
        }
      }
    }
  }

  group "pipeline-ingress" {
    count = 2

    network {
      mode = "bridge"
      dns {
        servers = local.dns_servers
      }
      port "pipeline-ingress-port" {
      }
    }

    task "pipeline-ingress" {
      driver = "docker"

      config {
        image = var.container_images["pipeline-ingress"]
        ports = ["pipeline-ingress-port"]
      }

      template {
        data        = var.aws_env_vars_for_local
        destination = "pipeline-ingress-env"
        env         = true
      }

      template {
        data        = var.observability_env_vars
        destination = "observability.env"
        env         = true
      }

      env {
        AWS_REGION                                       = var.aws_region
        NOMAD_SERVICE_ADDRESS                            = "${attr.unique.network.ip-address}:4646"
        PIPELINE_INGRESS_BIND_ADDRESS                    = "0.0.0.0:${NOMAD_PORT_pipeline-ingress-port}"
        RUST_BACKTRACE                                   = local.rust_backtrace
        RUST_LOG                                         = var.rust_log
        PIPELINE_INGRESS_HEALTHCHECK_POLLING_INTERVAL_MS = var.pipeline_ingress_healthcheck_polling_interval_ms
        KAFKA_BOOTSTRAP_SERVERS                          = var.kafka_bootstrap_servers
        KAFKA_SASL_USERNAME                              = var.kafka_credentials["pipeline-ingress"].sasl_username
        KAFKA_SASL_PASSWORD                              = var.kafka_credentials["pipeline-ingress"].sasl_password
        KAFKA_PRODUCER_TOPIC                             = "raw-logs"
      }
    }

    service {
      name = "pipeline-ingress"
      port = "pipeline-ingress-port"
      connect {
        sidecar_service {
        }
      }

      check {
        type     = "grpc"
        port     = "pipeline-ingress-port"
        interval = "10s"
        timeout  = "3s"
      }
    }
  }

  group "plugin-registry" {
    count = 2

    network {
      mode = "bridge"
      dns {
        servers = local.dns_servers
      }

      port "plugin-registry-port" {
      }
    }

    task "plugin-registry" {
      driver = "docker"

      config {
        image = var.container_images["plugin-registry"]
        ports = ["plugin-registry-port"]
      }

      template {
        data        = var.aws_env_vars_for_local
        destination = "aws-env-vars-for-local.env"
        env         = true
      }

      template {
        data        = var.observability_env_vars
        destination = "observability.env"
        env         = true
      }

      env {
        AWS_REGION                                      = var.aws_region
        NOMAD_SERVICE_ADDRESS                           = "${attr.unique.network.ip-address}:4646"
        PLUGIN_REGISTRY_BIND_ADDRESS                    = "0.0.0.0:${NOMAD_PORT_plugin-registry-port}"
        PLUGIN_REGISTRY_DB_ADDRESS                      = "${var.plugin_registry_db.hostname}:${var.plugin_registry_db.port}"
        PLUGIN_REGISTRY_DB_PASSWORD                     = var.plugin_registry_db.password
        PLUGIN_REGISTRY_DB_USERNAME                     = var.plugin_registry_db.username
        PLUGIN_BOOTSTRAP_CONTAINER_IMAGE                = var.container_images["plugin-bootstrap"]
        PLUGIN_REGISTRY_KERNEL_ARTIFACT_URL             = var.plugin_registry_kernel_artifact_url
        PLUGIN_REGISTRY_ROOTFS_ARTIFACT_URL             = var.plugin_registry_rootfs_artifact_url
        PLUGIN_REGISTRY_HAX_DOCKER_PLUGIN_RUNTIME_IMAGE = var.container_images["hax-docker-plugin-runtime"]
        PLUGIN_REGISTRY_BUCKET_AWS_ACCOUNT_ID           = var.plugin_registry_bucket_aws_account_id
        PLUGIN_REGISTRY_BUCKET_NAME                     = var.plugin_registry_bucket_name
        PLUGIN_EXECUTION_OBSERVABILITY_ENV_VARS         = var.observability_env_vars
        PLUGIN_EXECUTION_GENERATOR_SIDECAR_IMAGE        = var.container_images["generator-execution-sidecar"]
        PLUGIN_EXECUTION_ANALYZER_SIDECAR_IMAGE         = var.container_images["analyzer-execution-sidecar"]

        # common Rust env vars
        RUST_BACKTRACE = local.rust_backtrace
        RUST_LOG       = var.rust_log
      }

      resources {
        # Probably too much. Let's figure out buffered writes to s3
        memory = 512
      }
    }

    service {
      name = "plugin-registry"
      port = "plugin-registry-port"
      connect {
        sidecar_service {
        }
      }

      check {
        type     = "grpc"
        port     = "plugin-registry-port"
        interval = "10s"
        timeout  = "3s"
      }
    }
  }

  group "plugin-work-queue" {
    count = 2

    network {
      mode = "bridge"
      dns {
        servers = local.dns_servers
      }

      port "plugin-work-queue-port" {
      }
    }

    task "plugin-work-queue" {
      driver = "docker"

      config {
        image = var.container_images["plugin-work-queue"]
        ports = ["plugin-work-queue-port"]
      }

      template {
        data        = var.aws_env_vars_for_local
        destination = "aws-env-vars-for-local.env"
        env         = true
      }

      template {
        data        = var.observability_env_vars
        destination = "observability.env"
        env         = true
      }

      env {
        PLUGIN_WORK_QUEUE_BIND_ADDRESS = "0.0.0.0:${NOMAD_PORT_plugin-work-queue-port}"
        PLUGIN_WORK_QUEUE_DB_ADDRESS   = "${var.plugin_work_queue_db.hostname}:${var.plugin_work_queue_db.port}"
        PLUGIN_WORK_QUEUE_DB_PASSWORD  = var.plugin_work_queue_db.password
        PLUGIN_WORK_QUEUE_DB_USERNAME  = var.plugin_work_queue_db.username
        # Hardcoded, but makes little sense to pipe up through Pulumi
        PLUGIN_WORK_QUEUE_HEALTHCHECK_POLLING_INTERVAL_MS = 5000

        KAFKA_BOOTSTRAP_SERVERS = var.kafka_bootstrap_servers
        KAFKA_SASL_USERNAME     = var.kafka_credentials["plugin-work-queue"].sasl_username
        KAFKA_SASL_PASSWORD     = var.kafka_credentials["plugin-work-queue"].sasl_password

        GENERATOR_KAFKA_PRODUCER_TOPIC = "generated-graphs"
        # ANALYZER_KAFKA_PRODUCER_TOPIC = "TODO"

        # common Rust env vars
        RUST_BACKTRACE = local.rust_backtrace
        RUST_LOG       = var.rust_log
      }
    }

    service {
      name = "plugin-work-queue"
      port = "plugin-work-queue-port"
      connect {
        sidecar_service {
        }
      }

      check {
        type     = "grpc"
        port     = "plugin-work-queue-port"
        interval = "10s"
        timeout  = "3s"
      }
    }
  }

  group "uid-allocator" {
    count = 2

    network {
      mode = "bridge"
      dns {
        servers = local.dns_servers
      }

      port "uid-allocator-port" {
      }
    }

    task "uid-allocator" {
      driver = "docker"

      config {
        image = var.container_images["uid-allocator"]
        ports = ["uid-allocator-port"]
      }

      template {
        data        = var.observability_env_vars
        destination = "observability.env"
        env         = true
      }

      env {
        UID_ALLOCATOR_BIND_ADDRESS = "0.0.0.0:${NOMAD_PORT_uid-allocator-port}"
        UID_ALLOCATOR_DB_HOSTNAME  = var.uid_allocator_db.hostname
        UID_ALLOCATOR_DB_PASSWORD  = var.uid_allocator_db.password
        UID_ALLOCATOR_DB_PORT      = var.uid_allocator_db.port
        UID_ALLOCATOR_DB_USERNAME  = var.uid_allocator_db.username
        RUST_BACKTRACE             = local.rust_backtrace
        RUST_LOG                   = var.rust_log
      }
    }

    service {
      name = "uid-allocator"
      port = "uid-allocator-port"
      connect {
        sidecar_service {
        }
      }
    }
  }

  group "event-source" {
    count = 2

    network {
      mode = "bridge"
      dns {
        servers = local.dns_servers
      }

      port "event-source-port" {
      }
    }

    task "event-source" {
      driver = "docker"

      config {
        image = var.container_images["event-source"]
        ports = ["event-source-port"]
      }

      template {
        data        = var.aws_env_vars_for_local
        destination = "aws-env-vars-for-local.env"
        env         = true
      }

      template {
        data        = var.observability_env_vars
        destination = "observability.env"
        env         = true
      }

      env {
        EVENT_SOURCE_BIND_ADDRESS = "0.0.0.0:${NOMAD_PORT_event-source-port}"
        EVENT_SOURCE_DB_ADDRESS   = "${var.event_source_db.hostname}:${var.event_source_db.port}"
        EVENT_SOURCE_DB_PASSWORD  = var.event_source_db.password
        EVENT_SOURCE_DB_USERNAME  = var.event_source_db.username
        # Hardcoded, but makes little sense to pipe up through Pulumi
        EVENT_SOURCE_HEALTHCHECK_POLLING_INTERVAL_MS = 5000

        # common Rust env vars
        RUST_BACKTRACE = local.rust_backtrace
        RUST_LOG       = var.rust_log
      }
    }

    service {
      name = "event-source"
      port = "event-source-port"
      connect {
        sidecar_service {
        }
      }

      check {
        type     = "grpc"
        port     = "event-source-port"
        interval = "10s"
        timeout  = "3s"
      }
    }
  }

}<|MERGE_RESOLUTION|>--- conflicted
+++ resolved
@@ -224,18 +224,7 @@
     source = "grapl-data-dgraph"
   }
 
-<<<<<<< HEAD
-  _redis_trimmed = trimprefix(var.redis_endpoint, "redis://")
-  _redis         = split(":", local._redis_trimmed)
-  redis_host     = local._redis[0]
-  redis_port     = local._redis[1]
-
   dns_servers = [attr.unique.network.ip-address]
-=======
-  # TODO once we upgrade to nomad 1.3.0 replace this with attr.unique.network.ip-address (variable interpolation is
-  # added for network.dns as of 1.3.0
-  dns_servers = [var.dns_server]
->>>>>>> 3e25a973
 
   # Grapl services
   graphql_endpoint_port = 5000
