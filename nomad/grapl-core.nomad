variable "rust_log" {
  type        = string
  description = "Controls the logging behavior of Rust-based services."
}

variable "py_log_level" {
  type        = string
  description = "Controls the logging behavior of Python-based services."
}

variable "container_images" {
  type        = map(string)
  description = <<EOF
  A map of $NAME_OF_TASK to the URL for that task's docker image ID.
  (See DockerImageId in Pulumi for further documentation.)
EOF
}

variable "aws_env_vars_for_local" {
  type        = string
  description = <<EOF
With local-grapl, we have to inject:
- an endpoint
- an access key
- a secret key
With prod, these are all taken from the EC2 Instance Metadata in prod.
We have to provide a default value in prod; otherwise you can end up with a
weird nomad state parse error.
EOF
}

variable "aws_region" {
  type = string
}

variable "analyzer_bucket" {
  type        = string
  description = "The s3 bucket which the analyzer stores items to analyze"
}

variable "dgraph_replicas" {
  type    = number
  default = 1
  validation {
    condition     = var.dgraph_replicas % 2 == 1
    error_message = "This value must be odd. Otherwise dgraph_zero will exit."
  }
}

variable "dgraph_shards" {
  type    = number
  default = 1
}

variable "kafka_bootstrap_servers" {
  type        = string
  description = "The URL(s) (possibly comma-separated) of the Kafka bootstrap servers."
}

variable "redis_endpoint" {
  type        = string
  description = "Where can services find Redis?"
}

variable "schema_table_name" {
  type        = string
  description = "What is the name of the schema table?"
}

variable "schema_properties_table_name" {
  type        = string
  description = "What is the name of the schema properties table?"
}

# https://github.com/grapl-security/grapl/blob/af6f2c197d52e9941047aab813c30d2cbfd54523/pulumi/infra/dynamodb.py#L118
variable "session_table_name" {
  type        = string
  description = "What is the name of the session table?"
}

variable "plugin_registry_db" {
  type = object({
    hostname = string
    port     = number
    username = string
    password = string
  })
  description = "Vars for plugin-registry database"
}

variable "plugin_registry_kernel_artifact_url" {
  type        = string
  description = "URL specifying the kernel.tar.gz for the Firecracker VM"
}

variable "plugin_registry_rootfs_artifact_url" {
  type        = string
  description = "URL specifying the rootfs.tar.gz for the Firecracker VM"
}

variable "organization_management_db" {
  type = object({
    hostname = string
    port     = number
    username = string
    password = string
  })
  description = "Vars for organization-management database"
}

variable "pipeline_ingress_healthcheck_polling_interval_ms" {
  type        = string
  description = "The amount of time to wait between each healthcheck execution."
}

variable "kafka_credentials" {
  description = "Map from service-name to kafka credentials for that service"
  type = map(object({
    # The username to authenticate with Confluent Cloud cluster. 
    sasl_username = string
    # The password to authenticate with Confluent Cloud cluster.
    sasl_password = string
  }))
}

variable "kafka_consumer_groups" {
  description = "Map from service-name to the consumer group for that service to join"
  type        = map(string)
}

variable "plugin_work_queue_db" {
  type = object({
    hostname = string
    port     = number
    username = string
    password = string
  })
  description = "Vars for plugin-work-queue database"
}

variable "uid_allocator_db" {
  type = object({
    hostname = string
    port     = number
    username = string
    password = string
  })
  description = "Vars for uid-allocator database"
}

variable "plugin_registry_bucket_aws_account_id" {
  type        = string
  description = "The account id that owns the bucket where plugins are stored"
}

variable "plugin_registry_bucket_name" {
  type        = string
  description = "The name of the bucket where plugins are stored"
}

variable "graph_generator_kafka_sasl_username" {
  type        = string
  description = "The username to authenticate with Confluent Cloud cluster."
}

variable "graph_generator_kafka_sasl_password" {
  type        = string
  description = "The password to authenticate with Confluent Cloud cluster."
}

variable "graph_generator_kafka_consumer_group" {
  type        = string
  description = "Consumer group for graph-generator consumers to join."
}

variable "num_graph_mergers" {
  type        = number
  default     = 1
  description = "The number of graph merger instances to run."
}

<<<<<<< HEAD
variable "graph_merger_kafka_sasl_username" {
  type        = string
  description = "The username to authenticate with Confluent Cloud cluster."
}

variable "graph_merger_kafka_sasl_password" {
  type        = string
  description = "The password to authenticate with Confluent Cloud cluster."
}

variable "graph_merger_kafka_consumer_group" {
  type        = string
  description = "Consumer group for node-identifier consumers to join."
}

=======
>>>>>>> 95cd5df0
variable "test_user_name" {
  type        = string
  description = "The name of the test user"
}

variable "model_plugins_bucket" {
  type        = string
  description = "The s3 bucket used for storing plugins"
}

variable "num_node_identifiers" {
  type        = number
  default     = 1
  description = "The number of node identifiers to run."
}

<<<<<<< HEAD
variable "node_identifier_kafka_sasl_username" {
  type        = string
  description = "The username to authenticate with Confluent Cloud cluster."
}

variable "node_identifier_kafka_sasl_password" {
  type        = string
  description = "The password to authenticate with Confluent Cloud cluster."
}

variable "node_identifier_kafka_consumer_group" {
  type        = string
  description = "Consumer group for node-identifier consumers to join."
}

=======
>>>>>>> 95cd5df0
variable "user_auth_table" {
  type        = string
  description = "What is the name of the DynamoDB user auth table?"
}

variable "user_session_table" {
  type        = string
  description = "What is the name of the DynamoDB user session table?"
}

variable "tracing_endpoint" {
  type = string
  # if nothing is passed in we default to "${attr.unique.network.ip-address}" in locals.
  # Using a variable isn't allowed here though :(
  default = ""
}

variable "dns_server" {
  type        = string
  description = "The network.dns.server value. This should be equivalent to the host's ip in order to communicate with dnsmasq and allow consul dns to be available from within containers. This can be replaced as of Nomad 1.3.0 with variable interpolation per https://github.com/hashicorp/nomad/issues/11851."
  default     = ""
}

locals {
  dgraph_zero_grpc_private_port_base  = 5080
  dgraph_zero_http_private_port_base  = 6080
  dgraph_alpha_grpc_private_port_base = 7080
  dgraph_alpha_http_private_port_base = 8080
  dgraph_alpha_grpc_public_port_base  = 9080

  # DGraph Alphas (shards * replicas)
  dgraph_alphas = [for alpha_id in range(0, var.dgraph_replicas * var.dgraph_shards) : {
    id : alpha_id,
    grpc_private_port : local.dgraph_alpha_grpc_private_port_base + alpha_id,
    grpc_public_port : local.dgraph_alpha_grpc_public_port_base + alpha_id,
    http_port : local.dgraph_alpha_http_private_port_base + alpha_id
  }]

  # DGraph Zeros (replicas)
  dgraph_zeros = [for zero_id in range(1, var.dgraph_replicas) : {
    id : zero_id,
    grpc_private_port : local.dgraph_zero_grpc_private_port_base + zero_id,
    http_port : local.dgraph_zero_http_private_port_base + zero_id,
  }]

  # String that contains all of the Zeros for the Alphas to talk to and ensure they don't go down when one dies
  zero_alpha_connect_str = join(",", [for zero_id in range(0, var.dgraph_replicas) : "localhost:${local.dgraph_zero_grpc_private_port_base + zero_id}"])

  # String that contains all of the running Alphas for clients connecting to Dgraph (so they can do loadbalancing)
  alpha_grpc_connect_str = join(",", [for alpha in local.dgraph_alphas : "localhost:${alpha.grpc_public_port}"])

  dgraph_volume_args = {
    target = "/dgraph"
    source = "grapl-data-dgraph"
  }

  _redis_trimmed = trimprefix(var.redis_endpoint, "redis://")
  _redis         = split(":", local._redis_trimmed)
  redis_host     = local._redis[0]
  redis_port     = local._redis[1]

  # TODO once we upgrade to nomad 1.3.0 replace this with attr.unique.network.ip-address (variable interpolation is
  # added for network.dns as of 1.3.0
  dns_servers = [var.dns_server]

  # Tracing endpoints
  # We currently use both the zipkin v2 endpoint for consul, python and typescript instrumentation and the jaeger udp
  # agent endpoint for rust instrumentation. These will be consolidated in the future
  tracing_endpoint             = (var.tracing_endpoint == "") ? attr.unique.network.ip-address : var.tracing_endpoint
  tracing_jaeger_endpoint_host = local.tracing_endpoint
  tracing_jaeger_endpoint_port = 6831
  tracing_zipkin_endpoint      = "http://${local.tracing_endpoint}:9411/api/v2/spans"

  # Grapl services
  graphql_endpoint_port = 5000

  # enabled
  rust_backtrace = 1
}

job "grapl-core" {
  datacenters = ["dc1"]

  type = "service"

  # Specifies that this job is the most high priority job we have; nothing else should take precedence
  priority = 100

  update {
    # Automatically promotes to canaries if all canaries are healthy during an update / deployment
    auto_promote = true
    # Auto reverts to the last stable job variant if the update fails
    auto_revert = true
    # Spins up a "canary" instance of potentially destructive updates, validates that they are healthy, then promotes the instance to update
    canary       = 1
    max_parallel = 1
    # The min amount of reported "healthy" time before a instance is considered healthy and an allocation is opened up for further updates
    min_healthy_time = "15s"
  }

  group "dgraph-zero-0" {
    network {
      mode = "bridge"
      dns {
        servers = local.dns_servers
      }
    }

    task "dgraph-zero" {
      driver = "docker"

      config {
        image = var.container_images["dgraph"]
        args = [
          "dgraph",
          "zero",
          "--my", "localhost:${local.dgraph_zero_grpc_private_port_base}",
          "--replicas", "${var.dgraph_replicas}",
          "--raft", "idx=1",
        ]

        mount {
          type     = "volume"
          target   = "${local.dgraph_volume_args.target}"
          source   = "${local.dgraph_volume_args.source}"
          readonly = false
        }
      }
    }

    service {
      name = "dgraph-zero-0-grpc-private"
      port = "${local.dgraph_zero_grpc_private_port_base}"
      tags = ["dgraph", "zero", "grpc"]

      connect {
        sidecar_service {
          proxy {
            # Connect the Zero leader to the Zero followers
            dynamic "upstreams" {
              iterator = zero_follower
              for_each = local.dgraph_zeros

              content {
                destination_name = "dgraph-zero-${zero_follower.value.id}-grpc-private"
                local_bind_port  = zero_follower.value.grpc_private_port
              }
            }

            # Connect this Zero leader to the Alphas
            dynamic "upstreams" {
              iterator = alpha
              for_each = [for alpha in local.dgraph_alphas : alpha]

              content {
                destination_name = "dgraph-alpha-${alpha.value.id}-grpc-private"
                local_bind_port  = alpha.value.grpc_private_port
              }
            }
          }
        }
      }
    }
  }

  # Create DGraph Zero followers
  dynamic "group" {
    iterator = zero
    for_each = local.dgraph_zeros
    labels   = ["dgraph-zero-${zero.value.id}"]

    content {
      network {
        mode = "bridge"
        dns {
          servers = local.dns_servers
        }
        port "healthcheck" {
          to = -1
        }
      }

      task "dgraph-zero" {
        driver = "docker"

        config {
          image = var.container_images["dgraph"]
          args = [
            "dgraph",
            "zero",
            "--my", "localhost:${zero.value.grpc_private_port}",
            "--replicas", "${var.dgraph_replicas}",
            "--raft", "idx=${zero.value.id + 1}",
            "--port_offset", "${zero.value.id}",
            "--peer", "localhost:${local.dgraph_zero_grpc_private_port_base}"
          ]

          mount {
            type     = "volume"
            target   = "${local.dgraph_volume_args.target}"
            source   = "${local.dgraph_volume_args.source}"
            readonly = false
          }
        }
      }
      service {
        name = "dgraph-zero-${zero.value.id}-grpc-private"
        port = "${zero.value.grpc_private_port}"
        tags = ["dgraph", "zero", "grpc"]

        connect {
          sidecar_service {
            proxy {
              # Connect to the Zero leader
              upstreams {
                destination_name = "dgraph-zero-0-grpc-private"
                local_bind_port  = local.dgraph_zero_grpc_private_port_base
              }

              # Connect this Zero follower to other Zero followers (but not to itself, obviously)
              dynamic "upstreams" {
                iterator = zero_follower
                for_each = [for zero_follower in local.dgraph_zeros : zero_follower if zero_follower.id != zero.value.id]

                content {
                  destination_name = "dgraph-zero-${zero_follower.value.id}-grpc-private"
                  local_bind_port  = zero_follower.value.grpc_private_port
                }
              }

              # Connect this Zero follower to the Alphas
              dynamic "upstreams" {
                iterator = alpha
                for_each = [for alpha in local.dgraph_alphas : alpha]

                content {
                  destination_name = "dgraph-alpha-${alpha.value.id}-grpc-private"
                  local_bind_port  = alpha.value.grpc_private_port
                }
              }

              # We need to expose the health check for consul to be able to reach it
              expose {
                path {
                  path            = "/health"
                  protocol        = "http"
                  local_path_port = zero.value.http_port
                  listener_port   = "healthcheck"
                }
              }

            }
          }
        }

        check {
          type     = "http"
          name     = "dgraph-zero-http-healthcheck"
          path     = "/health"
          port     = "healthcheck"
          method   = "GET"
          interval = "30s"
          timeout  = "5s"

          check_restart {
            limit           = 3
            grace           = "30s"
            ignore_warnings = false
          }
        }
      }
    }
  }

  # Create DGraph Alphas
  dynamic "group" {
    iterator = alpha
    for_each = local.dgraph_alphas
    labels   = ["dgraph-alpha-${alpha.value.id}"]

    content {
      network {
        mode = "bridge"
        dns {
          servers = local.dns_servers
        }
        port "healthcheck" {
          to = -1
        }
        port "dgraph-alpha-port" {
          # Primarily here to let us use ratel.
          # Could be potentially replaced with a gateway stanza or something.
          to = alpha.value.http_port
        }
      }

      task "dgraph-alpha" {
        driver = "docker"

        config {
          image = var.container_images["dgraph"]
          args = [
            "dgraph",
            "alpha",
            "--my", "localhost:${alpha.value.grpc_private_port}",
            "--port_offset", "${alpha.value.id}",
            "--zero", "${local.zero_alpha_connect_str}"
          ]

          mount {
            type     = "volume"
            target   = "${local.dgraph_volume_args.target}"
            source   = "${local.dgraph_volume_args.source}"
            readonly = false
          }

          ports = ["dgraph-alpha-port"]
        }
      }

      service {
        name = "dgraph-alpha-${alpha.value.id}-grpc-private"
        port = "${alpha.value.grpc_private_port}"
        tags = ["dgraph", "alpha", "grpc"]

        connect {
          sidecar_service {
            proxy {
              # Connect to the Zero leader
              upstreams {
                destination_name = "dgraph-zero-0-grpc-private"
                local_bind_port  = local.dgraph_zero_grpc_private_port_base
              }

              # Connect this Alpha to Zero followers
              dynamic "upstreams" {
                iterator = zero_follower
                for_each = [for zero_follower in local.dgraph_zeros : zero_follower]

                content {
                  destination_name = "dgraph-zero-${zero_follower.value.id}-grpc-private"
                  local_bind_port  = zero_follower.value.grpc_private_port
                }
              }

              # Connect this Alpha to Other Alphas (but not to itself, obviously)
              dynamic "upstreams" {
                iterator = alpha_peer
                for_each = [for alpha_peer in local.dgraph_alphas : alpha_peer if alpha_peer.id != alpha.value.id]

                content {
                  destination_name = "dgraph-alpha-${alpha_peer.value.id}-grpc-private"
                  local_bind_port  = alpha_peer.value.grpc_private_port
                }
              }
            }
          }
        }
      }

      service {
        name = "dgraph-alpha-${alpha.value.id}-grpc-public"
        port = "${alpha.value.grpc_public_port}"
        tags = ["dgraph", "alpha", "grpc"]

        connect {
          sidecar_service {}
        }
      }

      service {
        name = "dgraph-alpha-${alpha.value.id}-http"
        port = "${alpha.value.http_port}"
        tags = ["dgraph", "alpha", "http"]

        connect {
          sidecar_service {
            proxy {
              config {
                protocol = "http"
              }

              # We need to expose the health check for consul to be able to reach it
              expose {
                path {
                  path            = "/health"
                  protocol        = "http"
                  local_path_port = alpha.value.http_port
                  listener_port   = "healthcheck"
                }
              }
            }
          }
        }

        check {
          type     = "http"
          name     = "dgraph-alpha-http-healthcheck"
          path     = "/health"
          port     = "healthcheck"
          method   = "GET"
          interval = "30s"
          timeout  = "5s"

          check_restart {
            limit           = 3
            grace           = "30s"
            ignore_warnings = false
          }
        }
      }
    }
  }

  #######################################
  ## Begin actual Grapl core services ##
  #######################################

  group "generator-dispatcher" {
    network {
      mode = "bridge"
      dns {
        servers = local.dns_servers
      }
    }

    task "generator-dispatcher" {
      driver = "docker"

      config {
        image = var.container_images["generator-dispatcher"]
      }

      env {
        # Upstreams
        PLUGIN_WORK_QUEUE_CLIENT_ADDRESS = "http://${NOMAD_UPSTREAM_ADDR_plugin-work-queue}"

        # Kafka
        KAFKA_BOOTSTRAP_SERVERS   = var.kafka_bootstrap_servers
        KAFKA_SASL_USERNAME       = var.kafka_credentials["generator-dispatcher"].sasl_username
        KAFKA_SASL_PASSWORD       = var.kafka_credentials["generator-dispatcher"].sasl_password
        KAFKA_CONSUMER_GROUP_NAME = var.kafka_consumer_groups["generator-dispatcher"]
        KAFKA_CONSUMER_TOPIC      = "raw-logs"
        KAFKA_PRODUCER_TOPIC      = "generated-graphs"

        RUST_BACKTRACE                  = local.rust_backtrace
        RUST_LOG                        = var.rust_log
        OTEL_EXPORTER_JAEGER_AGENT_HOST = local.tracing_jaeger_endpoint_host
        OTEL_EXPORTER_JAEGER_AGENT_PORT = local.tracing_jaeger_endpoint_port
      }
    }

    service {
      name = "generator-dispatcher"
      connect {
        sidecar_service {
          proxy {
            upstreams {
              destination_name = "plugin-work-queue"
              local_bind_port  = 1000
            }
          }
        }
      }
    }
  }

  group "generator-executor" {
    network {
      mode = "bridge"
      dns {
        servers = local.dns_servers
      }
      port "generator-executor-port" {}
    }

    task "generator-executor" {
      driver = "docker"

      config {
        image = var.container_images["generator-executor"]
      }

      env {
        DNS_RESOLVER_IPS  = var.dns_server
        DNS_RESOLVER_PORT = "${NOMAD_PORT_generator-executor-port}"
        # Upstreams
        PLUGIN_WORK_QUEUE_CLIENT_ADDRESS = "http://${NOMAD_UPSTREAM_ADDR_plugin-work-queue}"

        RUST_LOG                        = var.rust_log
        RUST_BACKTRACE                  = local.rust_backtrace
        OTEL_EXPORTER_JAEGER_AGENT_HOST = local.tracing_jaeger_endpoint_host
        OTEL_EXPORTER_JAEGER_AGENT_PORT = local.tracing_jaeger_endpoint_port
      }
    }

    service {
      name = "generator-executor"
      connect {
        sidecar_service {
          proxy {
            upstreams {
              destination_name = "plugin-work-queue"
              local_bind_port  = 1000
            }
            # NOTE: Generator Executor also connects to arbitrary upstreams at
            # runtime via native Consul Connect in GeneratorClient
          }
        }
      }
    }
  }

  group "graph-merger" {
    count = var.num_graph_mergers

    network {
      mode = "bridge"
      dns {
        servers = local.dns_servers
      }
    }

    task "graph-merger" {
      driver = "docker"

      config {
        image = var.container_images["graph-merger"]
      }

      # This writes an env files that gets read by nomad automatically
      template {
        data        = var.aws_env_vars_for_local
        destination = "aws-env-vars-for-local.env"
        env         = true
      }

      env {
        AWS_REGION         = var.aws_region
        RUST_LOG           = var.rust_log
        RUST_BACKTRACE     = local.rust_backtrace
        REDIS_ENDPOINT     = var.redis_endpoint
        MG_ALPHAS          = local.alpha_grpc_connect_str
        GRAPL_SCHEMA_TABLE = var.schema_table_name

<<<<<<< HEAD
        KAFKA_BOOTSTRAP_SERVERS     = var.kafka_bootstrap_servers
        KAFKA_SASL_USERNAME         = var.node_identifier_kafka_sasl_username
        KAFKA_SASL_PASSWORD         = var.node_identifier_kafka_sasl_password
        GRAPH_MERGER_CONSUMER_GROUP = var.graph_merger_kafka_consumer_group
=======
        DEST_BUCKET_NAME      = "fake"
        SOURCE_QUEUE_URL      = "fake"
        DEAD_LETTER_QUEUE_URL = "fake"
>>>>>>> 95cd5df0

        OTEL_EXPORTER_JAEGER_AGENT_HOST = local.tracing_jaeger_endpoint_host
        OTEL_EXPORTER_JAEGER_AGENT_PORT = local.tracing_jaeger_endpoint_port
      }
    }

    service {
      name = "graph-merger"

      connect {
        sidecar_service {
          proxy {
            dynamic "upstreams" {
              iterator = alpha
              for_each = local.dgraph_alphas

              content {
                destination_name = "dgraph-alpha-${alpha.value.id}-grpc-public"
                local_bind_port  = alpha.value.grpc_public_port
              }
            }
          }
        }
      }
    }
  }

  group "node-identifier" {
    count = var.num_node_identifiers

    network {
      mode = "bridge"
      dns {
        servers = local.dns_servers
      }
    }

    task "node-identifier" {
      driver = "docker"

      config {
        image = var.container_images["node-identifier"]
      }

      template {
        data        = var.aws_env_vars_for_local
        destination = "aws-env-vars-for-local.env"
        env         = true
      }

      env {
        AWS_REGION = var.aws_region

        RUST_LOG       = var.rust_log
        RUST_BACKTRACE = local.rust_backtrace

        OTEL_EXPORTER_JAEGER_AGENT_HOST = local.tracing_jaeger_endpoint_host
        OTEL_EXPORTER_JAEGER_AGENT_PORT = local.tracing_jaeger_endpoint_port

<<<<<<< HEAD
        KAFKA_BOOTSTRAP_SERVERS        = var.kafka_bootstrap_servers
        KAFKA_SASL_USERNAME            = var.node_identifier_kafka_sasl_username
        KAFKA_SASL_PASSWORD            = var.node_identifier_kafka_sasl_password
        NODE_IDENTIFIER_CONSUMER_GROUP = var.node_identifier_kafka_consumer_group
=======
        KAFKA_BOOTSTRAP_SERVERS   = var.kafka_bootstrap_servers
        KAFKA_SASL_USERNAME       = var.kafka_credentials["node-identifier"].sasl_username
        KAFKA_SASL_PASSWORD       = var.kafka_credentials["node-identifier"].sasl_password
        KAFKA_CONSUMER_GROUP_NAME = var.kafka_consumer_groups["node-identifier"]
        KAFKA_CONSUMER_TOPIC      = "generated-graphs"
        KAFKA_PRODUCER_TOPIC      = "identified-graphs"
>>>>>>> 95cd5df0

        GRAPL_SCHEMA_TABLE          = var.schema_table_name
        GRAPL_DYNAMIC_SESSION_TABLE = var.session_table_name
      }

      service {
        name = "node-identifier"
      }
    }
  }

  group "analyzer-dispatcher" {

    task "analyzer-dispatcher" {
      driver = "docker"

      config {
        image = var.container_images["analyzer-dispatcher"]
      }

      template {
        data        = var.aws_env_vars_for_local
        destination = "aws-env-vars-for-local.env"
        env         = true
      }

      env {
        # AWS vars
        AWS_REGION = var.aws_region
        # rust vars
        RUST_LOG       = var.rust_log
        RUST_BACKTRACE = local.rust_backtrace
        # service vars
        GRAPL_ANALYZERS_BUCKET = var.analyzer_bucket
        DEST_BUCKET_NAME       = "fake"
        SOURCE_QUEUE_URL       = "fake"
        DEAD_LETTER_QUEUE_URL  = "fake"
        # tracing vars
        OTEL_EXPORTER_JAEGER_AGENT_HOST = local.tracing_jaeger_endpoint_host
        OTEL_EXPORTER_JAEGER_AGENT_PORT = local.tracing_jaeger_endpoint_port
      }

      service {
        name = "analyzer-dispatcher"
      }

    }

  }

  group "analyzer-executor" {
    network {
      mode = "bridge"
      dns {
        servers = local.dns_servers
      }
    }

    task "analyzer-executor" {
      driver = "docker"

      config {
        image = var.container_images["analyzer-executor"]
      }

      template {
        data        = var.aws_env_vars_for_local
        destination = "aws-env-vars-for-local.env"
        env         = true
      }

      env {
        # AWS vars
        AWS_DEFAULT_REGION = var.aws_region
        # python vars
        GRAPL_LOG_LEVEL = var.py_log_level
        # dgraph vars
        MG_ALPHAS = local.alpha_grpc_connect_str
        # service vars
        GRAPL_ANALYZER_MATCHED_SUBGRAPHS_BUCKET = "fake"
        GRAPL_ANALYZERS_BUCKET                  = var.analyzer_bucket
        GRAPL_MODEL_PLUGINS_BUCKET              = var.model_plugins_bucket
        SOURCE_QUEUE_URL                        = "fake"
        GRPC_ENABLE_FORK_SUPPORT                = 1
        HITCACHE_ADDR                           = local.redis_host
        HITCACHE_PORT                           = local.redis_port
        IS_RETRY                                = "False"
        MESSAGECACHE_ADDR                       = local.redis_host
        MESSAGECACHE_PORT                       = local.redis_port
        OTEL_EXPORTER_ZIPKIN_ENDPOINT           = local.tracing_zipkin_endpoint
      }
    }

    service {
      name = "analyzer-executor"
      connect {
        sidecar_service {
          proxy {
            dynamic "upstreams" {
              iterator = alpha
              for_each = local.dgraph_alphas

              content {
                destination_name = "dgraph-alpha-${alpha.value.id}-grpc-public"
                local_bind_port  = alpha.value.grpc_public_port
              }
            }
          }
        }
      }
    }
  }

  group "engagement-creator" {
    network {
      mode = "bridge"
      dns {
        servers = local.dns_servers
      }
    }

    task "engagement-creator" {
      driver = "docker"

      config {
        image = var.container_images["engagement-creator"]
      }

      template {
        data        = var.aws_env_vars_for_local
        destination = "aws-env-vars-for-local.env"
        env         = true
      }

      env {
        AWS_DEFAULT_REGION = var.aws_region

        GRAPL_LOG_LEVEL = var.py_log_level

        MG_ALPHAS = local.alpha_grpc_connect_str

        SOURCE_QUEUE_URL = "fake"

        OTEL_EXPORTER_ZIPKIN_ENDPOINT = local.tracing_zipkin_endpoint
      }
    }

    service {
      name = "engagement-creator"
      connect {
        sidecar_service {
          proxy {
            dynamic "upstreams" {
              iterator = alpha
              for_each = local.dgraph_alphas

              content {
                destination_name = "dgraph-alpha-${alpha.value.id}-grpc-public"
                local_bind_port  = alpha.value.grpc_public_port
              }
            }
          }
        }
      }
    }
  }

  group "graphql-endpoint" {
    network {
      mode = "bridge"
      dns {
        servers = local.dns_servers
      }
      port "graphql-endpoint-port" {}
    }

    task "graphql-endpoint" {
      driver = "docker"

      config {
        image = var.container_images["graphql-endpoint"]
        ports = ["graphql-endpoint-port"]
      }

      template {
        data        = var.aws_env_vars_for_local
        destination = "aws-env-vars-for-local.env"
        env         = true
      }

      env {
        RUST_LOG = var.rust_log
        # JS SDK only recognized AWS_REGION whereas rust and python SDKs use DEFAULT_AWS_REGION
        AWS_REGION                    = var.aws_region
        MG_ALPHAS                     = local.alpha_grpc_connect_str
        GRAPL_SCHEMA_TABLE            = var.schema_table_name
        GRAPL_SCHEMA_PROPERTIES_TABLE = var.schema_properties_table_name
        IS_LOCAL                      = "True"
        JWT_SECRET_ID                 = "JWT_SECRET_ID"
        PORT                          = "${NOMAD_PORT_graphql-endpoint-port}"
        OTEL_EXPORTER_ZIPKIN_ENDPOINT = local.tracing_zipkin_endpoint
      }
    }

    service {
      name = "graphql-endpoint"
      port = "graphql-endpoint-port"

      connect {
        sidecar_service {
          proxy {
            dynamic "upstreams" {
              iterator = alpha
              for_each = local.dgraph_alphas

              content {
                destination_name = "dgraph-alpha-${alpha.value.id}-grpc-public"
                local_bind_port  = alpha.value.grpc_public_port
              }
            }
          }
        }
      }
    }
  }

  group "model-plugin-deployer" {
    network {
      mode = "bridge"
      dns {
        servers = local.dns_servers
      }
      port "model-plugin-deployer" {
      }
    }

    task "model-plugin-deployer" {
      driver = "docker"

      config {
        image = var.container_images["model-plugin-deployer"]
        ports = ["model-plugin-deployer"]
      }

      env {
        RUST_LOG                         = var.rust_log
        RUST_BACKTRACE                   = local.rust_backtrace
        GRAPL_MODEL_PLUGIN_DEPLOYER_PORT = "${NOMAD_PORT_model-plugin-deployer}"
      }
    }

    service {
      name = "model-plugin-deployer"
      port = "model-plugin-deployer"
      connect {
        sidecar_service {}
      }
    }
  }


  group "web-ui" {
    network {
      mode = "bridge"
      dns {
        servers = local.dns_servers
      }

      port "web-ui-port" {
      }
    }

    task "web-ui" {
      driver = "docker"

      config {
        image = var.container_images["web-ui"]
        ports = ["web-ui-port"]
      }

      template {
        data        = var.aws_env_vars_for_local
        destination = "aws-env-vars-for-local.env"
        env         = true
      }

      env {
        # For the DynamoDB client
        AWS_REGION = var.aws_region

        GRAPL_USER_AUTH_TABLE    = var.user_auth_table
        GRAPL_USER_SESSION_TABLE = var.user_session_table

        GRAPL_WEB_UI_BIND_ADDRESS            = "0.0.0.0:${NOMAD_PORT_web-ui-port}"
        GRAPL_GRAPHQL_ENDPOINT               = "http://${NOMAD_UPSTREAM_ADDR_graphql-endpoint}"
        GRAPL_MODEL_PLUGIN_DEPLOYER_ENDPOINT = "http://TODO:1111" # Note - MPD is being replaced by a Rust service.
        RUST_LOG                             = var.rust_log
        RUST_BACKTRACE                       = local.rust_backtrace
        OTEL_EXPORTER_JAEGER_AGENT_HOST      = local.tracing_jaeger_endpoint_host
        OTEL_EXPORTER_JAEGER_AGENT_PORT      = local.tracing_jaeger_endpoint_port
      }
    }

    service {
      name = "web-ui"
      port = "web-ui-port"
      connect {
        sidecar_service {
          proxy {
            config {
              protocol = "http"
            }
            upstreams {
              destination_name = "graphql-endpoint"
              local_bind_port  = local.graphql_endpoint_port
            }
          }
        }
      }
    }
  }

  group "sysmon-generator" {
    network {
      mode = "bridge"
      dns {
        servers = local.dns_servers
      }
    }

    task "sysmon-generator" {
      driver = "docker"

      config {
        image = var.container_images["sysmon-generator"]
      }

      template {
        data        = var.aws_env_vars_for_local
        destination = "aws-env-vars-for-local.env"
        env         = true
      }

      env {
        AWS_REGION = var.aws_region

        RUST_LOG       = var.rust_log
        RUST_BACKTRACE = local.rust_backtrace

        OTEL_EXPORTER_JAEGER_AGENT_HOST = local.tracing_jaeger_endpoint_host
        OTEL_EXPORTER_JAEGER_AGENT_PORT = local.tracing_jaeger_endpoint_port

<<<<<<< HEAD
        KAFKA_BOOTSTRAP_SERVERS        = var.kafka_bootstrap_servers
        KAFKA_SASL_USERNAME            = var.graph_generator_kafka_sasl_username
        KAFKA_SASL_PASSWORD            = var.graph_generator_kafka_sasl_password
        GRAPH_GENERATOR_CONSUMER_GROUP = var.graph_generator_kafka_consumer_group
=======
        KAFKA_BOOTSTRAP_SERVERS   = var.kafka_bootstrap_servers
        KAFKA_SASL_USERNAME       = var.kafka_credentials["graph-generator"].sasl_username
        KAFKA_SASL_PASSWORD       = var.kafka_credentials["graph-generator"].sasl_password
        KAFKA_CONSUMER_GROUP_NAME = var.kafka_consumer_groups["graph-generator"]

        # Temp, until we change sysmon-generator to use the real Plugin SDK
        KAFKA_CONSUMER_TOPIC = "raw-logs"
        KAFKA_PRODUCER_TOPIC = "generated-graphs"
>>>>>>> 95cd5df0
      }
    }
  }

  group "organization-management" {
    network {
      mode = "bridge"
      dns {
        servers = local.dns_servers
      }
      port "organization-management-port" {
      }
    }

    task "organization-management" {
      driver = "docker"

      config {
        image = var.container_images["organization-management"]
        ports = ["organization-management-port"]
      }

      template {
        data        = var.aws_env_vars_for_local
        destination = "organization-management.env"
        env         = true
      }

      env {
        AWS_REGION                           = var.aws_region
        NOMAD_SERVICE_ADDRESS                = "${attr.unique.network.ip-address}:4646"
        ORGANIZATION_MANAGEMENT_BIND_ADDRESS = "0.0.0.0:${NOMAD_PORT_organization-management-port}"
        RUST_BACKTRACE                       = local.rust_backtrace
        RUST_LOG                             = var.rust_log
        ORGANIZATION_MANAGEMENT_DB_HOSTNAME  = var.organization_management_db.hostname
        ORGANIZATION_MANAGEMENT_DB_PASSWORD  = var.organization_management_db.password
        ORGANIZATION_MANAGEMENT_DB_PORT      = var.organization_management_db.port
        ORGANIZATION_MANAGEMENT_DB_USERNAME  = var.organization_management_db.username
        OTEL_EXPORTER_JAEGER_AGENT_HOST      = local.tracing_jaeger_endpoint_host
        OTEL_EXPORTER_JAEGER_AGENT_PORT      = local.tracing_jaeger_endpoint_port
      }
    }

    service {
      name = "organization-management"
      port = "organization-management-port"
      connect {
        sidecar_service {
        }
      }
    }
  }

  group "pipeline-ingress" {
    network {
      mode = "bridge"
      dns {
        servers = local.dns_servers
      }
      port "pipeline-ingress-port" {
      }
    }

    task "pipeline-ingress" {
      driver = "docker"

      config {
        image = var.container_images["pipeline-ingress"]
        ports = ["pipeline-ingress-port"]
      }

      template {
        data        = var.aws_env_vars_for_local
        destination = "pipeline-ingress-env"
        env         = true
      }

      env {
        AWS_REGION                                       = var.aws_region
        NOMAD_SERVICE_ADDRESS                            = "${attr.unique.network.ip-address}:4646"
        PIPELINE_INGRESS_BIND_ADDRESS                    = "0.0.0.0:${NOMAD_PORT_pipeline-ingress-port}"
        RUST_BACKTRACE                                   = local.rust_backtrace
        RUST_LOG                                         = var.rust_log
        PIPELINE_INGRESS_HEALTHCHECK_POLLING_INTERVAL_MS = var.pipeline_ingress_healthcheck_polling_interval_ms
        KAFKA_BOOTSTRAP_SERVERS                          = var.kafka_bootstrap_servers
        KAFKA_SASL_USERNAME                              = var.kafka_credentials["pipeline-ingress"].sasl_username
        KAFKA_SASL_PASSWORD                              = var.kafka_credentials["pipeline-ingress"].sasl_password
        KAFKA_PRODUCER_TOPIC                             = "raw-logs"

        OTEL_EXPORTER_JAEGER_AGENT_HOST = local.tracing_jaeger_endpoint_host
        OTEL_EXPORTER_JAEGER_AGENT_PORT = local.tracing_jaeger_endpoint_port
      }
    }

    service {
      name = "pipeline-ingress"
      port = "pipeline-ingress-port"
      connect {
        sidecar_service {
        }
      }

      check {
        type     = "grpc"
        port     = "pipeline-ingress-port"
        interval = "10s"
        timeout  = "3s"
      }
    }
  }

  group "plugin-registry" {
    network {
      mode = "bridge"
      dns {
        servers = local.dns_servers
      }

      port "plugin-registry-port" {
      }
    }

    task "plugin-registry" {
      driver = "docker"

      config {
        image = var.container_images["plugin-registry"]
        ports = ["plugin-registry-port"]
      }

      template {
        data        = var.aws_env_vars_for_local
        destination = "aws-env-vars-for-local.env"
        env         = true
      }

      env {
        AWS_REGION                                      = var.aws_region
        NOMAD_SERVICE_ADDRESS                           = "${attr.unique.network.ip-address}:4646"
        PLUGIN_REGISTRY_BIND_ADDRESS                    = "0.0.0.0:${NOMAD_PORT_plugin-registry-port}"
        PLUGIN_REGISTRY_DB_HOSTNAME                     = var.plugin_registry_db.hostname
        PLUGIN_REGISTRY_DB_PASSWORD                     = var.plugin_registry_db.password
        PLUGIN_REGISTRY_DB_PORT                         = var.plugin_registry_db.port
        PLUGIN_REGISTRY_DB_USERNAME                     = var.plugin_registry_db.username
        PLUGIN_BOOTSTRAP_CONTAINER_IMAGE                = var.container_images["plugin-bootstrap"]
        PLUGIN_REGISTRY_KERNEL_ARTIFACT_URL             = var.plugin_registry_kernel_artifact_url
        PLUGIN_REGISTRY_ROOTFS_ARTIFACT_URL             = var.plugin_registry_rootfs_artifact_url
        PLUGIN_REGISTRY_HAX_DOCKER_PLUGIN_RUNTIME_IMAGE = var.container_images["hax-docker-plugin-runtime"]
        # Plugin Execution code/image doesn't exist yet; change this once it does!
        PLUGIN_EXECUTION_CONTAINER_IMAGE      = "grapl/plugin-execution-sidecar-TODO"
        PLUGIN_REGISTRY_BUCKET_AWS_ACCOUNT_ID = var.plugin_registry_bucket_aws_account_id
        PLUGIN_REGISTRY_BUCKET_NAME           = var.plugin_registry_bucket_name

        # common Rust env vars
        RUST_BACKTRACE                  = local.rust_backtrace
        RUST_LOG                        = var.rust_log
        OTEL_EXPORTER_JAEGER_AGENT_HOST = local.tracing_jaeger_endpoint_host
        OTEL_EXPORTER_JAEGER_AGENT_PORT = local.tracing_jaeger_endpoint_port
      }

      resources {
        # Probably too much. Let's figure out buffered writes to s3
        memory = 512
      }
    }

    service {
      name = "plugin-registry"
      port = "plugin-registry-port"
      connect {
        sidecar_service {
        }
      }

      check {
        type     = "grpc"
        port     = "plugin-registry-port"
        interval = "10s"
        timeout  = "3s"
      }
    }
  }

  group "plugin-work-queue" {
    network {
      mode = "bridge"
      dns {
        servers = local.dns_servers
      }

      port "plugin-work-queue-port" {
      }
    }

    task "plugin-work-queue" {
      driver = "docker"

      config {
        image = var.container_images["plugin-work-queue"]
        ports = ["plugin-work-queue-port"]
      }

      template {
        data        = var.aws_env_vars_for_local
        destination = "aws-env-vars-for-local.env"
        env         = true
      }

      env {
        PLUGIN_WORK_QUEUE_BIND_ADDRESS = "0.0.0.0:${NOMAD_PORT_plugin-work-queue-port}"
        PLUGIN_WORK_QUEUE_DB_HOSTNAME  = var.plugin_work_queue_db.hostname
        PLUGIN_WORK_QUEUE_DB_PASSWORD  = var.plugin_work_queue_db.password
        PLUGIN_WORK_QUEUE_DB_PORT      = var.plugin_work_queue_db.port
        PLUGIN_WORK_QUEUE_DB_USERNAME  = var.plugin_work_queue_db.username
        # Hardcoded, but makes little sense to pipe up through Pulumi
        PLUGIN_WORK_QUEUE_HEALTHCHECK_POLLING_INTERVAL_MS = 5000

        # common Rust env vars
        RUST_BACKTRACE                  = local.rust_backtrace
        RUST_LOG                        = var.rust_log
        OTEL_EXPORTER_JAEGER_AGENT_HOST = local.tracing_jaeger_endpoint_host
        OTEL_EXPORTER_JAEGER_AGENT_PORT = local.tracing_jaeger_endpoint_port
      }
    }

    service {
      name = "plugin-work-queue"
      port = "plugin-work-queue-port"
      connect {
        sidecar_service {
        }
      }

      check {
        type     = "grpc"
        port     = "plugin-work-queue-port"
        interval = "10s"
        timeout  = "3s"
      }
    }
  }

  group "uid-allocator" {
    network {
      mode = "bridge"
      dns {
        servers = local.dns_servers
      }

      port "uid-allocator-port" {
      }
    }

    task "uid-allocator" {
      driver = "docker"

      config {
        image = var.container_images["uid-allocator"]
        ports = ["uid-allocator-port"]
      }

      env {
        UID_ALLOCATOR_BIND_ADDRESS      = "0.0.0.0:${NOMAD_PORT_uid-allocator-port}"
        UID_ALLOCATOR_DB_HOSTNAME       = var.uid_allocator_db.hostname
        UID_ALLOCATOR_DB_PASSWORD       = var.uid_allocator_db.password
        UID_ALLOCATOR_DB_PORT           = var.uid_allocator_db.port
        UID_ALLOCATOR_DB_USERNAME       = var.uid_allocator_db.username
        RUST_BACKTRACE                  = local.rust_backtrace
        RUST_LOG                        = var.rust_log
        OTEL_EXPORTER_JAEGER_AGENT_HOST = local.tracing_jaeger_endpoint_host
        OTEL_EXPORTER_JAEGER_AGENT_PORT = local.tracing_jaeger_endpoint_port
      }
    }

    service {
      name = "uid-allocator"
      port = "uid-allocator-port"
      connect {
        sidecar_service {
        }
      }
    }
  }

}<|MERGE_RESOLUTION|>--- conflicted
+++ resolved
@@ -116,7 +116,7 @@
 variable "kafka_credentials" {
   description = "Map from service-name to kafka credentials for that service"
   type = map(object({
-    # The username to authenticate with Confluent Cloud cluster. 
+    # The username to authenticate with Confluent Cloud cluster.
     sasl_username = string
     # The password to authenticate with Confluent Cloud cluster.
     sasl_password = string
@@ -158,45 +158,12 @@
   description = "The name of the bucket where plugins are stored"
 }
 
-variable "graph_generator_kafka_sasl_username" {
-  type        = string
-  description = "The username to authenticate with Confluent Cloud cluster."
-}
-
-variable "graph_generator_kafka_sasl_password" {
-  type        = string
-  description = "The password to authenticate with Confluent Cloud cluster."
-}
-
-variable "graph_generator_kafka_consumer_group" {
-  type        = string
-  description = "Consumer group for graph-generator consumers to join."
-}
-
 variable "num_graph_mergers" {
   type        = number
   default     = 1
   description = "The number of graph merger instances to run."
 }
 
-<<<<<<< HEAD
-variable "graph_merger_kafka_sasl_username" {
-  type        = string
-  description = "The username to authenticate with Confluent Cloud cluster."
-}
-
-variable "graph_merger_kafka_sasl_password" {
-  type        = string
-  description = "The password to authenticate with Confluent Cloud cluster."
-}
-
-variable "graph_merger_kafka_consumer_group" {
-  type        = string
-  description = "Consumer group for node-identifier consumers to join."
-}
-
-=======
->>>>>>> 95cd5df0
 variable "test_user_name" {
   type        = string
   description = "The name of the test user"
@@ -213,24 +180,6 @@
   description = "The number of node identifiers to run."
 }
 
-<<<<<<< HEAD
-variable "node_identifier_kafka_sasl_username" {
-  type        = string
-  description = "The username to authenticate with Confluent Cloud cluster."
-}
-
-variable "node_identifier_kafka_sasl_password" {
-  type        = string
-  description = "The password to authenticate with Confluent Cloud cluster."
-}
-
-variable "node_identifier_kafka_consumer_group" {
-  type        = string
-  description = "Consumer group for node-identifier consumers to join."
-}
-
-=======
->>>>>>> 95cd5df0
 variable "user_auth_table" {
   type        = string
   description = "What is the name of the DynamoDB user auth table?"
@@ -776,16 +725,12 @@
         MG_ALPHAS          = local.alpha_grpc_connect_str
         GRAPL_SCHEMA_TABLE = var.schema_table_name
 
-<<<<<<< HEAD
-        KAFKA_BOOTSTRAP_SERVERS     = var.kafka_bootstrap_servers
-        KAFKA_SASL_USERNAME         = var.node_identifier_kafka_sasl_username
-        KAFKA_SASL_PASSWORD         = var.node_identifier_kafka_sasl_password
-        GRAPH_MERGER_CONSUMER_GROUP = var.graph_merger_kafka_consumer_group
-=======
-        DEST_BUCKET_NAME      = "fake"
-        SOURCE_QUEUE_URL      = "fake"
-        DEAD_LETTER_QUEUE_URL = "fake"
->>>>>>> 95cd5df0
+        KAFKA_BOOTSTRAP_SERVERS   = var.kafka_bootstrap_servers
+        KAFKA_SASL_USERNAME       = var.kafka_credentials["graph-merger"].sasl_username
+        KAFKA_SASL_PASSWORD       = var.kafka_credentials["graph-merger"].sasl_password
+        KAFKA_CONSUMER_GROUP_NAME = var.kafka_consumer_groups["graph-merger"]
+        KAFKA_CONSUMER_TOPIC      = "identified-graphs"
+        KAFKA_PRODUCER_TOPIC      = "merged-graphs"
 
         OTEL_EXPORTER_JAEGER_AGENT_HOST = local.tracing_jaeger_endpoint_host
         OTEL_EXPORTER_JAEGER_AGENT_PORT = local.tracing_jaeger_endpoint_port
@@ -845,19 +790,12 @@
         OTEL_EXPORTER_JAEGER_AGENT_HOST = local.tracing_jaeger_endpoint_host
         OTEL_EXPORTER_JAEGER_AGENT_PORT = local.tracing_jaeger_endpoint_port
 
-<<<<<<< HEAD
-        KAFKA_BOOTSTRAP_SERVERS        = var.kafka_bootstrap_servers
-        KAFKA_SASL_USERNAME            = var.node_identifier_kafka_sasl_username
-        KAFKA_SASL_PASSWORD            = var.node_identifier_kafka_sasl_password
-        NODE_IDENTIFIER_CONSUMER_GROUP = var.node_identifier_kafka_consumer_group
-=======
         KAFKA_BOOTSTRAP_SERVERS   = var.kafka_bootstrap_servers
         KAFKA_SASL_USERNAME       = var.kafka_credentials["node-identifier"].sasl_username
         KAFKA_SASL_PASSWORD       = var.kafka_credentials["node-identifier"].sasl_password
         KAFKA_CONSUMER_GROUP_NAME = var.kafka_consumer_groups["node-identifier"]
         KAFKA_CONSUMER_TOPIC      = "generated-graphs"
         KAFKA_PRODUCER_TOPIC      = "identified-graphs"
->>>>>>> 95cd5df0
 
         GRAPL_SCHEMA_TABLE          = var.schema_table_name
         GRAPL_DYNAMIC_SESSION_TABLE = var.session_table_name
@@ -1210,12 +1148,6 @@
         OTEL_EXPORTER_JAEGER_AGENT_HOST = local.tracing_jaeger_endpoint_host
         OTEL_EXPORTER_JAEGER_AGENT_PORT = local.tracing_jaeger_endpoint_port
 
-<<<<<<< HEAD
-        KAFKA_BOOTSTRAP_SERVERS        = var.kafka_bootstrap_servers
-        KAFKA_SASL_USERNAME            = var.graph_generator_kafka_sasl_username
-        KAFKA_SASL_PASSWORD            = var.graph_generator_kafka_sasl_password
-        GRAPH_GENERATOR_CONSUMER_GROUP = var.graph_generator_kafka_consumer_group
-=======
         KAFKA_BOOTSTRAP_SERVERS   = var.kafka_bootstrap_servers
         KAFKA_SASL_USERNAME       = var.kafka_credentials["graph-generator"].sasl_username
         KAFKA_SASL_PASSWORD       = var.kafka_credentials["graph-generator"].sasl_password
@@ -1224,7 +1156,6 @@
         # Temp, until we change sysmon-generator to use the real Plugin SDK
         KAFKA_CONSUMER_TOPIC = "raw-logs"
         KAFKA_PRODUCER_TOPIC = "generated-graphs"
->>>>>>> 95cd5df0
       }
     }
   }
