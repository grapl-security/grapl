--- conflicted
+++ resolved
@@ -653,7 +653,6 @@
     }
   }
 
-<<<<<<< HEAD
   group "generator-dispatcher-retry" {
     network {
       mode = "bridge"
@@ -690,54 +689,6 @@
     }
   }
 
-  group "generator-executor" {
-    network {
-      mode = "bridge"
-      dns {
-        servers = local.dns_servers
-      }
-      port "generator-executor-port" {}
-    }
-
-    task "generator-executor" {
-      driver = "docker"
-
-      config {
-        image = var.container_images["generator-executor"]
-      }
-
-      env {
-        DNS_RESOLVER_IPS  = var.dns_server
-        DNS_RESOLVER_PORT = "${NOMAD_PORT_generator-executor-port}"
-        # Upstreams
-        PLUGIN_WORK_QUEUE_CLIENT_ADDRESS = "http://${NOMAD_UPSTREAM_ADDR_plugin-work-queue}"
-
-        RUST_LOG                        = var.rust_log
-        RUST_BACKTRACE                  = local.rust_backtrace
-        OTEL_EXPORTER_JAEGER_AGENT_HOST = local.tracing_jaeger_endpoint_host
-        OTEL_EXPORTER_JAEGER_AGENT_PORT = local.tracing_jaeger_endpoint_port
-      }
-    }
-
-    service {
-      name = "generator-executor"
-      connect {
-        sidecar_service {
-          proxy {
-            upstreams {
-              destination_name = "plugin-work-queue"
-              local_bind_port  = 1000
-            }
-            # NOTE: Generator Executor also connects to arbitrary upstreams at
-            # runtime via native Consul Connect in GeneratorClient
-          }
-        }
-      }
-    }
-  }
-
-=======
->>>>>>> 619f0e1d
   group "graph-merger" {
     count = var.num_graph_mergers
 
