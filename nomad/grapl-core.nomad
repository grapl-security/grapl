variable "rust_log" {
  type        = string
  description = "Controls the logging behavior of Rust-based services."
}

variable "py_log_level" {
  type        = string
  description = "Controls the logging behavior of Python-based services."
}

variable "container_images" {
  type        = map(string)
  description = <<EOF
  A map of $NAME_OF_TASK to the URL for that task's docker image ID.
  (See DockerImageId in Pulumi for further documentation.)
EOF
}

variable "aws_env_vars_for_local" {
  type        = string
  description = <<EOF
With local-grapl, we have to inject:
- an endpoint
- an access key
- a secret key
With prod, these are all taken from the EC2 Instance Metadata in prod.
We have to provide a default value in prod; otherwise you can end up with a
weird nomad state parse error.
EOF
}

variable "aws_region" {
  type = string
}

<<<<<<< HEAD
=======
variable "analyzer_bucket" {
  type        = string
  description = "The s3 bucket which the analyzer stores items to analyze"
}

>>>>>>> 6d7e7512
variable "dgraph_replicas" {
  type    = number
  default = 1
  validation {
    condition     = var.dgraph_replicas % 2 == 1
    error_message = "This value must be odd. Otherwise dgraph_zero will exit."
  }
}

variable "dgraph_shards" {
  type    = number
  default = 1
}

variable "kafka_bootstrap_servers" {
  type        = string
  description = "The URL(s) (possibly comma-separated) of the Kafka bootstrap servers."
}

variable "redis_endpoint" {
  type        = string
  description = "Where can services find Redis?"
}

variable "schema_table_name" {
  type        = string
  description = "What is the name of the schema table?"
}

variable "schema_properties_table_name" {
  type        = string
  description = "What is the name of the schema properties table?"
}

# https://github.com/grapl-security/grapl/blob/af6f2c197d52e9941047aab813c30d2cbfd54523/pulumi/infra/dynamodb.py#L118
variable "session_table_name" {
  type        = string
  description = "What is the name of the session table?"
}

variable "plugin_registry_db" {
  type = object({
    hostname = string
    port     = number
    username = string
    password = string
  })
  description = "Vars for plugin-registry database"
}

variable "plugin_registry_kernel_artifact_url" {
  type        = string
  description = "URL specifying the kernel.tar.gz for the Firecracker VM"
}

variable "plugin_registry_rootfs_artifact_url" {
  type        = string
  description = "URL specifying the rootfs.tar.gz for the Firecracker VM"
}

variable "organization_management_db" {
  type = object({
    hostname = string
    port     = number
    username = string
    password = string
  })
  description = "Vars for organization-management database"
}

variable "organization_management_healthcheck_polling_interval_ms" {
  type        = string
  description = "The amount of time to wait between each healthcheck execution."
}

<<<<<<< HEAD
variable "pipeline_ingress_healthcheck_polling_interval_ms" {
  type        = string
  description = "The amount of time to wait between each healthcheck execution."
}

variable "kafka_credentials" {
  description = "Map from service-name to kafka credentials for that service"
  type = map(object({
    # The username to authenticate with Confluent Cloud cluster.
    sasl_username = string
    # The password to authenticate with Confluent Cloud cluster.
    sasl_password = string
  }))
}

=======
variable "kafka_credentials" {
  description = "Map from service-name to kafka credentials for that service"
  type = map(object({
    # The username to authenticate with Confluent Cloud cluster.
    sasl_username = string
    # The password to authenticate with Confluent Cloud cluster.
    sasl_password = string
  }))
}

>>>>>>> 6d7e7512
variable "kafka_consumer_groups" {
  description = "Map from service-name to the consumer group for that service to join"
  type        = map(string)
}

variable "plugin_work_queue_db" {
  type = object({
    hostname = string
    port     = number
    username = string
    password = string
  })
  description = "Vars for plugin-work-queue database"
}

variable "uid_allocator_db" {
  type = object({
    hostname = string
    port     = number
    username = string
    password = string
  })
  description = "Vars for uid-allocator database"
}

variable "event_source_db" {
  type = object({
    hostname = string
    port     = number
    username = string
    password = string
  })
  description = "Vars for event-source database"
}

variable "plugin_registry_bucket_aws_account_id" {
  type        = string
  description = "The account id that owns the bucket where plugins are stored"
}

variable "plugin_registry_bucket_name" {
  type        = string
  description = "The name of the bucket where plugins are stored"
}

variable "num_graph_mergers" {
  type        = number
  default     = 1
  description = "The number of graph merger instances to run."
}

variable "test_user_name" {
  type        = string
  description = "The name of the test user"
}

variable "model_plugins_bucket" {
  type        = string
  description = "The s3 bucket used for storing plugins"
}

variable "num_node_identifiers" {
  type        = number
  default     = 1
  description = "The number of node identifiers to run."
}

variable "user_auth_table" {
  type        = string
  description = "What is the name of the DynamoDB user auth table?"
}

variable "user_session_table" {
  type        = string
  description = "What is the name of the DynamoDB user session table?"
}

variable "tracing_endpoint" {
  type = string
  # if nothing is passed in we default to "${attr.unique.network.ip-address}" in locals.
  # Using a variable isn't allowed here though :(
  default = ""
}

variable "dns_server" {
  type        = string
  description = "The network.dns.server value. This should be equivalent to the host's ip in order to communicate with dnsmasq and allow consul dns to be available from within containers. This can be replaced as of Nomad 1.3.0 with variable interpolation per https://github.com/hashicorp/nomad/issues/11851."
  default     = ""
}

locals {
  dgraph_zero_grpc_private_port_base  = 5080
  dgraph_zero_http_private_port_base  = 6080
  dgraph_alpha_grpc_private_port_base = 7080
  dgraph_alpha_http_private_port_base = 8080
  dgraph_alpha_grpc_public_port_base  = 9080

  # DGraph Alphas (shards * replicas)
  dgraph_alphas = [for alpha_id in range(0, var.dgraph_replicas * var.dgraph_shards) : {
    id : alpha_id,
    grpc_private_port : local.dgraph_alpha_grpc_private_port_base + alpha_id,
    grpc_public_port : local.dgraph_alpha_grpc_public_port_base + alpha_id,
    http_port : local.dgraph_alpha_http_private_port_base + alpha_id
  }]

  # DGraph Zeros (replicas)
  dgraph_zeros = [for zero_id in range(1, var.dgraph_replicas) : {
    id : zero_id,
    grpc_private_port : local.dgraph_zero_grpc_private_port_base + zero_id,
    http_port : local.dgraph_zero_http_private_port_base + zero_id,
  }]

  # String that contains all of the Zeros for the Alphas to talk to and ensure they don't go down when one dies
  zero_alpha_connect_str = join(",", [for zero_id in range(0, var.dgraph_replicas) : "localhost:${local.dgraph_zero_grpc_private_port_base + zero_id}"])

  # String that contains all of the running Alphas for clients connecting to Dgraph (so they can do loadbalancing)
  alpha_grpc_connect_str = join(",", [for alpha in local.dgraph_alphas : "localhost:${alpha.grpc_public_port}"])

  dgraph_volume_args = {
    target = "/dgraph"
    source = "grapl-data-dgraph"
  }

  _redis_trimmed = trimprefix(var.redis_endpoint, "redis://")
  _redis         = split(":", local._redis_trimmed)
  redis_host     = local._redis[0]
  redis_port     = local._redis[1]

  # TODO once we upgrade to nomad 1.3.0 replace this with attr.unique.network.ip-address (variable interpolation is
  # added for network.dns as of 1.3.0
  dns_servers = [var.dns_server]

  # Tracing endpoints
  # We currently use both the zipkin v2 endpoint for consul, python and typescript instrumentation and the jaeger udp
  # agent endpoint for rust instrumentation. These will be consolidated in the future
  tracing_endpoint             = (var.tracing_endpoint == "") ? attr.unique.network.ip-address : var.tracing_endpoint
  tracing_jaeger_endpoint_host = local.tracing_endpoint
  tracing_jaeger_endpoint_port = 6831
  tracing_zipkin_endpoint      = "http://${local.tracing_endpoint}:9411/api/v2/spans"

  # Grapl services
  graphql_endpoint_port = 5000

  # enabled
  rust_backtrace = 1
}

job "grapl-core" {
  datacenters = ["dc1"]

  type = "service"

  # Specifies that this job is the most high priority job we have; nothing else should take precedence
  priority = 100

  update {
    # Automatically promotes to canaries if all canaries are healthy during an update / deployment
    auto_promote = true
    # Auto reverts to the last stable job variant if the update fails
    auto_revert = true
    # Spins up a "canary" instance of potentially destructive updates, validates that they are healthy, then promotes the instance to update
    canary       = 1
    max_parallel = 1
    # The min amount of reported "healthy" time before a instance is considered healthy and an allocation is opened up for further updates
    min_healthy_time = "15s"
  }

  group "dgraph-zero-0" {
    network {
      mode = "bridge"
      dns {
        servers = local.dns_servers
      }
    }

    task "dgraph-zero" {
      driver = "docker"

      config {
        image = var.container_images["dgraph"]
        args = [
          "dgraph",
          "zero",
          "--my", "localhost:${local.dgraph_zero_grpc_private_port_base}",
          "--replicas", "${var.dgraph_replicas}",
          "--raft", "idx=1",
        ]

        mount {
          type     = "volume"
          target   = "${local.dgraph_volume_args.target}"
          source   = "${local.dgraph_volume_args.source}"
          readonly = false
        }
      }
    }

    service {
      name = "dgraph-zero-0-grpc-private"
      port = "${local.dgraph_zero_grpc_private_port_base}"
      tags = ["dgraph", "zero", "grpc"]

      connect {
        sidecar_service {
          proxy {
            # Connect the Zero leader to the Zero followers
            dynamic "upstreams" {
              iterator = zero_follower
              for_each = local.dgraph_zeros

              content {
                destination_name = "dgraph-zero-${zero_follower.value.id}-grpc-private"
                local_bind_port  = zero_follower.value.grpc_private_port
              }
            }

            # Connect this Zero leader to the Alphas
            dynamic "upstreams" {
              iterator = alpha
              for_each = [for alpha in local.dgraph_alphas : alpha]

              content {
                destination_name = "dgraph-alpha-${alpha.value.id}-grpc-private"
                local_bind_port  = alpha.value.grpc_private_port
              }
            }
          }
        }
      }
    }
  }

  # Create DGraph Zero followers
  dynamic "group" {
    iterator = zero
    for_each = local.dgraph_zeros
    labels   = ["dgraph-zero-${zero.value.id}"]

    content {
      network {
        mode = "bridge"
        dns {
          servers = local.dns_servers
        }
        port "healthcheck" {
          to = -1
        }
      }

      task "dgraph-zero" {
        driver = "docker"

        config {
          image = var.container_images["dgraph"]
          args = [
            "dgraph",
            "zero",
            "--my", "localhost:${zero.value.grpc_private_port}",
            "--replicas", "${var.dgraph_replicas}",
            "--raft", "idx=${zero.value.id + 1}",
            "--port_offset", "${zero.value.id}",
            "--peer", "localhost:${local.dgraph_zero_grpc_private_port_base}"
          ]

          mount {
            type     = "volume"
            target   = "${local.dgraph_volume_args.target}"
            source   = "${local.dgraph_volume_args.source}"
            readonly = false
          }
        }
      }
      service {
        name = "dgraph-zero-${zero.value.id}-grpc-private"
        port = "${zero.value.grpc_private_port}"
        tags = ["dgraph", "zero", "grpc"]

        connect {
          sidecar_service {
            proxy {
              # Connect to the Zero leader
              upstreams {
                destination_name = "dgraph-zero-0-grpc-private"
                local_bind_port  = local.dgraph_zero_grpc_private_port_base
              }

              # Connect this Zero follower to other Zero followers (but not to itself, obviously)
              dynamic "upstreams" {
                iterator = zero_follower
                for_each = [for zero_follower in local.dgraph_zeros : zero_follower if zero_follower.id != zero.value.id]

                content {
                  destination_name = "dgraph-zero-${zero_follower.value.id}-grpc-private"
                  local_bind_port  = zero_follower.value.grpc_private_port
                }
              }

              # Connect this Zero follower to the Alphas
              dynamic "upstreams" {
                iterator = alpha
                for_each = [for alpha in local.dgraph_alphas : alpha]

                content {
                  destination_name = "dgraph-alpha-${alpha.value.id}-grpc-private"
                  local_bind_port  = alpha.value.grpc_private_port
                }
              }

              # We need to expose the health check for consul to be able to reach it
              expose {
                path {
                  path            = "/health"
                  protocol        = "http"
                  local_path_port = zero.value.http_port
                  listener_port   = "healthcheck"
                }
              }

            }
          }
        }

        check {
          type     = "http"
          name     = "dgraph-zero-http-healthcheck"
          path     = "/health"
          port     = "healthcheck"
          method   = "GET"
          interval = "30s"
          timeout  = "5s"

          check_restart {
            limit           = 3
            grace           = "30s"
            ignore_warnings = false
          }
        }
      }
    }
  }

  # Create DGraph Alphas
  dynamic "group" {
    iterator = alpha
    for_each = local.dgraph_alphas
    labels   = ["dgraph-alpha-${alpha.value.id}"]

    content {
      network {
        mode = "bridge"
        dns {
          servers = local.dns_servers
        }
        port "healthcheck" {
          to = -1
        }
        port "dgraph-alpha-port" {
          # Primarily here to let us use ratel.
          # Could be potentially replaced with a gateway stanza or something.
          to = alpha.value.http_port
        }
      }

      task "dgraph-alpha" {
        driver = "docker"

        config {
          image = var.container_images["dgraph"]
          args = [
            "dgraph",
            "alpha",
            "--my", "localhost:${alpha.value.grpc_private_port}",
            "--port_offset", "${alpha.value.id}",
            "--zero", "${local.zero_alpha_connect_str}"
          ]

          mount {
            type     = "volume"
            target   = "${local.dgraph_volume_args.target}"
            source   = "${local.dgraph_volume_args.source}"
            readonly = false
          }

          ports = ["dgraph-alpha-port"]
        }
      }

      service {
        name = "dgraph-alpha-${alpha.value.id}-grpc-private"
        port = "${alpha.value.grpc_private_port}"
        tags = ["dgraph", "alpha", "grpc"]

        connect {
          sidecar_service {
            proxy {
              # Connect to the Zero leader
              upstreams {
                destination_name = "dgraph-zero-0-grpc-private"
                local_bind_port  = local.dgraph_zero_grpc_private_port_base
              }

              # Connect this Alpha to Zero followers
              dynamic "upstreams" {
                iterator = zero_follower
                for_each = [for zero_follower in local.dgraph_zeros : zero_follower]

                content {
                  destination_name = "dgraph-zero-${zero_follower.value.id}-grpc-private"
                  local_bind_port  = zero_follower.value.grpc_private_port
                }
              }

              # Connect this Alpha to Other Alphas (but not to itself, obviously)
              dynamic "upstreams" {
                iterator = alpha_peer
                for_each = [for alpha_peer in local.dgraph_alphas : alpha_peer if alpha_peer.id != alpha.value.id]

                content {
                  destination_name = "dgraph-alpha-${alpha_peer.value.id}-grpc-private"
                  local_bind_port  = alpha_peer.value.grpc_private_port
                }
              }
            }
          }
        }
      }

      service {
        name = "dgraph-alpha-${alpha.value.id}-grpc-public"
        port = "${alpha.value.grpc_public_port}"
        tags = ["dgraph", "alpha", "grpc"]

        connect {
          sidecar_service {}
        }
      }

      service {
        name = "dgraph-alpha-${alpha.value.id}-http"
        port = "${alpha.value.http_port}"
        tags = ["dgraph", "alpha", "http"]

        connect {
          sidecar_service {
            proxy {
              config {
                protocol = "http"
              }

              # We need to expose the health check for consul to be able to reach it
              expose {
                path {
                  path            = "/health"
                  protocol        = "http"
                  local_path_port = alpha.value.http_port
                  listener_port   = "healthcheck"
                }
              }
            }
          }
        }

        check {
          type     = "http"
          name     = "dgraph-alpha-http-healthcheck"
          path     = "/health"
          port     = "healthcheck"
          method   = "GET"
          interval = "30s"
          timeout  = "5s"

          check_restart {
            limit           = 3
            grace           = "30s"
            ignore_warnings = false
          }
        }
      }
    }
  }

  #######################################
  ## Begin actual Grapl core services ##
  #######################################

  group "generator-dispatcher" {
    network {
      mode = "bridge"
      dns {
        servers = local.dns_servers
      }
    }

    task "generator-dispatcher" {
      driver = "docker"

      config {
        image = var.container_images["generator-dispatcher"]
      }

      env {
        # Upstreams
        PLUGIN_WORK_QUEUE_CLIENT_ADDRESS = "http://${NOMAD_UPSTREAM_ADDR_plugin-work-queue}"

        # Kafka
        KAFKA_BOOTSTRAP_SERVERS   = var.kafka_bootstrap_servers
        KAFKA_SASL_USERNAME       = var.kafka_credentials["generator-dispatcher"].sasl_username
        KAFKA_SASL_PASSWORD       = var.kafka_credentials["generator-dispatcher"].sasl_password
        KAFKA_CONSUMER_GROUP_NAME = var.kafka_consumer_groups["generator-dispatcher"]
        KAFKA_CONSUMER_TOPIC      = "raw-logs"
        KAFKA_PRODUCER_TOPIC      = "generated-graphs"

        RUST_BACKTRACE                  = local.rust_backtrace
        RUST_LOG                        = var.rust_log
        OTEL_EXPORTER_JAEGER_AGENT_HOST = local.tracing_jaeger_endpoint_host
        OTEL_EXPORTER_JAEGER_AGENT_PORT = local.tracing_jaeger_endpoint_port
      }
    }

    service {
      name = "generator-dispatcher"
      connect {
        sidecar_service {
          proxy {
            upstreams {
              destination_name = "plugin-work-queue"
              local_bind_port  = 1000
            }
          }
        }
      }
    }
  }

  group "generator-executor" {
    network {
      mode = "bridge"
      dns {
        servers = local.dns_servers
      }
      port "generator-executor-port" {}
    }

    task "generator-executor" {
      driver = "docker"

      config {
        image = var.container_images["generator-executor"]
      }

      env {
        DNS_RESOLVER_IPS  = var.dns_server
        DNS_RESOLVER_PORT = "${NOMAD_PORT_generator-executor-port}"
        # Upstreams
        PLUGIN_WORK_QUEUE_CLIENT_ADDRESS = "http://${NOMAD_UPSTREAM_ADDR_plugin-work-queue}"

        RUST_LOG                        = var.rust_log
        RUST_BACKTRACE                  = local.rust_backtrace
        OTEL_EXPORTER_JAEGER_AGENT_HOST = local.tracing_jaeger_endpoint_host
        OTEL_EXPORTER_JAEGER_AGENT_PORT = local.tracing_jaeger_endpoint_port
      }
    }

    service {
      name = "generator-executor"
      connect {
        sidecar_service {
          proxy {
            upstreams {
              destination_name = "plugin-work-queue"
              local_bind_port  = 1000
            }
            # NOTE: Generator Executor also connects to arbitrary upstreams at
            # runtime via native Consul Connect in GeneratorClient
          }
        }
      }
    }
  }

  group "graph-merger" {
    count = var.num_graph_mergers

    network {
      mode = "bridge"
      dns {
        servers = local.dns_servers
      }
    }

    task "graph-merger" {
      driver = "docker"

      config {
        image = var.container_images["graph-merger"]
      }

      # This writes an env files that gets read by nomad automatically
      template {
        data        = var.aws_env_vars_for_local
        destination = "aws-env-vars-for-local.env"
        env         = true
      }

      env {
        AWS_REGION         = var.aws_region
        RUST_LOG           = var.rust_log
        RUST_BACKTRACE     = local.rust_backtrace
        REDIS_ENDPOINT     = var.redis_endpoint
        MG_ALPHAS          = local.alpha_grpc_connect_str
        GRAPL_SCHEMA_TABLE = var.schema_table_name

        KAFKA_BOOTSTRAP_SERVERS   = var.kafka_bootstrap_servers
        KAFKA_SASL_USERNAME       = var.kafka_credentials["graph-merger"].sasl_username
        KAFKA_SASL_PASSWORD       = var.kafka_credentials["graph-merger"].sasl_password
        KAFKA_CONSUMER_GROUP_NAME = var.kafka_consumer_groups["graph-merger"]
        KAFKA_CONSUMER_TOPIC      = "identified-graphs"
        KAFKA_PRODUCER_TOPIC      = "merged-graphs"

        OTEL_EXPORTER_JAEGER_AGENT_HOST = local.tracing_jaeger_endpoint_host
        OTEL_EXPORTER_JAEGER_AGENT_PORT = local.tracing_jaeger_endpoint_port
      }
    }

    service {
      name = "graph-merger"

      connect {
        sidecar_service {
          proxy {
            dynamic "upstreams" {
              iterator = alpha
              for_each = local.dgraph_alphas

              content {
                destination_name = "dgraph-alpha-${alpha.value.id}-grpc-public"
                local_bind_port  = alpha.value.grpc_public_port
              }
            }
          }
        }
      }
    }
  }

  group "node-identifier" {
    count = var.num_node_identifiers

    network {
      mode = "bridge"
      dns {
        servers = local.dns_servers
      }
    }

    task "node-identifier" {
      driver = "docker"

      config {
        image = var.container_images["node-identifier"]
      }

      template {
        data        = var.aws_env_vars_for_local
        destination = "aws-env-vars-for-local.env"
        env         = true
      }

      env {
<<<<<<< HEAD
=======
        AWS_REGION = var.aws_region

        RUST_LOG       = var.rust_log
        RUST_BACKTRACE = local.rust_backtrace

        OTEL_EXPORTER_JAEGER_AGENT_HOST = local.tracing_jaeger_endpoint_host
        OTEL_EXPORTER_JAEGER_AGENT_PORT = local.tracing_jaeger_endpoint_port

        KAFKA_BOOTSTRAP_SERVERS   = var.kafka_bootstrap_servers
        KAFKA_SASL_USERNAME       = var.kafka_credentials["node-identifier"].sasl_username
        KAFKA_SASL_PASSWORD       = var.kafka_credentials["node-identifier"].sasl_password
        KAFKA_CONSUMER_GROUP_NAME = var.kafka_consumer_groups["node-identifier"]
        KAFKA_CONSUMER_TOPIC      = "generated-graphs"
        KAFKA_PRODUCER_TOPIC      = "identified-graphs"

        GRAPL_SCHEMA_TABLE          = var.schema_table_name
        GRAPL_DYNAMIC_SESSION_TABLE = var.session_table_name
      }

      service {
        name = "node-identifier"
      }
    }
  }

  group "analyzer-dispatcher" {

    task "analyzer-dispatcher" {
      driver = "docker"

      config {
        image = var.container_images["analyzer-dispatcher"]
      }

      template {
        data        = var.aws_env_vars_for_local
        destination = "aws-env-vars-for-local.env"
        env         = true
      }

      env {
        # AWS vars
>>>>>>> 6d7e7512
        AWS_REGION = var.aws_region

        RUST_LOG       = var.rust_log
        RUST_BACKTRACE = local.rust_backtrace
<<<<<<< HEAD

=======
        # service vars
        GRAPL_ANALYZERS_BUCKET = var.analyzer_bucket
        DEST_BUCKET_NAME       = "fake"
        SOURCE_QUEUE_URL       = "fake"
        DEAD_LETTER_QUEUE_URL  = "fake"
        # tracing vars
>>>>>>> 6d7e7512
        OTEL_EXPORTER_JAEGER_AGENT_HOST = local.tracing_jaeger_endpoint_host
        OTEL_EXPORTER_JAEGER_AGENT_PORT = local.tracing_jaeger_endpoint_port

        KAFKA_BOOTSTRAP_SERVERS   = var.kafka_bootstrap_servers
        KAFKA_SASL_USERNAME       = var.kafka_credentials["node-identifier"].sasl_username
        KAFKA_SASL_PASSWORD       = var.kafka_credentials["node-identifier"].sasl_password
        KAFKA_CONSUMER_GROUP_NAME = var.kafka_consumer_groups["node-identifier"]
        KAFKA_CONSUMER_TOPIC      = "generated-graphs"
        KAFKA_PRODUCER_TOPIC      = "identified-graphs"

<<<<<<< HEAD
        GRAPL_SCHEMA_TABLE          = var.schema_table_name
        GRAPL_DYNAMIC_SESSION_TABLE = var.session_table_name
=======
      env {
        # AWS vars
        AWS_DEFAULT_REGION = var.aws_region
        # python vars
        GRAPL_LOG_LEVEL = var.py_log_level
        # dgraph vars
        MG_ALPHAS = local.alpha_grpc_connect_str
        # service vars
        GRAPL_ANALYZER_MATCHED_SUBGRAPHS_BUCKET = "fake"
        GRAPL_ANALYZERS_BUCKET                  = var.analyzer_bucket
        GRAPL_MODEL_PLUGINS_BUCKET              = var.model_plugins_bucket
        SOURCE_QUEUE_URL                        = "fake"
        GRPC_ENABLE_FORK_SUPPORT                = 1
        HITCACHE_ADDR                           = local.redis_host
        HITCACHE_PORT                           = local.redis_port
        IS_RETRY                                = "False"
        MESSAGECACHE_ADDR                       = local.redis_host
        MESSAGECACHE_PORT                       = local.redis_port
        OTEL_EXPORTER_ZIPKIN_ENDPOINT           = local.tracing_zipkin_endpoint
>>>>>>> 6d7e7512
      }

      service {
        name = "node-identifier"
      }
    }
  }

  group "engagement-creator" {
    network {
      mode = "bridge"
      dns {
        servers = local.dns_servers
      }
    }

    task "engagement-creator" {
      driver = "docker"

      config {
        image = var.container_images["engagement-creator"]
      }

      template {
        data        = var.aws_env_vars_for_local
        destination = "aws-env-vars-for-local.env"
        env         = true
      }

      env {
        AWS_DEFAULT_REGION = var.aws_region

        GRAPL_LOG_LEVEL = var.py_log_level

        MG_ALPHAS = local.alpha_grpc_connect_str

        SOURCE_QUEUE_URL = "fake"

        OTEL_EXPORTER_ZIPKIN_ENDPOINT = local.tracing_zipkin_endpoint
      }
    }

    service {
      name = "engagement-creator"
      connect {
        sidecar_service {
          proxy {
            dynamic "upstreams" {
              iterator = alpha
              for_each = local.dgraph_alphas

              content {
                destination_name = "dgraph-alpha-${alpha.value.id}-grpc-public"
                local_bind_port  = alpha.value.grpc_public_port
              }
            }
          }
        }
      }
    }
  }

  group "graphql-endpoint" {
    network {
      mode = "bridge"
      dns {
        servers = local.dns_servers
      }
      port "graphql-endpoint-port" {}
    }

    task "graphql-endpoint" {
      driver = "docker"

      config {
        image = var.container_images["graphql-endpoint"]
        ports = ["graphql-endpoint-port"]
      }

      template {
        data        = var.aws_env_vars_for_local
        destination = "aws-env-vars-for-local.env"
        env         = true
      }

      env {
        RUST_LOG = var.rust_log
        # JS SDK only recognized AWS_REGION whereas rust and python SDKs use DEFAULT_AWS_REGION
        AWS_REGION                    = var.aws_region
        MG_ALPHAS                     = local.alpha_grpc_connect_str
        GRAPL_SCHEMA_TABLE            = var.schema_table_name
        GRAPL_SCHEMA_PROPERTIES_TABLE = var.schema_properties_table_name
        IS_LOCAL                      = "True"
        JWT_SECRET_ID                 = "JWT_SECRET_ID"
        PORT                          = "${NOMAD_PORT_graphql-endpoint-port}"
        OTEL_EXPORTER_ZIPKIN_ENDPOINT = local.tracing_zipkin_endpoint
      }
    }

    service {
      name = "graphql-endpoint"
      port = "graphql-endpoint-port"

      connect {
        sidecar_service {
          proxy {
            dynamic "upstreams" {
              iterator = alpha
              for_each = local.dgraph_alphas

              content {
                destination_name = "dgraph-alpha-${alpha.value.id}-grpc-public"
                local_bind_port  = alpha.value.grpc_public_port
              }
            }
          }
        }
      }
    }
  }

  group "model-plugin-deployer" {
    network {
      mode = "bridge"
      dns {
        servers = local.dns_servers
      }
      port "model-plugin-deployer" {
      }
    }

    task "model-plugin-deployer" {
      driver = "docker"

      config {
        image = var.container_images["model-plugin-deployer"]
        ports = ["model-plugin-deployer"]
      }

      env {
        RUST_LOG                         = var.rust_log
        RUST_BACKTRACE                   = local.rust_backtrace
        GRAPL_MODEL_PLUGIN_DEPLOYER_PORT = "${NOMAD_PORT_model-plugin-deployer}"
      }
    }

    service {
      name = "model-plugin-deployer"
      port = "model-plugin-deployer"
      connect {
        sidecar_service {}
      }
    }
  }


  group "web-ui" {
    network {
      mode = "bridge"
      dns {
        servers = local.dns_servers
      }

      port "web-ui-port" {
      }
    }

    task "web-ui" {
      driver = "docker"

      config {
        image = var.container_images["web-ui"]
        ports = ["web-ui-port"]
      }

      template {
        data        = var.aws_env_vars_for_local
        destination = "aws-env-vars-for-local.env"
        env         = true
      }

      env {
        # For the DynamoDB client
        AWS_REGION = var.aws_region

        GRAPL_USER_AUTH_TABLE    = var.user_auth_table
        GRAPL_USER_SESSION_TABLE = var.user_session_table

        GRAPL_WEB_UI_BIND_ADDRESS            = "0.0.0.0:${NOMAD_PORT_web-ui-port}"
        GRAPL_GRAPHQL_ENDPOINT               = "http://${NOMAD_UPSTREAM_ADDR_graphql-endpoint}"
        GRAPL_MODEL_PLUGIN_DEPLOYER_ENDPOINT = "http://TODO:1111" # Note - MPD is being replaced by a Rust service.
        RUST_LOG                             = var.rust_log
        RUST_BACKTRACE                       = local.rust_backtrace
        OTEL_EXPORTER_JAEGER_AGENT_HOST      = local.tracing_jaeger_endpoint_host
        OTEL_EXPORTER_JAEGER_AGENT_PORT      = local.tracing_jaeger_endpoint_port
      }
    }

    service {
      name = "web-ui"
      port = "web-ui-port"
      connect {
        sidecar_service {
          proxy {
            config {
              protocol = "http"
            }
            upstreams {
              destination_name = "graphql-endpoint"
              local_bind_port  = local.graphql_endpoint_port
            }
          }
        }
      }
    }
  }

  group "sysmon-generator" {
    network {
      mode = "bridge"
      dns {
        servers = local.dns_servers
      }
    }

    task "sysmon-generator" {
      driver = "docker"

      config {
        image = var.container_images["sysmon-generator"]
      }

      template {
        data        = var.aws_env_vars_for_local
        destination = "aws-env-vars-for-local.env"
        env         = true
      }

      env {
        AWS_REGION = var.aws_region

        RUST_LOG       = var.rust_log
        RUST_BACKTRACE = local.rust_backtrace

        OTEL_EXPORTER_JAEGER_AGENT_HOST = local.tracing_jaeger_endpoint_host
        OTEL_EXPORTER_JAEGER_AGENT_PORT = local.tracing_jaeger_endpoint_port

        KAFKA_BOOTSTRAP_SERVERS   = var.kafka_bootstrap_servers
        KAFKA_SASL_USERNAME       = var.kafka_credentials["graph-generator"].sasl_username
        KAFKA_SASL_PASSWORD       = var.kafka_credentials["graph-generator"].sasl_password
        KAFKA_CONSUMER_GROUP_NAME = var.kafka_consumer_groups["graph-generator"]

        # Temp, until we change sysmon-generator to use the real Plugin SDK
        KAFKA_CONSUMER_TOPIC = "raw-logs"
        KAFKA_PRODUCER_TOPIC = "generated-graphs"
      }
    }
  }

  group "organization-management" {
    network {
      mode = "bridge"
      dns {
        servers = local.dns_servers
      }
      port "organization-management-port" {
      }
    }

    task "organization-management" {
      driver = "docker"

      config {
        image = var.container_images["organization-management"]
        ports = ["organization-management-port"]
      }

      template {
        data        = var.aws_env_vars_for_local
        destination = "organization-management.env"
        env         = true
      }

      env {
        AWS_REGION                           = var.aws_region
        NOMAD_SERVICE_ADDRESS                = "${attr.unique.network.ip-address}:4646"
        ORGANIZATION_MANAGEMENT_BIND_ADDRESS = "0.0.0.0:${NOMAD_PORT_organization-management-port}"
        RUST_BACKTRACE                       = local.rust_backtrace
        RUST_LOG                             = var.rust_log
        ORGANIZATION_MANAGEMENT_DB_HOSTNAME  = var.organization_management_db.hostname
        ORGANIZATION_MANAGEMENT_DB_PASSWORD  = var.organization_management_db.password
        ORGANIZATION_MANAGEMENT_DB_PORT      = var.organization_management_db.port
        ORGANIZATION_MANAGEMENT_DB_USERNAME  = var.organization_management_db.username
        OTEL_EXPORTER_JAEGER_AGENT_HOST      = local.tracing_jaeger_endpoint_host
        OTEL_EXPORTER_JAEGER_AGENT_PORT      = local.tracing_jaeger_endpoint_port

        ORGANIZATION_MANAGEMENT_HEALTHCHECK_POLLING_INTERVAL_MS = var.organization_management_healthcheck_polling_interval_ms
      }
    }

    service {
      name = "organization-management"
      port = "organization-management-port"
      connect {
        sidecar_service {
        }
      }
    }
  }

  group "pipeline-ingress" {
    network {
      mode = "bridge"
      dns {
        servers = local.dns_servers
      }
      port "pipeline-ingress-port" {
      }
    }

    task "pipeline-ingress" {
      driver = "docker"

      config {
        image = var.container_images["pipeline-ingress"]
        ports = ["pipeline-ingress-port"]
      }

      template {
        data        = var.aws_env_vars_for_local
        destination = "pipeline-ingress-env"
        env         = true
      }

      env {
        AWS_REGION                                       = var.aws_region
        NOMAD_SERVICE_ADDRESS                            = "${attr.unique.network.ip-address}:4646"
        PIPELINE_INGRESS_BIND_ADDRESS                    = "0.0.0.0:${NOMAD_PORT_pipeline-ingress-port}"
        RUST_BACKTRACE                                   = local.rust_backtrace
        RUST_LOG                                         = var.rust_log
        PIPELINE_INGRESS_HEALTHCHECK_POLLING_INTERVAL_MS = var.pipeline_ingress_healthcheck_polling_interval_ms
        KAFKA_BOOTSTRAP_SERVERS                          = var.kafka_bootstrap_servers
        KAFKA_SASL_USERNAME                              = var.kafka_credentials["pipeline-ingress"].sasl_username
        KAFKA_SASL_PASSWORD                              = var.kafka_credentials["pipeline-ingress"].sasl_password
        KAFKA_PRODUCER_TOPIC                             = "raw-logs"

        OTEL_EXPORTER_JAEGER_AGENT_HOST = local.tracing_jaeger_endpoint_host
        OTEL_EXPORTER_JAEGER_AGENT_PORT = local.tracing_jaeger_endpoint_port
      }
    }

    service {
      name = "pipeline-ingress"
      port = "pipeline-ingress-port"
      connect {
        sidecar_service {
        }
      }

      check {
        type     = "grpc"
        port     = "pipeline-ingress-port"
        interval = "10s"
        timeout  = "3s"
      }
    }
  }

  group "plugin-registry" {
    network {
      mode = "bridge"
      dns {
        servers = local.dns_servers
      }

      port "plugin-registry-port" {
      }
    }

    task "plugin-registry" {
      driver = "docker"

      config {
        image = var.container_images["plugin-registry"]
        ports = ["plugin-registry-port"]
      }

      template {
        data        = var.aws_env_vars_for_local
        destination = "aws-env-vars-for-local.env"
        env         = true
      }

      env {
        AWS_REGION                                      = var.aws_region
        NOMAD_SERVICE_ADDRESS                           = "${attr.unique.network.ip-address}:4646"
        PLUGIN_REGISTRY_BIND_ADDRESS                    = "0.0.0.0:${NOMAD_PORT_plugin-registry-port}"
        PLUGIN_REGISTRY_DB_HOSTNAME                     = var.plugin_registry_db.hostname
        PLUGIN_REGISTRY_DB_PASSWORD                     = var.plugin_registry_db.password
        PLUGIN_REGISTRY_DB_PORT                         = var.plugin_registry_db.port
        PLUGIN_REGISTRY_DB_USERNAME                     = var.plugin_registry_db.username
        PLUGIN_BOOTSTRAP_CONTAINER_IMAGE                = var.container_images["plugin-bootstrap"]
        PLUGIN_REGISTRY_KERNEL_ARTIFACT_URL             = var.plugin_registry_kernel_artifact_url
        PLUGIN_REGISTRY_ROOTFS_ARTIFACT_URL             = var.plugin_registry_rootfs_artifact_url
        PLUGIN_REGISTRY_HAX_DOCKER_PLUGIN_RUNTIME_IMAGE = var.container_images["hax-docker-plugin-runtime"]
        # Plugin Execution code/image doesn't exist yet; change this once it does!
        PLUGIN_EXECUTION_CONTAINER_IMAGE      = "grapl/plugin-execution-sidecar-TODO"
        PLUGIN_REGISTRY_BUCKET_AWS_ACCOUNT_ID = var.plugin_registry_bucket_aws_account_id
        PLUGIN_REGISTRY_BUCKET_NAME           = var.plugin_registry_bucket_name

        # common Rust env vars
        RUST_BACKTRACE                  = local.rust_backtrace
        RUST_LOG                        = var.rust_log
        OTEL_EXPORTER_JAEGER_AGENT_HOST = local.tracing_jaeger_endpoint_host
        OTEL_EXPORTER_JAEGER_AGENT_PORT = local.tracing_jaeger_endpoint_port
      }

      resources {
        # Probably too much. Let's figure out buffered writes to s3
        memory = 512
      }
    }

    service {
      name = "plugin-registry"
      port = "plugin-registry-port"
      connect {
        sidecar_service {
        }
      }

      check {
        type     = "grpc"
        port     = "plugin-registry-port"
        interval = "10s"
        timeout  = "3s"
      }
    }
  }

  group "plugin-work-queue" {
    network {
      mode = "bridge"
      dns {
        servers = local.dns_servers
      }

      port "plugin-work-queue-port" {
      }
    }

    task "plugin-work-queue" {
      driver = "docker"

      config {
        image = var.container_images["plugin-work-queue"]
        ports = ["plugin-work-queue-port"]
      }

      template {
        data        = var.aws_env_vars_for_local
        destination = "aws-env-vars-for-local.env"
        env         = true
      }

      env {
        PLUGIN_WORK_QUEUE_BIND_ADDRESS = "0.0.0.0:${NOMAD_PORT_plugin-work-queue-port}"
        PLUGIN_WORK_QUEUE_DB_HOSTNAME  = var.plugin_work_queue_db.hostname
        PLUGIN_WORK_QUEUE_DB_PASSWORD  = var.plugin_work_queue_db.password
        PLUGIN_WORK_QUEUE_DB_PORT      = var.plugin_work_queue_db.port
        PLUGIN_WORK_QUEUE_DB_USERNAME  = var.plugin_work_queue_db.username
        # Hardcoded, but makes little sense to pipe up through Pulumi
        PLUGIN_WORK_QUEUE_HEALTHCHECK_POLLING_INTERVAL_MS = 5000

        # common Rust env vars
        RUST_BACKTRACE                  = local.rust_backtrace
        RUST_LOG                        = var.rust_log
        OTEL_EXPORTER_JAEGER_AGENT_HOST = local.tracing_jaeger_endpoint_host
        OTEL_EXPORTER_JAEGER_AGENT_PORT = local.tracing_jaeger_endpoint_port
      }
    }

    service {
      name = "plugin-work-queue"
      port = "plugin-work-queue-port"
      connect {
        sidecar_service {
        }
      }

      check {
        type     = "grpc"
        port     = "plugin-work-queue-port"
        interval = "10s"
        timeout  = "3s"
      }
    }
  }

  group "uid-allocator" {
    network {
      mode = "bridge"
      dns {
        servers = local.dns_servers
      }

      port "uid-allocator-port" {
      }
    }

    task "uid-allocator" {
      driver = "docker"

      config {
        image = var.container_images["uid-allocator"]
        ports = ["uid-allocator-port"]
      }

      env {
        UID_ALLOCATOR_BIND_ADDRESS      = "0.0.0.0:${NOMAD_PORT_uid-allocator-port}"
        UID_ALLOCATOR_DB_HOSTNAME       = var.uid_allocator_db.hostname
        UID_ALLOCATOR_DB_PASSWORD       = var.uid_allocator_db.password
        UID_ALLOCATOR_DB_PORT           = var.uid_allocator_db.port
        UID_ALLOCATOR_DB_USERNAME       = var.uid_allocator_db.username
        RUST_BACKTRACE                  = local.rust_backtrace
        RUST_LOG                        = var.rust_log
        OTEL_EXPORTER_JAEGER_AGENT_HOST = local.tracing_jaeger_endpoint_host
        OTEL_EXPORTER_JAEGER_AGENT_PORT = local.tracing_jaeger_endpoint_port
      }
    }

    service {
      name = "uid-allocator"
      port = "uid-allocator-port"
      connect {
        sidecar_service {
        }
      }
    }
  }

  group "event-source" {
    network {
      mode = "bridge"
      dns {
        servers = local.dns_servers
      }

      port "event-source-port" {
      }
    }

    task "event-source" {
      driver = "docker"

      config {
        image = var.container_images["event-source"]
        ports = ["event-source-port"]
      }

      template {
        data        = var.aws_env_vars_for_local
        destination = "aws-env-vars-for-local.env"
        env         = true
      }

      env {
        EVENT_SOURCE_BIND_ADDRESS = "0.0.0.0:${NOMAD_PORT_event-source-port}"
        EVENT_SOURCE_DB_HOSTNAME  = var.event_source_db.hostname
        EVENT_SOURCE_DB_PASSWORD  = var.event_source_db.password
        EVENT_SOURCE_DB_PORT      = var.event_source_db.port
        EVENT_SOURCE_DB_USERNAME  = var.event_source_db.username
        # Hardcoded, but makes little sense to pipe up through Pulumi
        EVENT_SOURCE_HEALTHCHECK_POLLING_INTERVAL_MS = 5000

        # common Rust env vars
        RUST_BACKTRACE                  = local.rust_backtrace
        RUST_LOG                        = var.rust_log
        OTEL_EXPORTER_JAEGER_AGENT_HOST = local.tracing_jaeger_endpoint_host
        OTEL_EXPORTER_JAEGER_AGENT_PORT = local.tracing_jaeger_endpoint_port
      }
    }

    service {
      name = "event-source"
      port = "event-source-port"
      connect {
        sidecar_service {
        }
      }

      check {
        type     = "grpc"
        port     = "event-source-port"
        interval = "10s"
        timeout  = "3s"
      }
    }
  }

}<|MERGE_RESOLUTION|>--- conflicted
+++ resolved
@@ -33,14 +33,6 @@
   type = string
 }
 
-<<<<<<< HEAD
-=======
-variable "analyzer_bucket" {
-  type        = string
-  description = "The s3 bucket which the analyzer stores items to analyze"
-}
-
->>>>>>> 6d7e7512
 variable "dgraph_replicas" {
   type    = number
   default = 1
@@ -116,7 +108,6 @@
   description = "The amount of time to wait between each healthcheck execution."
 }
 
-<<<<<<< HEAD
 variable "pipeline_ingress_healthcheck_polling_interval_ms" {
   type        = string
   description = "The amount of time to wait between each healthcheck execution."
@@ -132,18 +123,6 @@
   }))
 }
 
-=======
-variable "kafka_credentials" {
-  description = "Map from service-name to kafka credentials for that service"
-  type = map(object({
-    # The username to authenticate with Confluent Cloud cluster.
-    sasl_username = string
-    # The password to authenticate with Confluent Cloud cluster.
-    sasl_password = string
-  }))
-}
-
->>>>>>> 6d7e7512
 variable "kafka_consumer_groups" {
   description = "Map from service-name to the consumer group for that service to join"
   type        = map(string)
@@ -813,8 +792,6 @@
       }
 
       env {
-<<<<<<< HEAD
-=======
         AWS_REGION = var.aws_region
 
         RUST_LOG       = var.rust_log
@@ -832,80 +809,6 @@
 
         GRAPL_SCHEMA_TABLE          = var.schema_table_name
         GRAPL_DYNAMIC_SESSION_TABLE = var.session_table_name
-      }
-
-      service {
-        name = "node-identifier"
-      }
-    }
-  }
-
-  group "analyzer-dispatcher" {
-
-    task "analyzer-dispatcher" {
-      driver = "docker"
-
-      config {
-        image = var.container_images["analyzer-dispatcher"]
-      }
-
-      template {
-        data        = var.aws_env_vars_for_local
-        destination = "aws-env-vars-for-local.env"
-        env         = true
-      }
-
-      env {
-        # AWS vars
->>>>>>> 6d7e7512
-        AWS_REGION = var.aws_region
-
-        RUST_LOG       = var.rust_log
-        RUST_BACKTRACE = local.rust_backtrace
-<<<<<<< HEAD
-
-=======
-        # service vars
-        GRAPL_ANALYZERS_BUCKET = var.analyzer_bucket
-        DEST_BUCKET_NAME       = "fake"
-        SOURCE_QUEUE_URL       = "fake"
-        DEAD_LETTER_QUEUE_URL  = "fake"
-        # tracing vars
->>>>>>> 6d7e7512
-        OTEL_EXPORTER_JAEGER_AGENT_HOST = local.tracing_jaeger_endpoint_host
-        OTEL_EXPORTER_JAEGER_AGENT_PORT = local.tracing_jaeger_endpoint_port
-
-        KAFKA_BOOTSTRAP_SERVERS   = var.kafka_bootstrap_servers
-        KAFKA_SASL_USERNAME       = var.kafka_credentials["node-identifier"].sasl_username
-        KAFKA_SASL_PASSWORD       = var.kafka_credentials["node-identifier"].sasl_password
-        KAFKA_CONSUMER_GROUP_NAME = var.kafka_consumer_groups["node-identifier"]
-        KAFKA_CONSUMER_TOPIC      = "generated-graphs"
-        KAFKA_PRODUCER_TOPIC      = "identified-graphs"
-
-<<<<<<< HEAD
-        GRAPL_SCHEMA_TABLE          = var.schema_table_name
-        GRAPL_DYNAMIC_SESSION_TABLE = var.session_table_name
-=======
-      env {
-        # AWS vars
-        AWS_DEFAULT_REGION = var.aws_region
-        # python vars
-        GRAPL_LOG_LEVEL = var.py_log_level
-        # dgraph vars
-        MG_ALPHAS = local.alpha_grpc_connect_str
-        # service vars
-        GRAPL_ANALYZER_MATCHED_SUBGRAPHS_BUCKET = "fake"
-        GRAPL_ANALYZERS_BUCKET                  = var.analyzer_bucket
-        GRAPL_MODEL_PLUGINS_BUCKET              = var.model_plugins_bucket
-        SOURCE_QUEUE_URL                        = "fake"
-        GRPC_ENABLE_FORK_SUPPORT                = 1
-        HITCACHE_ADDR                           = local.redis_host
-        HITCACHE_PORT                           = local.redis_port
-        IS_RETRY                                = "False"
-        MESSAGECACHE_ADDR                       = local.redis_host
-        MESSAGECACHE_PORT                       = local.redis_port
-        OTEL_EXPORTER_ZIPKIN_ENDPOINT           = local.tracing_zipkin_endpoint
->>>>>>> 6d7e7512
       }
 
       service {
