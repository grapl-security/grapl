variable "rust_log" {
  type        = string
  description = "Controls the logging behavior of Rust-based services."
}

variable "container_registry" {
  type        = string
  default     = ""
  description = "The container registry in which we can find Grapl services. Requires a trailing /"
}

variable "container_repo" {
  type        = string
  default     = ""
  description = "The container repo inside the registry in which we can find Grapl services. Requires a trailing /"
}

variable "aws_access_key_id" {
  type        = string
  default     = "DEFAULT_NOMAD_AWS_ACCESS_KEY_ID"
  description = "The aws access key id used to interact with AWS."
}

variable "aws_access_key_secret" {
  type        = string
  default     = "DEFAULT_NOMAD_AWS_ACCESS_KEY_SECRET"
  description = "The aws access key secret used to interact with AWS."
}

variable "_aws_endpoint" {
  type        = string
  default     = "DEFAULT_NOMAD_AWS_ENDPOINT"
  description = <<EOF
  The endpoint in which we can expect to find and interact with AWS.
  It accepts a special sentinel value domain, LOCAL_GRAPL_REPLACE_IP:xxxx, if the
  user wishes to contact Localstack.

  Prefer using `local.aws_endpoint`.
EOF
}

variable "aws_region" {
  type = string
}

variable "analyzer_bucket" {
  type        = string
  description = "The s3 bucket which the analyzer stores items to analyze"
}

variable "analyzer_dispatched_bucket" {
  type        = string
  description = "The s3 bucket which the analyzer stores items that have been processed"
}

variable "analyzer_dispatcher_queue" {
  type        = string
  description = "Main queue for the dispatcher"
}

variable "analyzer_dispatcher_dead_letter_queue" {
  type        = string
  description = "Dead letter queue for the analyzer services"
}

variable "analyzer_dispatcher_tag" {
  type        = string
  default     = "dev"
  description = "The tagged version of the analyzer-dispatcher we should deploy."
}

variable "analyzer_matched_subgraphs_bucket" {
  type        = string
  description = "The s3 bucket used for storing matches"
}

variable "analyzer_executor_queue" {
  type        = string
  description = "Main queue for the executor"
}

variable "analyzer_executor_tag" {
  type        = string
  default     = "dev"
  description = "The tagged version of the analyzer-executor we should deploy."
}

variable "dgraph_tag" {
  type        = string
  default     = "v21.03.1"
  description = "The tag we should use when pulling dgraph."
}

variable "dgraph_replicas" {
  type    = number
  default = 1
}

variable "dgraph_shards" {
  type    = number
  default = 1
}

variable "engagement_creator_queue" {
  type = string
}

variable "engagement_creator_tag" {
  type        = string
  default     = "dev"
  description = "The tagged version of the engagement-creator we should deploy."
}

variable "_redis_endpoint" {
  type        = string
  description = <<EOF
  Where can services find Redis?

  It accepts a special sentinel value domain, redis://LOCAL_GRAPL_REPLACE_IP:xxxx, if the
  user wishes to contact Localstack.
EOF
}

variable "schema_table_name" {
  type        = string
  description = "What is the name of the schema table?"
}

variable "schema_properties_table_name" {
  type        = string
  description = "What is the name of the schema properties table?"
}

# https://github.com/grapl-security/grapl/blob/af6f2c197d52e9941047aab813c30d2cbfd54523/pulumi/infra/dynamodb.py#L118
variable "session_table_name" {
  type        = string
  description = "What is the name of the session table?"
}

variable "num_graph_mergers" {
  type        = number
  default     = 1
  description = "The number of graph merger instances to run."
}

variable "graph_merger_tag" {
  type        = string
  default     = "dev"
  description = "The tagged version of the graph_merger we should deploy."
}

variable "graph_merger_queue" {
  type = string
}

variable "graph_merger_dead_letter_queue" {
  type = string
}

variable "test_user_name" {
  type        = string
  description = "The name of the test user"
}

variable "model_plugins_bucket" {
  type        = string
  description = "The s3 bucket used for storing plugins"
}

variable "num_node_identifiers" {
  type        = number
  default     = 1
  description = "The number of node identifiers to run."
}

variable "num_node_identifier_retries" {
  type        = number
  default     = 1
  description = "The number of node identifier retries to run."
}

variable "node_identifier_tag" {
  type        = string
  default     = "dev"
  description = "The tagged version of the node_identifier and the node_identifier_retry we should deploy."
}

variable "node_identifier_queue" {
  type = string
}

variable "node_identifier_dead_letter_queue" {
  type = string
}

variable "node_identifier_retry_queue" {
  type = string
}

variable "unid_subgraphs_generated_bucket" {
  type        = string
  description = "The destination bucket for unidentified subgraphs. Used by generators."
}

variable "subgraphs_merged_bucket" {
  type        = string
  description = "The destination bucket for merged subgraphs. Used by Graph Merger."
}

variable "subgraphs_generated_bucket" {
  type        = string
  description = "The destination bucket for generated subgraphs. Used by Node identifier."
}

variable "graphql_endpoint_tag" {
  type        = string
  default     = "dev"
  description = "The image tag for the graphql endpoint docker image."
}

variable "web_ui_tag" {
  type        = string
  default     = "dev"
  description = "The image tag for the Grapl web UI docker image."
}

variable "deployment_name" {
  type        = string
  description = "The deployment name"
}

variable "user_auth_table" {
  type        = string
  description = "What is the name of the DynamoDB user auth table?"
}

variable "user_session_table" {
  type        = string
  description = "What is the name of the DynamoDB user session table?"
}

variable "sysmon_generator_tag" {
  type        = string
  default     = "dev"
  description = "The image tag for the sysmon generator docker image."
}

variable "sysmon_generator_queue" {
  type = string
}

variable "sysmon_generator_dead_letter_queue" {
  type = string
}

variable "osquery_generator_tag" {
  type        = string
  default     = "dev"
  description = "The image tag for the osquery generator docker image."
}

variable "osquery_generator_queue" {
  type = string
}

variable "osquery_generator_dead_letter_queue" {
  type = string
}

locals {
  dgraph_zero_grpc_private_port_base  = 5080
  dgraph_alpha_grpc_private_port_base = 7080
  dgraph_alpha_http_private_port_base = 8080
  dgraph_alpha_grpc_public_port_base  = 9080

  # DGraph Alphas (shards * replicas)
  dgraph_alphas = [for alpha_id in range(0, var.dgraph_replicas * var.dgraph_shards) : {
    id : alpha_id,
    grpc_private_port : local.dgraph_alpha_grpc_private_port_base + alpha_id,
    grpc_public_port : local.dgraph_alpha_grpc_public_port_base + alpha_id,
    http_port : local.dgraph_alpha_http_private_port_base + alpha_id
  }]

  # DGraph Zeros (replicas)
  dgraph_zeros = [for zero_id in range(1, var.dgraph_replicas) : {
    id : zero_id,
    grpc_private_port : local.dgraph_zero_grpc_private_port_base + zero_id,
  }]

  # String that contains all of the Zeros for the Alphas to talk to and ensure they don't go down when one dies
  zero_alpha_connect_str = join(",", [for zero_id in range(0, var.dgraph_replicas) : "localhost:${local.dgraph_zero_grpc_private_port_base + zero_id}"])

  # String that contains all of the running Alphas for clients connecting to Dgraph (so they can do loadbalancing)
  alpha_grpc_connect_str = join(",", [for alpha in local.dgraph_alphas : "localhost:${alpha.grpc_public_port}"])

  # Prefer these over their `var` equivalents.
  aws_endpoint   = replace(var._aws_endpoint, "LOCAL_GRAPL_REPLACE_IP", attr.unique.network.ip-address)
  redis_endpoint = replace(var._redis_endpoint, "LOCAL_GRAPL_REPLACE_IP", attr.unique.network.ip-address)

  _redis_trimmed = trimprefix(local.redis_endpoint, "redis://")
  _redis         = split(":", local._redis_trimmed)
  redis_host     = local._redis[0]
  redis_port     = local._redis[1]

  # Grapl services
  web_ui_port           = 1234
  graphql_endpoint_port = 5000

  # enabled
  rust_backtrace = 1

  heredoc = <<EOH
GRAPL_AWS_ENDPOINT          = ${local.aws_endpoint}
GRAPL_AWS_ACCESS_KEY_ID     = ${var.aws_access_key_id}
GRAPL_AWS_ACCESS_KEY_SECRET = ${var.aws_access_key_secret}
EOH

  local_vars = (var._aws_endpoint != "http://LOCAL_GRAPL_REPLACE_IP:4566") ? "IN_AWS=TRUE" : local.heredoc
}

job "grapl-core" {
  datacenters = ["dc1"]

  type = "service"

  # Specifies that this job is the most high priority job we have; nothing else should take precedence 
  priority = 100

  update {
    # Automatically promotes to canaries if all canaries are healthy during an update / deployment 
    auto_promote = true
    # Auto reverts to the last stable job variant if the update fails 
    auto_revert = true
    # Spins up a "canary" instance of potentially destructive updates, validates that they are healthy, then promotes the instance to update
    canary       = 1
    max_parallel = 1
    # The min amount of reported "healthy" time before a instance is considered healthy and an allocation is opened up for further updates
    min_healthy_time = "15s"
  }

  group "dgraph-zero-0" {
    network {
      mode = "bridge"
    }

    task "dgraph-zero" {
      driver = "docker"

      config {
        image = "dgraph/dgraph:${var.dgraph_tag}"
        args = [
          "dgraph",
          "zero",
          "--my", "localhost:${local.dgraph_zero_grpc_private_port_base}",
          "--replicas", "${var.dgraph_replicas}",
          "--raft", "idx=1",
        ]
      }
    }

    service {
      name = "dgraph-zero-0-grpc-private"
      port = "${local.dgraph_zero_grpc_private_port_base}"
      tags = ["dgraph", "zero", "grpc"]

      connect {
        sidecar_service {
          proxy {
            # Connect the Zero leader to the Zero followers
            dynamic "upstreams" {
              iterator = zero_follower
              for_each = local.dgraph_zeros

              content {
                destination_name = "dgraph-zero-${zero_follower.value.id}-grpc-private"
                local_bind_port  = zero_follower.value.grpc_private_port
              }
            }

            # Connect this Zero leader to the Alphas
            dynamic "upstreams" {
              iterator = alpha
              for_each = [for alpha in local.dgraph_alphas : alpha]

              content {
                destination_name = "dgraph-alpha-${alpha.value.id}-grpc-private"
                local_bind_port  = alpha.value.grpc_private_port
              }
            }
          }
        }
      }
    }
  }

  # Create DGraph Zero followers
  dynamic "group" {
    iterator = zero
    for_each = local.dgraph_zeros
    labels   = ["dgraph-zero-${zero.value.id}"]

    content {
      network {
        mode = "bridge"
        port "healthcheck" {
          to = -1
        }
      }

      task "dgraph-zero" {
        driver = "docker"

        config {
          image = "dgraph/dgraph:${var.dgraph_tag}"
          args = [
            "dgraph",
            "zero",
            "--my", "localhost:${zero.value.grpc_private_port}",
            "--replicas", "${var.dgraph_replicas}",
            "--raft", "idx=${zero.value.id + 1}",
            "--port_offset", "${zero.value.id}",
            "--peer", "localhost:${local.dgraph_zero_grpc_private_port_base}"
          ]
        }
      }
      service {
        name = "dgraph-zero-${zero.value.id}-grpc-private"
        port = "${zero.value.grpc_private_port}"
        tags = ["dgraph", "zero", "grpc"]

        connect {
          sidecar_service {
            proxy {
              # Connect to the Zero leader
              upstreams {
                destination_name = "dgraph-zero-0-grpc-private"
                local_bind_port  = local.dgraph_zero_grpc_private_port_base
              }

              # Connect this Zero follower to other Zero followers (but not to itself, obviously)
              dynamic "upstreams" {
                iterator = zero_follower
                for_each = [for zero_follower in local.dgraph_zeros : zero_follower if zero_follower.id != zero.value.id]

                content {
                  destination_name = "dgraph-zero-${zero_follower.value.id}-grpc-private"
                  local_bind_port  = zero_follower.value.grpc_private_port
                }
              }

              # Connect this Zero follower to the Alphas
              dynamic "upstreams" {
                iterator = alpha
                for_each = [for alpha in local.dgraph_alphas : alpha]

                content {
                  destination_name = "dgraph-alpha-${alpha.value.id}-grpc-private"
                  local_bind_port  = alpha.value.grpc_private_port
                }
              }

              # We need to expose the health check for consul to be able to reach it
              expose {
                path {
                  path            = "/health"
                  protocol        = "http"
                  local_path_port = 6080
                  listener_port   = "healthcheck"
                }
              }

            }
          }
        }

        check {
          type     = "http"
          name     = "dgraph-zero-http-healthcheck"
          path     = "/health"
          port     = "healthcheck"
          method   = "GET"
          interval = "30s"
          timeout  = "5s"

          check_restart {
            limit           = 3
            grace           = "30s"
            ignore_warnings = false
          }
        }
      }
    }
  }

  # Create DGraph Alphas
  dynamic "group" {
    iterator = alpha
    for_each = local.dgraph_alphas
    labels   = ["dgraph-alpha-${alpha.value.id}"]

    content {
      network {
        mode = "bridge"
        port "healthcheck" {
          to = -1
        }
        port "dgraph-alpha-port" {
          # Primarily here to let us use ratel.
          # Could be potentially replaced with a gateway stanza or something.
          to = alpha.value.http_port
        }
      }

      task "dgraph-alpha" {
        driver = "docker"

        config {
          image = "dgraph/dgraph:${var.dgraph_tag}"
          args = [
            "dgraph",
            "alpha",
            "--my", "localhost:${alpha.value.grpc_private_port}",
            "--port_offset", "${alpha.value.id}",
            "--zero", "${local.zero_alpha_connect_str}"
          ]
          ports = ["dgraph-alpha-port"]
        }
      }

      service {
        name = "dgraph-alpha-${alpha.value.id}-grpc-private"
        port = "${alpha.value.grpc_private_port}"
        tags = ["dgraph", "alpha", "grpc"]

        connect {
          sidecar_service {
            proxy {
              # Connect to the Zero leader
              upstreams {
                destination_name = "dgraph-zero-0-grpc-private"
                local_bind_port  = local.dgraph_zero_grpc_private_port_base
              }

              # Connect this Alpha to Zero followers
              dynamic "upstreams" {
                iterator = zero_follower
                for_each = [for zero_follower in local.dgraph_zeros : zero_follower]

                content {
                  destination_name = "dgraph-zero-${zero_follower.value.id}-grpc-private"
                  local_bind_port  = zero_follower.value.grpc_private_port
                }
              }

              # Connect this Alpha to Other Alphas (but not to itself, obviously)
              dynamic "upstreams" {
                iterator = alpha_peer
                for_each = [for alpha_peer in local.dgraph_alphas : alpha_peer if alpha_peer.id != alpha.value.id]

                content {
                  destination_name = "dgraph-alpha-${alpha_peer.value.id}-grpc-private"
                  local_bind_port  = alpha_peer.value.grpc_private_port
                }
              }
            }
          }
        }
      }

      service {
        name = "dgraph-alpha-${alpha.value.id}-grpc-public"
        port = "${alpha.value.grpc_public_port}"
        tags = ["dgraph", "alpha", "grpc"]

        connect {
          sidecar_service {}
        }
      }

      service {
        name = "dgraph-alpha-${alpha.value.id}-http"
        port = "${alpha.value.http_port}"
        tags = ["dgraph", "alpha", "http"]

        connect {
          sidecar_service {
            proxy {
              # We need to expose the health check for consul to be able to reach it
              expose {
                path {
                  path            = "/health"
                  protocol        = "http"
                  local_path_port = 8080
                  listener_port   = "healthcheck"
                }
              }
            }
          }
        }

        check {
          type     = "http"
          name     = "dgraph-alpha-http-healthcheck"
          path     = "/health"
          port     = "healthcheck"
          method   = "GET"
          interval = "30s"
          timeout  = "5s"

          check_restart {
            limit           = 3
            grace           = "30s"
            ignore_warnings = false
          }
        }
      }
    }
  }

  group "graph-merger" {
    count = var.num_graph_mergers

    network {
      mode = "bridge"
    }

    task "graph-merger" {
      driver = "docker"

      config {
<<<<<<< HEAD
        image = "${var.container_registry}grapl/${var.container_repo}graph-merger:${var.graph_merger_tag}"
      }

      template {
        data        = local.local_vars
        destination = "graph-merger.env"
        env         = true
=======
        image = "${var.container_registry}grapl/graph-merger:${var.graph_merger_tag}"
>>>>>>> 3edab1f0
      }

      env {
        AWS_DEFAULT_REGION = var.aws_region # boto3 prefers this one
        AWS_REGION         = var.aws_region
        RUST_LOG           = var.rust_log
        RUST_BACKTRACE     = local.rust_backtrace
        REDIS_ENDPOINT     = local.redis_endpoint
        MG_ALPHAS          = local.alpha_grpc_connect_str
        GRAPL_SCHEMA_TABLE = var.schema_table_name
        # https://github.com/grapl-security/grapl/blob/18b229e824fae99fa2d600750dd3b17387611ef4/pulumi/grapl/__main__.py#L165
        DEST_BUCKET_NAME      = var.subgraphs_merged_bucket
        SOURCE_QUEUE_URL      = var.graph_merger_queue
        DEAD_LETTER_QUEUE_URL = var.graph_merger_dead_letter_queue
      }
    }

    service {
      name = "graph-merger"
<<<<<<< HEAD
      //      connect {
      //        sidecar_service {
      //          proxy {
      //            dynamic "upstreams" {
      //              iterator = alpha
      //              for_each = local.dgraph_alphas
      //
      //              content {
      //                destination_name = "dgraph-alpha-${alpha.value.id}-grpc-public"
      //                local_bind_port  = alpha.value.grpc_public_port
      //              }
      //            }
      //          }
      //        }
      //      }
    }
  }

  group "provisioner" {
    network {
      mode = "bridge"
    }

    task "provisioner" {
      driver = "docker"

      config {
        image = "${var.container_registry}grapl/${var.container_repo}provisioner:${var.provisioner_tag}"
      }

      lifecycle {
        hook = "poststart"
        # Ephemeral, not long-lived
        sidecar = false
      }

      template {
        data        = local.local_vars
        destination = "provisioner.env"
        env         = true
      }

      env {
        MG_ALPHAS                     = local.alpha_grpc_connect_str
        DEPLOYMENT_NAME               = var.deployment_name
        AWS_DEFAULT_REGION            = var.aws_region # boto3 prefers this one
        AWS_REGION                    = var.aws_region
        GRAPL_SCHEMA_TABLE            = var.schema_table_name
        GRAPL_SCHEMA_PROPERTIES_TABLE = var.schema_properties_table_name
        GRAPL_USER_AUTH_TABLE         = var.user_auth_table
        GRAPL_TEST_USER_NAME          = var.grapl_test_user_name
        GRAPL_LOG_LEVEL               = var.rust_log # TODO: revisit
      }
    }

    service {
      name = "provisioner"
=======
>>>>>>> 3edab1f0
      connect {
        sidecar_service {
          proxy {
            dynamic "upstreams" {
              iterator = alpha
              for_each = local.dgraph_alphas

              content {
                destination_name = "dgraph-alpha-${alpha.value.id}-grpc-public"
                local_bind_port  = alpha.value.grpc_public_port
              }
            }
          }
        }
      }
    }
  }

  group "node-identifier" {
    count = var.num_node_identifiers

    network {
      mode = "bridge"
    }

    task "node-identifier" {
      driver = "docker"

      config {
<<<<<<< HEAD
        image = "${var.container_registry}grapl/${var.container_repo}node-identifier:${var.node_identifier_tag}"
      }

      template {
        data        = local.local_vars
        destination = "node-identifier.env"
        env         = true
=======
        image = "${var.container_registry}grapl/node-identifier:${var.node_identifier_tag}"
>>>>>>> 3edab1f0
      }

      env {
        AWS_DEFAULT_REGION          = var.aws_region # boto3 prefers this one
        AWS_REGION                  = var.aws_region
        RUST_LOG                    = var.rust_log
        RUST_BACKTRACE              = local.rust_backtrace
        REDIS_ENDPOINT              = local.redis_endpoint
        MG_ALPHAS                   = local.alpha_grpc_connect_str # alpha_grpc_connect_str won't work if network mode = grapl network
        GRAPL_SCHEMA_TABLE          = var.schema_table_name
        GRAPL_DYNAMIC_SESSION_TABLE = var.session_table_name
        # https://github.com/grapl-security/grapl/blob/18b229e824fae99fa2d600750dd3b17387611ef4/pulumi/grapl/__main__.py#L156
        DEST_BUCKET_NAME      = var.subgraphs_generated_bucket
        SOURCE_QUEUE_URL      = var.node_identifier_queue
        DEAD_LETTER_QUEUE_URL = var.node_identifier_retry_queue
      }

      service {
        name = "node-identifier"
      }
    }
  }

  group "node-identifier-retry" {
    count = var.num_node_identifier_retries

    network {
      mode = "bridge"
    }

    task "node-identifier-retry" {
      driver = "docker"

      config {
<<<<<<< HEAD
        image = "${var.container_registry}grapl/${var.container_repo}node-identifier-retry:${var.node_identifier_tag}"
      }

      template {
        data        = local.local_vars
        destination = "node-identifier-retry.env"
        env         = true
=======
        image = "${var.container_registry}grapl/node-identifier-retry:${var.node_identifier_tag}"
>>>>>>> 3edab1f0
      }

      env {
        AWS_DEFAULT_REGION          = var.aws_region # boto3 prefers this one
        AWS_REGION                  = var.aws_region
        RUST_LOG                    = var.rust_log
        RUST_BACKTRACE              = local.rust_backtrace
        REDIS_ENDPOINT              = local.redis_endpoint
        MG_ALPHAS                   = local.alpha_grpc_connect_str
        GRAPL_SCHEMA_TABLE          = var.schema_table_name
        GRAPL_DYNAMIC_SESSION_TABLE = var.session_table_name
        DEST_BUCKET_NAME            = var.subgraphs_generated_bucket
        SOURCE_QUEUE_URL            = var.node_identifier_retry_queue
        DEAD_LETTER_QUEUE_URL       = var.node_identifier_dead_letter_queue
      }

      service {
        name = "node-identifier-retry"
      }

    }
  }

  group "analyzer-dispatcher" {

    task "analyzer-dispatcher" {
      driver = "docker"

      config {
<<<<<<< HEAD
        image = "${var.container_registry}grapl/${var.container_repo}analyzer-dispatcher:${var.analyzer_dispatcher_tag}"
      }

      template {
        data        = local.local_vars
        destination = "analyzer-dispatcher.env"
        env         = true
=======
        image = "${var.container_registry}grapl/analyzer-dispatcher:${var.analyzer_dispatcher_tag}"
>>>>>>> 3edab1f0
      }

      env {
        # AWS vars
        AWS_REGION = var.aws_region
        # rust vars
        RUST_LOG       = var.rust_log
        RUST_BACKTRACE = local.rust_backtrace
        # service vars
        GRAPL_ANALYZERS_BUCKET = var.analyzer_bucket
        DEST_BUCKET_NAME       = var.analyzer_dispatched_bucket
        SOURCE_QUEUE_URL       = var.analyzer_dispatcher_queue
        DEAD_LETTER_QUEUE_URL  = var.analyzer_dispatcher_dead_letter_queue
      }

      service {
        name = "analyzer-dispatcher"
      }

    }

  }

  group "analyzer-executor" {
    network {
      mode = "bridge"
    }

    task "analyzer-executor" {
      driver = "docker"

      config {
<<<<<<< HEAD
        image = "${var.container_registry}grapl/${var.container_repo}analyzer-executor:${var.analyzer_executor_tag}"
      }

      template {
        data        = local.local_vars
        destination = "analyzer-executor.env"
        env         = true
=======
        image = "${var.container_registry}grapl/analyzer-executor:${var.analyzer_executor_tag}"
>>>>>>> 3edab1f0
      }

      env {
        # AWS vars
        AWS_REGION = var.aws_region
        # python vars
        GRAPL_LOG_LEVEL = "INFO"
        # dgraph vars
        MG_ALPHAS = local.alpha_grpc_connect_str
        # service vars
        GRAPL_ANALYZER_MATCHED_SUBGRAPHS_BUCKET = var.analyzer_matched_subgraphs_bucket
        GRAPL_ANALYZERS_BUCKET                  = var.analyzer_bucket
        GRAPL_MODEL_PLUGINS_BUCKET              = var.model_plugins_bucket
        SOURCE_QUEUE_URL                        = var.analyzer_executor_queue
        GRPC_ENABLE_FORK_SUPPORT                = 1
        HITCACHE_ADDR                           = local.redis_host
        HITCACHE_PORT                           = local.redis_port
        IS_RETRY                                = "False"
        MESSAGECACHE_ADDR                       = local.redis_host
        MESSAGECACHE_PORT                       = local.redis_port
      }
    }

    service {
      name = "analyzer-executor"
      connect {
        sidecar_service {
          proxy {
            dynamic "upstreams" {
              iterator = alpha
              for_each = local.dgraph_alphas

              content {
                destination_name = "dgraph-alpha-${alpha.value.id}-grpc-public"
                local_bind_port  = alpha.value.grpc_public_port
              }
            }
          }
        }
      }
    }
  }

  group "engagement-creator" {
    network {
      mode = "bridge"
    }

    task "engagement-creator" {
      driver = "docker"

      config {
        image = "${var.container_registry}grapl/${var.container_repo}engagement-creator:${var.engagement_creator_tag}"
      }

      template {
        data        = local.local_vars
        destination = "analyzer-executor.env"
        env         = true
      }

      env {
        # AWS vars
        AWS_REGION = var.aws_region
        # python vars
        GRAPL_LOG_LEVEL = var.rust_log
        # dgraph vars
        MG_ALPHAS = local.alpha_grpc_connect_str

        # service vars
        SOURCE_QUEUE_URL = var.engagement_creator_queue
      }
    }

    service {
      name = "engagement-creator"
      connect {
        sidecar_service {
          proxy {
            dynamic "upstreams" {
              iterator = alpha
              for_each = local.dgraph_alphas

              content {
                destination_name = "dgraph-alpha-${alpha.value.id}-grpc-public"
                local_bind_port  = alpha.value.grpc_public_port
              }
            }
          }
        }
      }
    }
  }

  group "graphql-endpoint" {
    network {
      mode = "bridge"
      port "graphql-endpoint-port" {
        static = local.graphql_endpoint_port
      }
    }

    task "graphql-endpoint" {
      driver = "docker"

      config {
        image = "${var.container_registry}grapl/${var.container_repo}graphql-endpoint:${var.graphql_endpoint_tag}"
        ports = ["graphql-endpoint-port"]
      }

      template {
        data        = local.local_vars
        destination = "graphql-endpoint.env"
        env         = true
      }

      env {
        DEPLOYMENT_NAME               = var.deployment_name
        RUST_LOG                      = var.rust_log
        AWS_REGION                    = var.aws_region
        MG_ALPHAS                     = local.alpha_grpc_connect_str
        GRAPL_SCHEMA_TABLE            = var.schema_table_name
        GRAPL_SCHEMA_PROPERTIES_TABLE = var.schema_properties_table_name
        IS_LOCAL                      = "True"
        JWT_SECRET_ID                 = "JWT_SECRET_ID"
        PORT                          = local.graphql_endpoint_port
      }
    }

    service {
      name = "graphql-endpoint"
      port = "graphql-endpoint-port"

      connect {
        sidecar_service {
          proxy {
            dynamic "upstreams" {
              iterator = alpha
              for_each = local.dgraph_alphas

              content {
                destination_name = "dgraph-alpha-${alpha.value.id}-grpc-public"
                local_bind_port  = alpha.value.grpc_public_port
              }
            }
          }
        }
      }
    }
  }

  group "web-ui" {
    network {
      mode = "bridge"

      port "web-ui-port" {
        static = local.web_ui_port
        to     = local.web_ui_port
      }
    }

    task "web-ui" {
      driver = "docker"

      config {
        image = "${var.container_registry}grapl/grapl-web-ui:${var.web_ui_tag}"
        ports = ["web-ui-port"]
      }

      template {
        data        = local.local_vars
        destination = "web-ui.env"
        env         = true
      }

      env {
        # For the DynamoDB client
        AWS_REGION = var.aws_region

        GRAPL_USER_AUTH_TABLE    = var.user_auth_table
        GRAPL_USER_SESSION_TABLE = var.user_session_table

        GRAPL_WEB_UI_BIND_ADDRESS            = "0.0.0.0:${local.web_ui_port}"
        GRAPL_GRAPHQL_ENDPOINT               = "http://localhost:${local.graphql_endpoint_port}"
        GRAPL_MODEL_PLUGIN_DEPLOYER_ENDPOINT = "http://TODO:1111" # Note - MPD is being replaced by a Rust service.
        RUST_LOG                             = var.rust_log
        RUST_BACKTRACE                       = 1
      }
    }

    service {
      name = "web-ui"
      port = "web-ui-port"
      connect {
        sidecar_service {
          proxy {
            upstreams {
              destination_name = "graphql-endpoint"
              local_bind_port  = local.graphql_endpoint_port
            }
          }
        }
      }
    }
  }

  group "sysmon-generator" {
    network {
      mode = "bridge"
    }

    task "sysmon-generator" {
      driver = "docker"

      config {
        image = "${var.container_registry}grapl/${var.container_repo}sysmon-generator:${var.sysmon_generator_tag}"
      }

      template {
        data        = local.local_vars
        destination = "sysmon.env"
        env         = true
      }

      env {
        DEST_BUCKET_NAME      = var.unid_subgraphs_generated_bucket
        DEAD_LETTER_QUEUE_URL = var.sysmon_generator_dead_letter_queue
        SOURCE_QUEUE_URL      = var.sysmon_generator_queue
        AWS_DEFAULT_REGION    = var.aws_region # boto3 prefers this one
        AWS_REGION            = var.aws_region
        REDIS_ENDPOINT        = local.redis_endpoint
        GRAPL_LOG_LEVEL       = var.rust_log
        RUST_LOG              = var.rust_log
        RUST_BACKTRACE        = local.rust_backtrace
      }
    }
  }

  group "osquery-generator" {
    network {
      mode = "bridge"
    }

    task "osquery-generator" {
      driver = "docker"

      config {
        image = "${var.container_registry}grapl/osquery-generator:${var.sysmon_generator_tag}"
      }

      template {
        data        = local.local_vars
        destination = "osquery.env"
        env         = true
      }

      env {
        DEST_BUCKET_NAME      = var.unid_subgraphs_generated_bucket
        DEAD_LETTER_QUEUE_URL = var.osquery_generator_dead_letter_queue
        SOURCE_QUEUE_URL      = var.osquery_generator_queue
        AWS_DEFAULT_REGION    = var.aws_region # boto3 prefers this one
        AWS_REGION            = var.aws_region
        REDIS_ENDPOINT        = local.redis_endpoint
        GRAPL_LOG_LEVEL       = var.rust_log
        RUST_LOG              = var.rust_log
        RUST_BACKTRACE        = local.rust_backtrace
      }
    }
  }
}<|MERGE_RESOLUTION|>--- conflicted
+++ resolved
@@ -628,7 +628,6 @@
       driver = "docker"
 
       config {
-<<<<<<< HEAD
         image = "${var.container_registry}grapl/${var.container_repo}graph-merger:${var.graph_merger_tag}"
       }
 
@@ -636,9 +635,6 @@
         data        = local.local_vars
         destination = "graph-merger.env"
         env         = true
-=======
-        image = "${var.container_registry}grapl/graph-merger:${var.graph_merger_tag}"
->>>>>>> 3edab1f0
       }
 
       env {
@@ -658,66 +654,7 @@
 
     service {
       name = "graph-merger"
-<<<<<<< HEAD
-      //      connect {
-      //        sidecar_service {
-      //          proxy {
-      //            dynamic "upstreams" {
-      //              iterator = alpha
-      //              for_each = local.dgraph_alphas
-      //
-      //              content {
-      //                destination_name = "dgraph-alpha-${alpha.value.id}-grpc-public"
-      //                local_bind_port  = alpha.value.grpc_public_port
-      //              }
-      //            }
-      //          }
-      //        }
-      //      }
-    }
-  }
-
-  group "provisioner" {
-    network {
-      mode = "bridge"
-    }
-
-    task "provisioner" {
-      driver = "docker"
-
-      config {
-        image = "${var.container_registry}grapl/${var.container_repo}provisioner:${var.provisioner_tag}"
-      }
-
-      lifecycle {
-        hook = "poststart"
-        # Ephemeral, not long-lived
-        sidecar = false
-      }
-
-      template {
-        data        = local.local_vars
-        destination = "provisioner.env"
-        env         = true
-      }
-
-      env {
-        MG_ALPHAS                     = local.alpha_grpc_connect_str
-        DEPLOYMENT_NAME               = var.deployment_name
-        AWS_DEFAULT_REGION            = var.aws_region # boto3 prefers this one
-        AWS_REGION                    = var.aws_region
-        GRAPL_SCHEMA_TABLE            = var.schema_table_name
-        GRAPL_SCHEMA_PROPERTIES_TABLE = var.schema_properties_table_name
-        GRAPL_USER_AUTH_TABLE         = var.user_auth_table
-        GRAPL_TEST_USER_NAME          = var.grapl_test_user_name
-        GRAPL_LOG_LEVEL               = var.rust_log # TODO: revisit
-      }
-    }
-
-    service {
-      name = "provisioner"
-=======
->>>>>>> 3edab1f0
+
       connect {
         sidecar_service {
           proxy {
@@ -747,7 +684,6 @@
       driver = "docker"
 
       config {
-<<<<<<< HEAD
         image = "${var.container_registry}grapl/${var.container_repo}node-identifier:${var.node_identifier_tag}"
       }
 
@@ -755,9 +691,6 @@
         data        = local.local_vars
         destination = "node-identifier.env"
         env         = true
-=======
-        image = "${var.container_registry}grapl/node-identifier:${var.node_identifier_tag}"
->>>>>>> 3edab1f0
       }
 
       env {
@@ -792,7 +725,6 @@
       driver = "docker"
 
       config {
-<<<<<<< HEAD
         image = "${var.container_registry}grapl/${var.container_repo}node-identifier-retry:${var.node_identifier_tag}"
       }
 
@@ -800,9 +732,6 @@
         data        = local.local_vars
         destination = "node-identifier-retry.env"
         env         = true
-=======
-        image = "${var.container_registry}grapl/node-identifier-retry:${var.node_identifier_tag}"
->>>>>>> 3edab1f0
       }
 
       env {
@@ -832,7 +761,6 @@
       driver = "docker"
 
       config {
-<<<<<<< HEAD
         image = "${var.container_registry}grapl/${var.container_repo}analyzer-dispatcher:${var.analyzer_dispatcher_tag}"
       }
 
@@ -840,9 +768,6 @@
         data        = local.local_vars
         destination = "analyzer-dispatcher.env"
         env         = true
-=======
-        image = "${var.container_registry}grapl/analyzer-dispatcher:${var.analyzer_dispatcher_tag}"
->>>>>>> 3edab1f0
       }
 
       env {
@@ -875,7 +800,6 @@
       driver = "docker"
 
       config {
-<<<<<<< HEAD
         image = "${var.container_registry}grapl/${var.container_repo}analyzer-executor:${var.analyzer_executor_tag}"
       }
 
@@ -883,9 +807,6 @@
         data        = local.local_vars
         destination = "analyzer-executor.env"
         env         = true
-=======
-        image = "${var.container_registry}grapl/analyzer-executor:${var.analyzer_executor_tag}"
->>>>>>> 3edab1f0
       }
 
       env {
