variable "rust_log" {
  type        = string
  description = "Controls the logging behavior of Rust-based services."
}

variable "container_registry" {
  type        = string
  default     = "localhost:5000"
  description = "The container registry in which we can find Grapl services."
}

variable "aws_access_key_id" {
  type        = string
  default     = "test"
  description = "The aws access key id used to interact with AWS."
}

variable "aws_access_key_secret" {
  type        = string
  default     = "test"
  description = "The aws access key secret used to interact with AWS."
}

variable "aws_endpoint" {
  type        = string
  description = <<EOF
  The endpoint in which we can expect to find and interact with AWS. 
  It accepts a special sentinel value, USE_LOCALSTACK_SENTINEL_VALUE, if the
  user wishes to contact Localstack.

  Prefer using `local.aws_endpoint`.
EOF
}

variable "aws_region" {
  type    = string
  default = "us-west-2"
}

variable "analyzer_bucket" {
  type        = string
  description = "The s3 bucket which the analyzer stores items to analyze"
}

variable "analyzer_dispatched_bucket" {
  type        = string
  description = "The s3 bucket which the analyzer stores items that have been processed"
}

variable "analyzer_dispatcher_queue" {
  type        = string
  description = "Main queue for the dispatcher"
}

variable "analyzer_dispatcher_dead_letter_queue" {
  type        = string
  description = "Dead letter queue for the analyzer services"
}

variable "analyzer_dispatcher_tag" {
  type        = string
  default     = "latest"
  description = "The tagged version of the analyzer-dispatcher we should deploy."
}

variable "analyzer_matched_subgraphs_bucket" {
  type        = string
  description = "The s3 bucket used for storing matches"
}

variable "analyzer_executor_queue" {
  type        = string
  description = "Main queue for the executor"
}

variable "analyzer_executor_tag" {
  type        = string
  default     = "latest"
  description = "The tagged version of the analyzer-executor we should deploy."
}

variable "dgraph_tag" {
  type        = string
  default     = "v21.03.1"
  description = "The tag we should use when pulling dgraph."
}

variable "dgraph_replicas" {
  type    = number
  default = 1
}

variable "dgraph_shards" {
  type    = number
  default = 1
}

variable "redis_endpoint" {
  type        = string
  description = "Where can services find redis?"
}

variable "schema_table_name" {
  type        = string
  description = "What is the name of the schema table?"
}

variable "schema_properties_table_name" {
  type        = string
  description = "What is the name of the schema properties table?"
}

# https://github.com/grapl-security/grapl/blob/af6f2c197d52e9941047aab813c30d2cbfd54523/pulumi/infra/dynamodb.py#L118
variable "session_table_name" {
  type        = string
  description = "What is the name of the session table?"
}

variable "num_graph_mergers" {
  type        = number
  default     = 1
  description = "The number of graph merger instances to run."
}

variable "graph_merger_tag" {
  type        = string
  default     = "latest"
  description = "The tagged version of the graph_merger we should deploy."
}

variable "graph_merger_queue" {
  type    = string
  default = "http://aws.grapl.test:4566/000000000000/graph-merger-queue"
}

variable "graph_merger_dead_letter_queue" {
  type    = string
  default = "http://aws.grapl.test:4566/000000000000/graph-merger-dead-letter-queue"
}

variable "grapl_test_user_name" {
  type        = string
  description = "The name of the test user"
  default     = "grapl-test-user"
}

variable "model_plugins_bucket" {
  type        = string
  description = "The s3 bucket used for storing plugins"
}

variable "num_node_identifiers" {
  type        = number
  default     = 1
  description = "The number of node identifiers to run."
}

variable "num_node_identifier_retries" {
  type        = number
  default     = 1
  description = "The number of node identifier retries to run."
}

variable "node_identifier_tag" {
  type        = string
  default     = "latest"
  description = "The tagged version of the node_identifier and the node_identifier_retry we should deploy."
}

variable "node_identifier_queue" {
  type = string
}

variable "node_identifier_dead_letter_queue" {
  type = string
}

variable "node_identifier_retry_queue" {
  type = string
}

variable "provisioner_tag" {
  type        = string
  default     = "latest"
  description = "The tagged version of the provisioner we should deploy."
}

variable "subgraphs_merged_bucket" {
  type        = string
  description = "The destination bucket for merged subgraphs. Used by Graph Merger."
}

variable "subgraphs_generated_bucket" {
  type        = string
  description = "The destination bucket for generated subgraphs. Used by Node identifier."
}

variable "engagement_view_tag" {
  type        = string
  default     = "latest"
  description = "The image tag for the engagement view."
}

variable "ux_bucket" {
  type        = string
  description = "The grapl UX bucket for the engagement view."
}

variable "graphql_endpoint_tag" {
  type        = string
  default     = "latest"
  description = "The image tag for the graphql endpoint docker image."
}

variable "deployment_name" {
  type        = string
  description = "The deployment name"
}

variable "user_auth_table" {
  type        = string
  description = "What is the name of the user auth table?"
}

locals {
  dgraph_zero_grpc_private_port_base  = 5080
  dgraph_alpha_grpc_private_port_base = 7080
  dgraph_alpha_http_private_port_base = 8080
  dgraph_alpha_grpc_public_port_base  = 9080

  # DGraph Alphas (shards * replicas)
  dgraph_alphas = [for alpha_id in range(0, var.dgraph_replicas * var.dgraph_shards) : {
    id : alpha_id,
    grpc_private_port : local.dgraph_alpha_grpc_private_port_base + alpha_id,
    grpc_public_port : local.dgraph_alpha_grpc_public_port_base + alpha_id,
    http_port : local.dgraph_alpha_http_private_port_base + alpha_id
  }]

  # DGraph Zeros (replicas)
  dgraph_zeros = [for zero_id in range(1, var.dgraph_replicas) : {
    id : zero_id,
    grpc_private_port : local.dgraph_zero_grpc_private_port_base + zero_id,
  }]

  # String that contains all of the Zeros for the Alphas to talk to and ensure they don't go down when one dies
  zero_alpha_connect_str = join(",", [for zero_id in range(0, var.dgraph_replicas) : "localhost:${local.dgraph_zero_grpc_private_port_base + zero_id}"])

  # String that contains all of the running Alphas for clients connecting to Dgraph (so they can do loadbalancing)
  alpha_grpc_connect_str = join(",", [for alpha in local.dgraph_alphas : "localhost:${alpha.grpc_public_port}"])

<<<<<<< HEAD
  # Used for local development
  local_aws_endpoint = "http://${attr.unique.network.ip-address}:4566"

  # AWS endpoint to use when interacting with AWS. Prefer this over var.aws_endpoint
  aws_endpoint = var.aws_endpoint != "USE_LOCALSTACK_SENTINEL_VALUE" ? var.aws_endpoint : local.local_aws_endpoint
=======
  redis_trimmed = trimprefix(var.redis_endpoint, "redis://")
  redis         = split(":", local.redis_trimmed)
  redis_host    = local.redis[0]
  redis_port    = local.redis[1]
>>>>>>> a5fd789c
}

job "grapl-core" {
  datacenters = ["dc1"]

  type = "service"

  # Specifies that this job is the most high priority job we have; nothing else should take precedence 
  priority = 100

  update {
    # Automatically promotes to canaries if all canaries are healthy during an update / deployment 
    auto_promote = true
    # Auto reverts to the last stable job variant if the update fails 
    auto_revert = true
    # Spins up a "canary" instance of potentially destructive updates, validates that they are healthy, then promotes the instance to update
    canary       = 1
    max_parallel = 1
    # The min amount of reported "healthy" time before a instance is considered healthy and an allocation is opened up for further updates
    min_healthy_time = "15s"
  }

  group "dgraph-zero-0" {
    network {
      mode = "bridge"
    }

    task "dgraph-zero" {
      driver = "docker"

      config {
        image = "dgraph/dgraph:${var.dgraph_tag}"
        args = [
          "dgraph",
          "zero",
          "--my", "localhost:${local.dgraph_zero_grpc_private_port_base}",
          "--replicas", "${var.dgraph_replicas}",
          "--raft", "idx=1",
        ]
      }
    }

    service {
      name = "dgraph-zero-0-grpc-private"
      port = "${local.dgraph_zero_grpc_private_port_base}"
      tags = ["dgraph", "zero", "grpc"]

      connect {
        sidecar_service {
          proxy {
            # Connect the Zero leader to the Zero followers
            dynamic "upstreams" {
              iterator = zero_follower
              for_each = local.dgraph_zeros

              content {
                destination_name = "dgraph-zero-${zero_follower.value.id}-grpc-private"
                local_bind_port  = zero_follower.value.grpc_private_port
              }
            }

            # Connect this Zero leader to the Alphas
            dynamic "upstreams" {
              iterator = alpha
              for_each = [for alpha in local.dgraph_alphas : alpha]

              content {
                destination_name = "dgraph-alpha-${alpha.value.id}-grpc-private"
                local_bind_port  = alpha.value.grpc_private_port
              }
            }
          }
        }
      }
    }
  }

  # Create DGraph Zero followers
  dynamic "group" {
    iterator = zero
    for_each = local.dgraph_zeros
    labels   = ["dgraph-zero-${zero.value.id}"]

    content {
      network {
        mode = "bridge"
      }

      task "dgraph-zero" {
        driver = "docker"

        config {
          image = "dgraph/dgraph:${var.dgraph_tag}"
          args = [
            "dgraph",
            "zero",
            "--my", "localhost:${zero.value.grpc_private_port}",
            "--replicas", "${var.dgraph_replicas}",
            "--raft", "idx=${zero.value.id + 1}",
            "--port_offset", "${zero.value.id}",
            "--peer", "localhost:${local.dgraph_zero_grpc_private_port_base}"
          ]
        }
      }
      service {
        name = "dgraph-zero-${zero.value.id}-grpc-private"
        port = "${zero.value.grpc_private_port}"
        tags = ["dgraph", "zero", "grpc"]

        connect {
          sidecar_service {
            proxy {
              # Connect to the Zero leader
              upstreams {
                destination_name = "dgraph-zero-0-grpc-private"
                local_bind_port  = local.dgraph_zero_grpc_private_port_base
              }

              # Connect this Zero follower to other Zero followers (but not to itself, obviously)
              dynamic "upstreams" {
                iterator = zero_follower
                for_each = [for zero_follower in local.dgraph_zeros : zero_follower if zero_follower.id != zero.value.id]

                content {
                  destination_name = "dgraph-zero-${zero_follower.value.id}-grpc-private"
                  local_bind_port  = zero_follower.value.grpc_private_port
                }
              }

              # Connect this Zero follower to the Alphas
              dynamic "upstreams" {
                iterator = alpha
                for_each = [for alpha in local.dgraph_alphas : alpha]

                content {
                  destination_name = "dgraph-alpha-${alpha.value.id}-grpc-private"
                  local_bind_port  = alpha.value.grpc_private_port
                }
              }
            }
          }
        }
      }
    }
  }

  # Create DGraph Alphas
  dynamic "group" {
    iterator = alpha
    for_each = local.dgraph_alphas
    labels   = ["dgraph-alpha-${alpha.value.id}"]

    content {
      network {
        mode = "bridge"
      }

      task "dgraph-alpha" {
        driver = "docker"

        config {
          image = "dgraph/dgraph:${var.dgraph_tag}"
          args = [
            "dgraph",
            "alpha",
            "--my", "localhost:${alpha.value.grpc_private_port}",
            "--port_offset", "${alpha.value.id}",
            "--zero", "${local.zero_alpha_connect_str}"
          ]
        }
      }

      service {
        name = "dgraph-alpha-${alpha.value.id}-grpc-private"
        port = "${alpha.value.grpc_private_port}"
        tags = ["dgraph", "alpha", "grpc"]

        connect {
          sidecar_service {
            proxy {
              # Connect to the Zero leader
              upstreams {
                destination_name = "dgraph-zero-0-grpc-private"
                local_bind_port  = local.dgraph_zero_grpc_private_port_base
              }

              # Connect this Alpha to Zero followers
              dynamic "upstreams" {
                iterator = zero_follower
                for_each = [for zero_follower in local.dgraph_zeros : zero_follower]

                content {
                  destination_name = "dgraph-zero-${zero_follower.value.id}-grpc-private"
                  local_bind_port  = zero_follower.value.grpc_private_port
                }
              }

              # Connect this Alpha to Other Alphas (but not to itself, obviously)
              dynamic "upstreams" {
                iterator = alpha_peer
                for_each = [for alpha_peer in local.dgraph_alphas : alpha_peer if alpha_peer.id != alpha.value.id]

                content {
                  destination_name = "dgraph-alpha-${alpha_peer.value.id}-grpc-private"
                  local_bind_port  = alpha_peer.value.grpc_private_port
                }
              }
            }
          }
        }
      }

      service {
        name = "dgraph-alpha-${alpha.value.id}-grpc-public"
        port = "${alpha.value.grpc_public_port}"
        tags = ["dgraph", "alpha", "grpc"]

        connect {
          sidecar_service {}
        }
      }

      service {
        name = "dgraph-alpha-${alpha.value.id}-http"
        port = "${alpha.value.http_port}"
        tags = ["dgraph", "alpha", "http"]

        connect {
          sidecar_service {}
        }
      }
    }
  }

  group "grapl-graph-merger" {
    count = var.num_graph_mergers

    //    network {
    //      mode = "bridge"
    //    }

    task "graph-merger" {
      driver = "docker"

      config {
        image        = "${var.container_registry}/grapl/graph-merger:${var.graph_merger_tag}"
        network_mode = "grapl-network"
      }

      env {
        GRAPL_AWS_ENDPOINT          = local.aws_endpoint
        GRAPL_AWS_ACCESS_KEY_ID     = var.aws_access_key_id
        GRAPL_AWS_ACCESS_KEY_SECRET = var.aws_access_key_secret
        AWS_DEFAULT_REGION          = var.aws_region # boto3 prefers this one
        AWS_REGION                  = var.aws_region
        RUST_LOG                    = var.rust_log
        RUST_BACKTRACE              = 1
        REDIS_ENDPOINT              = var.redis_endpoint
        MG_ALPHAS                   = local.alpha_grpc_connect_str
        GRAPL_SCHEMA_TABLE          = var.schema_table_name
        # https://github.com/grapl-security/grapl/blob/18b229e824fae99fa2d600750dd3b17387611ef4/pulumi/grapl/__main__.py#L165
        DEST_BUCKET_NAME      = var.subgraphs_merged_bucket
        SOURCE_QUEUE_URL      = var.graph_merger_queue
        DEAD_LETTER_QUEUE_URL = var.graph_merger_dead_letter_queue
      }
    }

    //    service {
    //      connect {
    //        sidecar_service {
    //          proxy {
    //            dynamic "upstreams" {
    //              iterator = alpha
    //              for_each = local.dgraph_alphas
    //
    //              content {
    //                destination_name = "dgraph-alpha-${alpha.value.id}-grpc-public"
    //                local_bind_port  = alpha.value.grpc_public_port
    //              }
    //            }
    //          }
    //        }
    //      }
    //    }
  }

  group "provisioner" {
    network {
      mode = "bridge"
    }

    task "provisioner" {
      driver = "docker"

      config {
        image = "${var.container_registry}/grapl/provisioner:${var.provisioner_tag}"
      }

      lifecycle {
        hook = "poststart"
        # Ephemeral, not long-lived
        sidecar = false
      }

      env {
        MG_ALPHAS                     = local.alpha_grpc_connect_str
        DEPLOYMENT_NAME               = var.deployment_name
        GRAPL_AWS_ENDPOINT            = local.aws_endpoint
        GRAPL_AWS_ACCESS_KEY_ID       = var.aws_access_key_id
        GRAPL_AWS_ACCESS_KEY_SECRET   = var.aws_access_key_secret
        AWS_DEFAULT_REGION            = var.aws_region # boto3 prefers this one
        AWS_REGION                    = var.aws_region
        GRAPL_SCHEMA_TABLE            = var.schema_table_name
        GRAPL_SCHEMA_PROPERTIES_TABLE = var.schema_properties_table_name
        GRAPL_USER_AUTH_TABLE         = var.user_auth_table
        GRAPL_TEST_USER_NAME          = var.grapl_test_user_name
        GRAPL_LOG_LEVEL               = var.rust_log # TODO: revisit
      }
    }

    service {
      connect {
        sidecar_service {
          proxy {
            dynamic "upstreams" {
              iterator = alpha
              for_each = local.dgraph_alphas

              content {
                destination_name = "dgraph-alpha-${alpha.value.id}-grpc-public"
                local_bind_port  = alpha.value.grpc_public_port
              }
            }
          }
        }
      }
    }
  }

  group "grapl-node-identifier" {
    count = var.num_node_identifiers

    network {
      mode = "bridge"
    }

    task "node-identifier" {
      driver = "docker"

      config {
        image        = "${var.container_registry}/grapl/node-identifier:${var.node_identifier_tag}"
        network_mode = "grapl-network"
      }

      env {
        GRAPL_AWS_ENDPOINT          = local.aws_endpoint
        GRAPL_AWS_ACCESS_KEY_ID     = var.aws_access_key_id
        GRAPL_AWS_ACCESS_KEY_SECRET = var.aws_access_key_secret
        AWS_DEFAULT_REGION          = var.aws_region # boto3 prefers this one
        AWS_REGION                  = var.aws_region
        RUST_LOG                    = var.rust_log
        RUST_BACKTRACE              = 1
        REDIS_ENDPOINT              = var.redis_endpoint
        MG_ALPHAS                   = local.alpha_grpc_connect_str # alpha_grpc_connect_str won't work if network mode = grapl network
        GRAPL_SCHEMA_TABLE          = var.schema_table_name
        GRAPL_DYNAMIC_SESSION_TABLE = var.session_table_name
        # https://github.com/grapl-security/grapl/blob/18b229e824fae99fa2d600750dd3b17387611ef4/pulumi/grapl/__main__.py#L156
        DEST_BUCKET_NAME      = var.subgraphs_generated_bucket
        SOURCE_QUEUE_URL      = var.node_identifier_queue
        DEAD_LETTER_QUEUE_URL = var.node_identifier_retry_queue
      }
    }
  }

  group "grapl-node-identifier-retry" {
    count = var.num_node_identifier_retries

    //    network {
    //      mode = "bridge"
    //    }

    task "node-identifier-retry" {
      driver = "docker"

      config {
        image        = "${var.container_registry}/grapl/node-identifier-retry:${var.node_identifier_tag}"
        network_mode = "grapl-network"
      }

      env {
        GRAPL_AWS_ENDPOINT          = local.aws_endpoint
        GRAPL_AWS_ACCESS_KEY_ID     = var.aws_access_key_id
        GRAPL_AWS_ACCESS_KEY_SECRET = var.aws_access_key_secret
        AWS_DEFAULT_REGION          = var.aws_region # boto3 prefers this one
        AWS_REGION                  = var.aws_region
        RUST_LOG                    = var.rust_log
        RUST_BACKTRACE              = 1
        REDIS_ENDPOINT              = var.redis_endpoint
        MG_ALPHAS                   = local.alpha_grpc_connect_str
        GRAPL_SCHEMA_TABLE          = var.schema_table_name
        GRAPL_DYNAMIC_SESSION_TABLE = var.session_table_name
        DEST_BUCKET_NAME            = var.subgraphs_generated_bucket
        SOURCE_QUEUE_URL            = var.node_identifier_retry_queue
        DEAD_LETTER_QUEUE_URL       = var.node_identifier_dead_letter_queue
      }
    }
  }

  group "analyzer-dispatcher" {

    task "analyzer-dispatcher" {
      driver = "docker"

      config {
        image        = "${var.container_registry}/grapl/analyzer-dispatcher:${var.analyzer_dispatcher_tag}"
        network_mode = "grapl-network"
      }

      env {
        # AWS vars
        AWS_REGION                  = var.aws_region
        GRAPL_AWS_ACCESS_KEY_ID     = var.aws_access_key_id
        GRAPL_AWS_ACCESS_KEY_SECRET = var.aws_access_key_secret
        GRAPL_AWS_ENDPOINT          = var.aws_endpoint
        # rust vars
        RUST_LOG       = var.rust_log
        RUST_BACKTRACE = 1
        # service vars
        GRAPL_ANALYZERS_BUCKET = var.analyzer_bucket
        DEST_BUCKET_NAME       = var.analyzer_dispatched_bucket
        DEAD_LETTER_QUEUE_URL  = var.analyzer_dispatcher_queue
        SOURCE_QUEUE_URL       = var.analyzer_dispatcher_dead_letter_queue
      }
    }

  }

  group "analyzer-executor" {
    task "analyzer-executor" {
      driver = "docker"

      config {
        image        = "${var.container_registry}/grapl/analyzer-executor:${var.analyzer_executor_tag}"
        network_mode = "grapl-network"
      }

      env {
        # AWS vars
        AWS_REGION                  = var.aws_region
        GRAPL_AWS_ACCESS_KEY_ID     = var.aws_access_key_id
        GRAPL_AWS_ACCESS_KEY_SECRET = var.aws_access_key_secret
        GRAPL_AWS_ENDPOINT          = var.aws_endpoint
        # python vars
        GRAPL_LOG_LEVEL = "INFO"
        # dgraph vars
        MG_ALPHAS = local.alpha_grpc_connect_str
        # service vars
        GRAPL_ANALYZER_MATCHED_SUBGRAPHS_BUCKET = var.analyzer_matched_subgraphs_bucket
        GRAPL_ANALYZERS_BUCKET                  = var.analyzer_bucket
        GRAPL_MODEL_PLUGINS_BUCKET              = var.model_plugins_bucket
        SOURCE_QUEUE_URL                        = var.analyzer_executor_queue
        GRPC_ENABLE_FORK_SUPPORT                = 1
        HITCACHE_ADDR                           = local.redis_host
        HITCACHE_PORT                           = local.redis_port
        IS_RETRY                                = "False"
        MESSAGECACHE_ADDR                       = local.redis_host
        MESSAGECACHE_PORT                       = local.redis_port
      }
    }
  }

  group "graphql-endpoint" {
    network {
      //      mode = "bridge"

      port "graphql-endpoint" {
        to = 5000
      }
    }

    // engagement-view just uploads the ux tarball. For the moment this is set to run as an init container but should
    // probably be run from Buildkite instead
    task "engagement-view" {
      driver = "docker"

      config {
        image        = "${var.container_registry}/grapl/engagement-view:${var.engagement_view_tag}"
        network_mode = "grapl-network"
      }

      lifecycle {
        hook    = "prestart"
        sidecar = false
      }

      env {
        RUST_LOG                    = var.rust_log
        GRAPL_UX_BUCKET             = var.ux_bucket
        AWS_REGION                  = var.aws_region
        GRAPL_AWS_ACCESS_KEY_ID     = var.aws_access_key_id
        GRAPL_AWS_ACCESS_KEY_SECRET = var.aws_access_key_secret
        GRAPL_AWS_ENDPOINT          = local.aws_endpoint
      }
    }

    task "graphql-endpoint" {
      driver = "docker"

      config {
        image        = "${var.container_registry}/grapl/graphql-endpoint:${var.graphql_endpoint_tag}"
        network_mode = "grapl-network"
      }

      env {
        DEPLOYMENT_NAME               = var.deployment_name
        RUST_LOG                      = var.rust_log
        GRAPL_UX_BUCKET               = var.ux_bucket
        AWS_REGION                    = var.aws_region
        MG_ALPHAS                     = local.alpha_grpc_connect_str
        GRAPL_SCHEMA_TABLE            = var.schema_table_name
        GRAPL_SCHEMA_PROPERTIES_TABLE = var.schema_properties_table_name
        GRAPL_AWS_ACCESS_KEY_ID       = var.aws_access_key_id
        GRAPL_AWS_ACCESS_KEY_SECRET   = var.aws_access_key_secret
        GRAPL_AWS_ENDPOINT            = local.aws_endpoint
        IS_LOCAL                      = "True"
        JWT_SECRET_ID                 = "JWT_SECRET_ID"
        PORT                          = 5000
      }
    }

    //    service {
    //      name = "graphql-endpoint"
    //      port = "graphql-endpoint"
    //
    //      connect {
    //        sidecar_service {}
    //      }
    //    }
  }
}<|MERGE_RESOLUTION|>--- conflicted
+++ resolved
@@ -248,18 +248,16 @@
   # String that contains all of the running Alphas for clients connecting to Dgraph (so they can do loadbalancing)
   alpha_grpc_connect_str = join(",", [for alpha in local.dgraph_alphas : "localhost:${alpha.grpc_public_port}"])
 
-<<<<<<< HEAD
   # Used for local development
   local_aws_endpoint = "http://${attr.unique.network.ip-address}:4566"
 
   # AWS endpoint to use when interacting with AWS. Prefer this over var.aws_endpoint
   aws_endpoint = var.aws_endpoint != "USE_LOCALSTACK_SENTINEL_VALUE" ? var.aws_endpoint : local.local_aws_endpoint
-=======
+
   redis_trimmed = trimprefix(var.redis_endpoint, "redis://")
   redis         = split(":", local.redis_trimmed)
   redis_host    = local.redis[0]
   redis_port    = local.redis[1]
->>>>>>> a5fd789c
 }
 
 job "grapl-core" {
