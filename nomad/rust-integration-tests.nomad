# This setup is inspired by the following forum discussion:
# https://discuss.hashicorp.com/t/best-practices-for-testing-against-services-in-nomad-consul-connect/29022

variable "container_images" {
  type        = map(string)
  description = <<EOF
  A map of $NAME_OF_TASK to the URL for that task's docker image ID.
  (See DockerImageId in Pulumi for further documentation).
EOF
}

variable "aws_region" {
  type = string
}

variable "aws_env_vars_for_local" {
  type        = string
  description = <<EOF
With local-grapl, we have to inject:
- an endpoint
- an access key
- a secret key
With prod, these are all taken from the EC2 Instance Metadata in prod.
We have to provide a default value in prod; otherwise you can end up with a
weird nomad state parse error.
EOF
}

variable "kafka_bootstrap_servers" {
  type        = string
  description = "The URL(s) (possibly comma-separated) of the Kafka bootstrap servers."
}

variable "kafka_consumer_group" {
  type        = string
  description = "The name of the consumer group the integration test consumers will join."
}

variable "kafka_credentials" {
  description = "Kafka credentials for the integration tests"
  type = object({
    # The username to authenticate with Confluent Cloud cluster.
    sasl_username = string
    # The password to authenticate with Confluent Cloud cluster.
    sasl_password = string
  })
}

variable "rust_log" {
  type        = string
  description = "Controls the logging behavior of Rust-based services."
}

variable "user_auth_table" {
  type        = string
  description = "The name of the DynamoDB user auth table"
}

variable "user_session_table" {
  type        = string
  description = "The name of the DynamoDB user session table"
}

variable "google_client_id" {
  type        = string
  description = "Google client ID used for authenticating web users via Sign In With Google"
}

variable "dns_server" {
  type        = string
  description = "The network.dns.server value. This should be equivalent to the host's ip in order to communicate with dnsmasq and allow consul dns to be available from within containers. This can be replaced as of Nomad 1.3.0 with variable interpolation per https://github.com/hashicorp/nomad/issues/11851."
  default     = ""
}

variable "organization_management_db" {
  type = object({
    hostname = string
    port     = number
    username = string
    password = string
  })
  description = "Vars for organization-management database"
}

variable "plugin_work_queue_db" {
  type = object({
    hostname = string
    port     = number
    username = string
    password = string
  })
  description = "Vars for plugin-work-queue database"
}

locals {
  # TODO once we upgrade to nomad 1.3.0 replace this with attr.unique.network.ip-address (variable interpolation is
  # added for network.dns as of 1.3.0
  dns_servers = [var.dns_server]
}

job "rust-integration-tests" {
  datacenters = ["dc1"]
  type        = "batch"
  parameterized {}

  reschedule {
    # Make this a one-shot job
    attempts = 0
  }

  # Specifies that this job is the most high priority job we have; nothing else should take precedence
  priority = 100

  group "rust-integration-tests" {
    restart {
      # Make this a one-shot job
      attempts = 0
    }

    network {
      mode = "bridge"
      dns {
        servers = local.dns_servers
      }
    }

    # Enable service discovery
    service {
      name = "rust-integration-tests"
      connect {
        sidecar_service {
          proxy {
            upstreams {
              destination_name = "pipeline-ingress"
              local_bind_port  = 1000
            }

            upstreams {
              destination_name = "plugin-registry"
              local_bind_port  = 1001
            }

            upstreams {
              destination_name = "plugin-work-queue"
              local_bind_port  = 1002
            }

            upstreams {
              destination_name = "organization-management"
              local_bind_port  = 1004
            }

            upstreams {
              destination_name = "event-source"
              local_bind_port  = 1005
            }
          }
        }
      }
    }

    task "rust-integration-tests" {
      driver = "docker"

      config {
        image = var.container_images["rust-integration-tests"]
      }

      # This writes an env file that gets read by the task automatically
      template {
        data        = var.aws_env_vars_for_local
        destination = "aws-env-vars-for-local.env"
        env         = true
      }

      env {
        AWS_REGION = var.aws_region

        RUST_BACKTRACE = 1
        RUST_LOG       = var.rust_log

<<<<<<< HEAD
=======
        MG_ALPHAS = "${NOMAD_UPSTREAM_ADDR_dgraph-alpha-0-grpc-public}"

        GRAPL_USER_AUTH_TABLE    = var.user_auth_table
        GRAPL_USER_SESSION_TABLE = var.user_session_table

        GRAPL_GOOGLE_CLIENT_ID               = var.google_client_id
        GRAPL_GRAPHQL_ENDPOINT               = "http://TODO:1111"
        GRAPL_MODEL_PLUGIN_DEPLOYER_ENDPOINT = "http://TODO:1111" # Note - MPD is being replaced by a Rust service.

>>>>>>> 232ed17c
        ORGANIZATION_MANAGEMENT_BIND_ADDRESS   = "0.0.0.0:1004" # not used but required due to clap
        ORGANIZATION_MANAGEMENT_CLIENT_ADDRESS = "http://${NOMAD_UPSTREAM_ADDR_organization-management}"
        ORGANIZATION_MANAGEMENT_DB_HOSTNAME    = var.organization_management_db.hostname
        ORGANIZATION_MANAGEMENT_DB_PASSWORD    = var.organization_management_db.password
        ORGANIZATION_MANAGEMENT_DB_PORT        = var.organization_management_db.port
        ORGANIZATION_MANAGEMENT_DB_USERNAME    = var.organization_management_db.username

        ORGANIZATION_MANAGEMENT_HEALTHCHECK_POLLING_INTERVAL_MS = 5000

        EVENT_SOURCE_CLIENT_ADDRESS = "http://${NOMAD_UPSTREAM_ADDR_event-source}"

        PIPELINE_INGRESS_CLIENT_ADDRESS  = "http://${NOMAD_UPSTREAM_ADDR_pipeline-ingress}"
        PLUGIN_REGISTRY_CLIENT_ADDRESS   = "http://0.0.0.0:${NOMAD_UPSTREAM_PORT_plugin-registry}"
        PLUGIN_WORK_QUEUE_CLIENT_ADDRESS = "http://${NOMAD_UPSTREAM_ADDR_plugin-work-queue}"

        KAFKA_BOOTSTRAP_SERVERS   = var.kafka_bootstrap_servers
        KAFKA_CONSUMER_GROUP_NAME = var.kafka_consumer_group
        KAFKA_SASL_USERNAME       = var.kafka_credentials.sasl_username
        KAFKA_SASL_PASSWORD       = var.kafka_credentials.sasl_password

        NOMAD_SERVICE_ADDRESS = "${attr.unique.network.ip-address}:4646"

        PLUGIN_WORK_QUEUE_DB_HOSTNAME = var.plugin_work_queue_db.hostname
        PLUGIN_WORK_QUEUE_DB_PORT     = var.plugin_work_queue_db.port
        PLUGIN_WORK_QUEUE_DB_USERNAME = var.plugin_work_queue_db.username
        PLUGIN_WORK_QUEUE_DB_PASSWORD = var.plugin_work_queue_db.password
      }

      resources {
        # We need a lot of memory because we load the 150MB
        # /test-fixtures/example-generator
        # into memory
        memory = 512
      }
    }
  }
}<|MERGE_RESOLUTION|>--- conflicted
+++ resolved
@@ -179,10 +179,6 @@
         RUST_BACKTRACE = 1
         RUST_LOG       = var.rust_log
 
-<<<<<<< HEAD
-=======
-        MG_ALPHAS = "${NOMAD_UPSTREAM_ADDR_dgraph-alpha-0-grpc-public}"
-
         GRAPL_USER_AUTH_TABLE    = var.user_auth_table
         GRAPL_USER_SESSION_TABLE = var.user_session_table
 
@@ -190,7 +186,6 @@
         GRAPL_GRAPHQL_ENDPOINT               = "http://TODO:1111"
         GRAPL_MODEL_PLUGIN_DEPLOYER_ENDPOINT = "http://TODO:1111" # Note - MPD is being replaced by a Rust service.
 
->>>>>>> 232ed17c
         ORGANIZATION_MANAGEMENT_BIND_ADDRESS   = "0.0.0.0:1004" # not used but required due to clap
         ORGANIZATION_MANAGEMENT_CLIENT_ADDRESS = "http://${NOMAD_UPSTREAM_ADDR_organization-management}"
         ORGANIZATION_MANAGEMENT_DB_HOSTNAME    = var.organization_management_db.hostname
