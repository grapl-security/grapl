# This setup is inspired by the following forum discussion:
# https://discuss.hashicorp.com/t/best-practices-for-testing-against-services-in-nomad-consul-connect/29022

variable "container_images" {
  type        = map(string)
  description = <<EOF
  A map of $NAME_OF_TASK to the URL for that task's docker image ID.
  (See DockerImageId in Pulumi for further documentation).
EOF
}

variable "aws_region" {
  type = string
}

variable "aws_env_vars_for_local" {
  type        = string
  description = <<EOF
With local-grapl, we have to inject:
- an endpoint
- an access key
- a secret key
With prod, these are all taken from the EC2 Instance Metadata in prod.
We have to provide a default value in prod; otherwise you can end up with a
weird nomad state parse error.
EOF
}

variable "kafka_bootstrap_servers" {
  type        = string
  description = "The URL(s) (possibly comma-separated) of the Kafka bootstrap servers."
}

variable "kafka_consumer_group" {
  type        = string
  description = "The name of the consumer group the integration test consumers will join."
}

variable "kafka_credentials" {
  description = "Kafka credentials for the integration tests"
  type = object({
    # The username to authenticate with Confluent Cloud cluster.
    sasl_username = string
    # The password to authenticate with Confluent Cloud cluster.
    sasl_password = string
  })
}

variable "rust_log" {
  type        = string
  description = "Controls the logging behavior of Rust-based services."
}

variable "user_auth_table" {
  type        = string
  description = "The name of the DynamoDB user auth table"
}

variable "user_session_table" {
  type        = string
  description = "The name of the DynamoDB user session table"
}

variable "dns_server" {
  type        = string
  description = "The network.dns.server value. This should be equivalent to the host's ip in order to communicate with dnsmasq and allow consul dns to be available from within containers. This can be replaced as of Nomad 1.3.0 with variable interpolation per https://github.com/hashicorp/nomad/issues/11851."
  default     = ""
}

variable "organization_management_db" {
  type = object({
    hostname = string
    port     = number
    username = string
    password = string
  })
  description = "Vars for organization-management database"
}

variable "plugin_work_queue_db" {
  type = object({
    hostname = string
    port     = number
    username = string
    password = string
  })
  description = "Vars for plugin-work-queue database"
}

locals {
  # TODO once we upgrade to nomad 1.3.0 replace this with attr.unique.network.ip-address (variable interpolation is
  # added for network.dns as of 1.3.0
  dns_servers = [var.dns_server]
}

job "rust-integration-tests" {
  datacenters = ["dc1"]
  type        = "batch"
  parameterized {}

  reschedule {
    # Make this a one-shot job
    attempts = 0
  }

  # Specifies that this job is the most high priority job we have; nothing else should take precedence
  priority = 100

  group "rust-integration-tests" {
    restart {
      # Make this a one-shot job
      attempts = 0
    }

    network {
      mode = "bridge"
      dns {
        servers = local.dns_servers
      }
    }

    # Enable service discovery
    service {
      name = "rust-integration-tests"
      connect {
        sidecar_service {
          proxy {
            upstreams {
              destination_name = "pipeline-ingress"
              local_bind_port  = 1000
            }

            upstreams {
              destination_name = "plugin-registry"
              local_bind_port  = 1001
            }

            upstreams {
              destination_name = "plugin-work-queue"
              local_bind_port  = 1002
            }

            upstreams {
              destination_name = "organization-management"
              local_bind_port  = 1004
            }

            upstreams {
              destination_name = "event-source"
              local_bind_port  = 1005
            }

            upstreams {
              destination_name = "web-ui"
              local_bind_port  = 1007
            }
          }
        }
      }
    }

    task "rust-integration-tests" {
      driver = "docker"

      config {
        image = var.container_images["rust-integration-tests"]
      }

      # This writes an env file that gets read by the task automatically
      template {
        data        = var.aws_env_vars_for_local
        destination = "aws-env-vars-for-local.env"
        env         = true
      }

      env {
        AWS_REGION = var.aws_region

        RUST_BACKTRACE = 1
        RUST_LOG       = var.rust_log

<<<<<<< HEAD
        GRAPL_USER_AUTH_TABLE    = var.user_auth_table
        GRAPL_USER_SESSION_TABLE = var.user_session_table

        GRAPL_GOOGLE_CLIENT_ID               = var.google_client_id
        GRAPL_GRAPHQL_ENDPOINT               = "http://TODO:1111"
        GRAPL_MODEL_PLUGIN_DEPLOYER_ENDPOINT = "http://TODO:1111" # Note - MPD is being replaced by a Rust service.
=======
        MG_ALPHAS = "${NOMAD_UPSTREAM_ADDR_dgraph-alpha-0-grpc-public}"

        # web-ui
        GRAPL_USER_AUTH_TABLE         = var.user_auth_table
        GRAPL_USER_SESSION_TABLE      = var.user_session_table
        GRAPL_WEB_UI_ENDPOINT_ADDRESS = "http://${NOMAD_UPSTREAM_ADDR_web-ui}"
>>>>>>> 5e63a693

        ORGANIZATION_MANAGEMENT_BIND_ADDRESS   = "0.0.0.0:1004" # not used but required due to clap
        ORGANIZATION_MANAGEMENT_CLIENT_ADDRESS = "http://${NOMAD_UPSTREAM_ADDR_organization-management}"
        ORGANIZATION_MANAGEMENT_DB_HOSTNAME    = var.organization_management_db.hostname
        ORGANIZATION_MANAGEMENT_DB_PASSWORD    = var.organization_management_db.password
        ORGANIZATION_MANAGEMENT_DB_PORT        = var.organization_management_db.port
        ORGANIZATION_MANAGEMENT_DB_USERNAME    = var.organization_management_db.username

        ORGANIZATION_MANAGEMENT_HEALTHCHECK_POLLING_INTERVAL_MS = 5000

        EVENT_SOURCE_CLIENT_ADDRESS = "http://${NOMAD_UPSTREAM_ADDR_event-source}"

        PIPELINE_INGRESS_CLIENT_ADDRESS  = "http://${NOMAD_UPSTREAM_ADDR_pipeline-ingress}"
        PLUGIN_REGISTRY_CLIENT_ADDRESS   = "http://0.0.0.0:${NOMAD_UPSTREAM_PORT_plugin-registry}"
        PLUGIN_WORK_QUEUE_CLIENT_ADDRESS = "http://${NOMAD_UPSTREAM_ADDR_plugin-work-queue}"

        KAFKA_BOOTSTRAP_SERVERS   = var.kafka_bootstrap_servers
        KAFKA_CONSUMER_GROUP_NAME = var.kafka_consumer_group
        KAFKA_SASL_USERNAME       = var.kafka_credentials.sasl_username
        KAFKA_SASL_PASSWORD       = var.kafka_credentials.sasl_password

        NOMAD_SERVICE_ADDRESS = "${attr.unique.network.ip-address}:4646"

        PLUGIN_WORK_QUEUE_DB_HOSTNAME = var.plugin_work_queue_db.hostname
        PLUGIN_WORK_QUEUE_DB_PORT     = var.plugin_work_queue_db.port
        PLUGIN_WORK_QUEUE_DB_USERNAME = var.plugin_work_queue_db.username
        PLUGIN_WORK_QUEUE_DB_PASSWORD = var.plugin_work_queue_db.password
      }

      resources {
        # We need a lot of memory because we load the 150MB
        # /test-fixtures/example-generator
        # into memory
        memory = 1024
      }
    }
  }
}<|MERGE_RESOLUTION|>--- conflicted
+++ resolved
@@ -141,6 +141,11 @@
             }
 
             upstreams {
+              destination_name = "dgraph-alpha-0-grpc-public"
+              local_bind_port  = 1003
+            }
+
+            upstreams {
               destination_name = "organization-management"
               local_bind_port  = 1004
             }
@@ -179,21 +184,12 @@
         RUST_BACKTRACE = 1
         RUST_LOG       = var.rust_log
 
-<<<<<<< HEAD
-        GRAPL_USER_AUTH_TABLE    = var.user_auth_table
-        GRAPL_USER_SESSION_TABLE = var.user_session_table
-
-        GRAPL_GOOGLE_CLIENT_ID               = var.google_client_id
-        GRAPL_GRAPHQL_ENDPOINT               = "http://TODO:1111"
-        GRAPL_MODEL_PLUGIN_DEPLOYER_ENDPOINT = "http://TODO:1111" # Note - MPD is being replaced by a Rust service.
-=======
         MG_ALPHAS = "${NOMAD_UPSTREAM_ADDR_dgraph-alpha-0-grpc-public}"
 
         # web-ui
         GRAPL_USER_AUTH_TABLE         = var.user_auth_table
         GRAPL_USER_SESSION_TABLE      = var.user_session_table
         GRAPL_WEB_UI_ENDPOINT_ADDRESS = "http://${NOMAD_UPSTREAM_ADDR_web-ui}"
->>>>>>> 5e63a693
 
         ORGANIZATION_MANAGEMENT_BIND_ADDRESS   = "0.0.0.0:1004" # not used but required due to clap
         ORGANIZATION_MANAGEMENT_CLIENT_ADDRESS = "http://${NOMAD_UPSTREAM_ADDR_organization-management}"
