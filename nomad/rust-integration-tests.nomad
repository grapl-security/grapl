--- conflicted
+++ resolved
@@ -162,13 +162,8 @@
             }
 
             upstreams {
-<<<<<<< HEAD
               destination_name = "scylla-provisioner"
               local_bind_port  = 1008
-=======
-              destination_name = "graph-query-service"
-              local_bind_port  = 1007
->>>>>>> a2fd96aa
             }
 
             upstreams {
