variable "image_tag" {
  type        = string
  description = "The tag for all container images we should deploy. This is ultimately set in the top-level Makefile."
}

variable "kafka_broker_port" {
  type        = number
  description = "Kafka Broker's port to listen on, for other Nomad clients"
  default     = 19092
}

variable "kafka_broker_port_for_host_os" {
  type        = number
  description = "Kafka Broker's port to listen on, for things on the host OS (like Pulumi)"
  default     = 29092
}

variable "kafka_jmx_port" {
  type        = number
  description = "Port for Kafka JMX"
  default     = 9101
}

variable "localstack_port" {
  type        = number
  description = "Port for Localstack"
  default     = 4566
}

variable "zookeeper_port" {
  type        = number
  description = "Port for Zookeeper"
  default     = 2181
}

# These Postgres connection data must match what's in
# `pulumi/grapl/__main__.py`; sorry for the duplication :(
variable plugin_registry_db {
  description = "Connection configuration for the Plugin Registry database"
  type = object({
    username = string
    password = string
    port     = number
  })
  default = {
    username = "postgres"
    password = "postgres"
    port     = 5432
  }
}

variable plugin_work_queue_db {
  description = "Connection configuration for the Plugin Work Queue database"
  type = object({
    username = string
    password = string
    port     = number
  })
  default = {
    username = "postgres"
    password = "postgres"
    port     = 5532
  }
}

variable organization_management_db {
  description = "Connection configuration for the Organization Management database"
  type = object({
    username = string
    password = string
    port     = number
  })
  default = {
    username = "postgres"
    password = "postgres"
    port     = 5632
  }
}

variable uid_allocator_db {
  description = "Connection configuration for the Uid Allocator database"
  type = object({
    username = string
    password = string
    port     = number
  })
  default = {
    username = "postgres"
    password = "postgres"
    port     = 5732
  }
}

locals {
  # This is the equivalent of `localhost` within a bridge network.
  # Useful for, for instance, talking to Zookeeper from Kafka without Consul Connect
  localhost_within_bridge = attr.unique.network.ip-address
  zookeeper_endpoint      = "${local.localhost_within_bridge}:${var.zookeeper_port}"
}


####################
# Jobspecs
####################
# NOTES:
# - Services in `grapl-core.nomad` should not try to service-discover
#   local-infra services via Consul Connect; use bridge+static.
#   This is because these services won't exist in prod.

# This job is to spin up infrastructure needed to run Grapl locally (e.g. Redis) that we don't necessarily want to deploy in production (because AWS will manage it)
job "grapl-local-infra" {
  datacenters = ["dc1"]

  type = "service"

  group "redis" {
    # Redis will be available to Nomad Jobs (sans Consul Connect)
    # and the Host OS at localhost:6379
    network {
      mode = "bridge"
      port "redis" {
        static = 6379
      }
    }

    task "redis" {
      driver = "docker"

      config {
        image = "redis:latest"
        ports = ["redis"]
      }

      service {
        name = "redis"

        check {
          type     = "script"
          name     = "check_redis"
          command  = "redis-cli"
          args     = ["ping"]
          interval = "20s"
          timeout  = "10s"

          check_restart {
            limit           = 2
            grace           = "30s"
            ignore_warnings = false
          }
        }
      }
    }
  }

  group "localstack" {
    # Localstack will be available to Nomad Jobs (sans Consul Connect)
    # and the Host OS at localhost:4566
    network {
      mode = "bridge"
      port "localstack" {
        static = var.localstack_port
      }
    }

    task "localstack" {
      driver = "docker"

      config {
        # Once we move to Kafka, we can go back to the non-fork.
        image = "localstack-grapl-fork:${var.image_tag}"
        # Was running into this: https://github.com/localstack/localstack/issues/1349
        memory_hard_limit = 2048
        ports             = ["localstack"]
        privileged        = true
      }

      env {
        DEBUG        = 1
        EDGE_PORT    = var.localstack_port
        SERVICES     = "dynamodb,ec2,iam,s3,secretsmanager,sns,sqs"
        SQS_PROVIDER = "elasticmq"

        # These are used by the health check below; "test" is the
        # default value for these credentials in Localstack.
        AWS_ACCESS_KEY_ID     = "test"
        AWS_SECRET_ACCESS_KEY = "test"
      }

      service {
        name = "localstack"
        check {
          type    = "script"
          name    = "check_s3_ls"
          command = "aws"
          args = [
            "--endpoint-url=http://localhost:${var.localstack_port}",
            "s3",
            "ls"
          ]
          interval = "10s"
          timeout  = "10s"

          check_restart {
            limit           = 2
            grace           = "30s"
            ignore_warnings = false
          }
        }
      }
    }
  }

  group "ratel" {
    network {
      mode = "bridge"
      port "ratel" {
        static = 8000
      }
    }

    task "ratel" {
      driver = "docker"

      config {
        image = "dgraph/ratel:latest"
        ports = ["ratel"]
      }

      service {
        name = "ratel"
      }
    }
  }

  group "kafka" {
    network {
      mode = "bridge"
      port "kafka-for-other-nomad-tasks" {
        static = var.kafka_broker_port
      }
      port "kafka-for-host-os" {
        static = var.kafka_broker_port_for_host_os
      }
    }

    task "kafka" {
      driver = "docker"

      config {
        image = "confluentinc/cp-kafka:7.0.1"
        ports = ["kafka-for-other-nomad-tasks", "kafka-for-host-os"]
      }

      resources {
        memory = 500
      }

      env {
        kafka_broker_port       = 9092 # Only used by healthcheck
        KAFKA_BROKER_ID         = 1
        KAFKA_ZOOKEEPER_CONNECT = local.zookeeper_endpoint

        # Some clients (like Pulumi) will need `host.docker.internal`
        # Some clients (like grapl-core services) will need localhost_within_bridge
        # We differentiate between which client it is based on which port we receive on.
        # So a receive on 29092 means HOST_OS
        KAFKA_ADVERTISED_LISTENERS = join(",", [
          "WITHIN_TASK://localhost:9092",
          "HOST_OS://host.docker.internal:${var.kafka_broker_port_for_host_os}",
          "OTHER_NOMADS://${local.localhost_within_bridge}:${var.kafka_broker_port}"
        ])
        KAFKA_AUTO_CREATE_TOPICS_ENABLE      = "false"
        KAFKA_LISTENER_SECURITY_PROTOCOL_MAP = "WITHIN_TASK:PLAINTEXT,HOST_OS:PLAINTEXT,OTHER_NOMADS:PLAINTEXT"
        KAFKA_INTER_BROKER_LISTENER_NAME     = "WITHIN_TASK"

        KAFKA_OFFSETS_TOPIC_REPLICATION_FACTOR         = 1
        KAFKA_TRANSACTION_STATE_LOG_MIN_ISR            = 1
        KAFKA_TRANSACTION_STATE_LOG_REPLICATION_FACTOR = 1
        KAFKA_GROUP_INITIAL_REBALANCE_DELAY_MS         = 0
        KAFKA_JMX_PORT                                 = var.kafka_jmx_port
        KAFKA_JMX_HOSTNAME                             = "localhost"
        KAFKA_LOG4J_ROOT_LOGLEVEL                      = "INFO"
      }

      service {
        name = "kafka"
        check {
          type    = "script"
          name    = "check_kafka"
          command = "nc"
          args = [
            "-v", # verbose
            "-z", # "zero I/O mode" - used for scanning
            "localhost",
            "${var.kafka_broker_port}"
          ]
          interval = "20s"
          timeout  = "10s"

          check_restart {
            limit           = 2
            grace           = "30s"
            ignore_warnings = false
          }
        }
      }

    }
  }

  group "zookeeper" {
    network {
      mode = "bridge"
      port "zookeeper" {
        static = var.zookeeper_port
        to     = var.zookeeper_port
      }
    }

    task "zookeeper" {
      driver = "docker"

      config {
        image = "confluentinc/cp-zookeeper:7.0.1"
        ports = ["zookeeper"] # may not be necessary
      }

      env {
        ZOOKEEPER_CLIENT_PORT = var.zookeeper_port
        ZOOKEEPER_TICK_TIME   = 2000
        KAFKA_OPTS            = "-Dzookeeper.4lw.commands.whitelist=ruok,dump"
      }

      service {
        name = "zookeeper"
        check {
          type    = "script"
          name    = "check_zookeeper"
          command = "/bin/bash"
          args = [
            "-o", "errexit", "-o", "nounset", "-o", "pipefail",
            "-c",
            "echo ruok | nc -w 2 localhost ${var.zookeeper_port} | grep imok || exit 2",
          ]
          interval = "20s"
          timeout  = "10s"

          check_restart {
            limit           = 2
            grace           = "30s"
            ignore_warnings = false
          }
        }
      }

    }
  }

  group "plugin-registry-db" {
    network {
      mode = "bridge"
      port "postgres" {
        static = var.plugin_registry_db.port
        to     = 5432 # postgres default
      }
    }

    task "plugin-registry-db" {
      driver = "docker"

      config {
        image = "postgres-ext:${var.image_tag}"
        ports = ["postgres"]
      }

      env {
        POSTGRES_USER     = var.plugin_registry_db.username
        POSTGRES_PASSWORD = var.plugin_registry_db.password
      }

      service {
        name = "plugin-registry-db"

        check {
          type     = "script"
          name     = "check_postgres"
          command  = "pg_isready"
          args     = ["--username", "${var.plugin_registry_db.username}"]
          interval = "20s"
          timeout  = "10s"

          check_restart {
            limit           = 2
            grace           = "30s"
            ignore_warnings = false
          }
        }
      }
    }
  }

  group "plugin-work-queue-db" {
    network {
      mode = "bridge"
      port "postgres" {
        static = var.plugin_work_queue_db.port
        to     = 5432
      }
    }

    task "plugin-work-queue-db" {
      driver = "docker"

      config {
        image = "postgres-ext:${var.image_tag}"
        ports = ["postgres"]
      }

      env {
        POSTGRES_USER     = var.plugin_work_queue_db.username
        POSTGRES_PASSWORD = var.plugin_work_queue_db.password
      }

      service {
        name = "plugin-work-queue-db"

        check {
          type     = "script"
          name     = "check_postgres"
          command  = "pg_isready"
          args     = ["--username", "${var.plugin_work_queue_db.username}"]
          interval = "20s"
          timeout  = "10s"

          check_restart {
            limit           = 2
            grace           = "30s"
            ignore_warnings = false
          }
        }
      }
    }
  }

  group "dnsmasq" {
    network {
      mode = "bridge"
      port "dns" {
        static = 53
        to     = 53
      }
    }


    task "dnsmasq" {
      driver = "docker"

      config {
        #This is an alpine-based dnsmasq container
        image = "4km3/dnsmasq:2.85-r2"
        ports = ["dns"]
        args = [
          # Send all queries for .consul to the NOMAD_IP
          "--server", "/consul/${NOMAD_IP_dns}#8600",
          # log to standard out
          "--log-facility=-",
        ]
        cap_add = [
          "NET_BIND_SERVICE",
        ]
        logging {
          type = "journald"
          config {
            tag = "DNSMASQ"
          }
        }
      }

      service {
        name         = "dnsmasq"
        port         = "dns"
        address_mode = "driver"
        tags         = ["dns"]

        check {
          type     = "tcp"
          port     = "dns"
          interval = "10s"
          timeout  = "2s"
        }
      }

      resources {
        cpu    = 50
        memory = 100
      }
    }
  }


  group "organization-management-db" {
    network {
      mode = "bridge"
      port "postgres" {
        static = var.organization_management_db.port
        to     = 5432
      }
    }

    task "organization-management-db" {
      driver = "docker"

      config {
        image = "postgres-ext:${var.image_tag}"
        ports = ["postgres"]
      }

      env {
        POSTGRES_USER     = var.organization_management_db.username
        POSTGRES_PASSWORD = var.organization_management_db.password
      }

      service {
        name = "organization-management-db"

        check {
          type     = "script"
          name     = "check_postgres"
          command  = "pg_isready"
          args     = ["--username", "${var.organization_management_db.username}"]
          interval = "20s"
          timeout  = "10s"

          check_restart {
            limit           = 2
            grace           = "30s"
            ignore_warnings = false
          }
        }
      }
    }
  }

<<<<<<< HEAD
  group "uid-allocator-db" {
    network {
      mode = "bridge"
      port "postgres" {
        static = var.uid_allocator_db.port
        to     = 5432
      }
    }

    task "uid-allocator-db" {
      driver = "docker"

      config {
        image = "postgres-ext:${var.image_tag}"
        ports = ["postgres"]
      }

      env {
        POSTGRES_USER     = var.uid_allocator_db.username
        POSTGRES_PASSWORD = var.uid_allocator_db.password
      }

      service {
        name = "uid-allocator-db"

        check {
          type     = "script"
          name     = "check_postgres"
          command  = "pg_isready"
          args     = ["--username", "${var.uid_allocator_db.username}"]
          interval = "20s"
          timeout  = "10s"

          check_restart {
            limit           = 2
            grace           = "30s"
            ignore_warnings = false
          }
        }
=======
  group "scylla" {
    network {
      mode = "bridge"
      port "internal_node_rpc_1" {
        to = 7000
      }
      port "internal_node_rpc_2" {
        to = 7001
      }
      port "cql" {
        static = 9042
        to     = 9042
      }
      port "thrift" {
        static = 9160
        to     = 9160
      }
      port "rest" {
        static = 10000
        to     = 10000
      }
    }

    task "scylla" {
      driver = "docker"

      config {
        image = "scylladb-ext:${var.image_tag}"
        ports = ["internal_node_rpc_1", "internal_node_rpc_2", "cql", "thrift", "rest"]
      }

      service {
        name = "scylla"
>>>>>>> 1b039f13
      }
    }
  }
}<|MERGE_RESOLUTION|>--- conflicted
+++ resolved
@@ -37,7 +37,7 @@
 # `pulumi/grapl/__main__.py`; sorry for the duplication :(
 variable plugin_registry_db {
   description = "Connection configuration for the Plugin Registry database"
-  type = object({
+  type        = object({
     username = string
     password = string
     port     = number
@@ -51,7 +51,7 @@
 
 variable plugin_work_queue_db {
   description = "Connection configuration for the Plugin Work Queue database"
-  type = object({
+  type        = object({
     username = string
     password = string
     port     = number
@@ -65,7 +65,7 @@
 
 variable organization_management_db {
   description = "Connection configuration for the Organization Management database"
-  type = object({
+  type        = object({
     username = string
     password = string
     port     = number
@@ -79,7 +79,7 @@
 
 variable uid_allocator_db {
   description = "Connection configuration for the Uid Allocator database"
-  type = object({
+  type        = object({
     username = string
     password = string
     port     = number
@@ -167,7 +167,7 @@
 
       config {
         # Once we move to Kafka, we can go back to the non-fork.
-        image = "localstack-grapl-fork:${var.image_tag}"
+        image             = "localstack-grapl-fork:${var.image_tag}"
         # Was running into this: https://github.com/localstack/localstack/issues/1349
         memory_hard_limit = 2048
         ports             = ["localstack"]
@@ -192,7 +192,7 @@
           type    = "script"
           name    = "check_s3_ls"
           command = "aws"
-          args = [
+          args    = [
             "--endpoint-url=http://localhost:${var.localstack_port}",
             "s3",
             "ls"
@@ -288,7 +288,7 @@
           type    = "script"
           name    = "check_kafka"
           command = "nc"
-          args = [
+          args    = [
             "-v", # verbose
             "-z", # "zero I/O mode" - used for scanning
             "localhost",
@@ -337,7 +337,7 @@
           type    = "script"
           name    = "check_zookeeper"
           command = "/bin/bash"
-          args = [
+          args    = [
             "-o", "errexit", "-o", "nounset", "-o", "pipefail",
             "-c",
             "echo ruok | nc -w 2 localhost ${var.zookeeper_port} | grep imok || exit 2",
@@ -459,7 +459,7 @@
         #This is an alpine-based dnsmasq container
         image = "4km3/dnsmasq:2.85-r2"
         ports = ["dns"]
-        args = [
+        args  = [
           # Send all queries for .consul to the NOMAD_IP
           "--server", "/consul/${NOMAD_IP_dns}#8600",
           # log to standard out
@@ -541,7 +541,6 @@
     }
   }
 
-<<<<<<< HEAD
   group "uid-allocator-db" {
     network {
       mode = "bridge"
@@ -581,42 +580,43 @@
             ignore_warnings = false
           }
         }
-=======
-  group "scylla" {
-    network {
-      mode = "bridge"
-      port "internal_node_rpc_1" {
-        to = 7000
-      }
-      port "internal_node_rpc_2" {
-        to = 7001
-      }
-      port "cql" {
-        static = 9042
-        to     = 9042
-      }
-      port "thrift" {
-        static = 9160
-        to     = 9160
-      }
-      port "rest" {
-        static = 10000
-        to     = 10000
-      }
-    }
-
-    task "scylla" {
-      driver = "docker"
-
-      config {
-        image = "scylladb-ext:${var.image_tag}"
-        ports = ["internal_node_rpc_1", "internal_node_rpc_2", "cql", "thrift", "rest"]
-      }
-
-      service {
-        name = "scylla"
->>>>>>> 1b039f13
-      }
-    }
-  }
-}+      }
+    }
+
+    group "scylla" {
+      network {
+        mode = "bridge"
+        port "internal_node_rpc_1" {
+          to = 7000
+        }
+        port "internal_node_rpc_2" {
+          to = 7001
+        }
+        port "cql" {
+          static = 9042
+          to     = 9042
+        }
+        port "thrift" {
+          static = 9160
+          to     = 9160
+        }
+        port "rest" {
+          static = 10000
+          to     = 10000
+        }
+      }
+
+      task "scylla" {
+        driver = "docker"
+
+        config {
+          image = "scylladb-ext:${var.image_tag}"
+          ports = ["internal_node_rpc_1", "internal_node_rpc_2", "cql", "thrift", "rest"]
+        }
+
+        service {
+          name = "scylla"
+        }
+      }
+    }
+  }