--- conflicted
+++ resolved
@@ -109,14 +109,8 @@
       }
 
       env {
-<<<<<<< HEAD
-        DEBUG     = 1
-        EDGE_PORT = var.LOCALSTACK_PORT
-        #HOSTNAME_EXTERNAL = var.LOCALSTACK_HOST
-=======
         DEBUG           = 1
         EDGE_PORT       = var.LOCALSTACK_PORT
->>>>>>> 522000d2
         LAMBDA_EXECUTOR = "docker-reuse"
         SERVICES        = "apigateway,cloudwatch,dynamodb,ec2,events,iam,lambda,logs,s3,secretsmanager,sns,sqs"
         SQS_PROVIDER    = "elasticmq"
@@ -228,30 +222,6 @@
       }
 
     }
-<<<<<<< HEAD
-
-    service {
-      name = "kafka-broker"
-      port = var.KAFKA_BROKER_PORT
-      tags = ["kafka"]
-
-      connect {
-        sidecar_service {
-          proxy {
-            # connect to zookeeper
-            upstreams {
-              destination_name = "zookeeper"
-              local_bind_port  = var.ZOOKEEPER_PORT
-            }
-          }
-        }
-      }
-
-    }
-
-
-=======
->>>>>>> 522000d2
   }
 
   group "zookeeper" {
@@ -297,28 +267,5 @@
       }
 
     }
-<<<<<<< HEAD
-
-    service {
-      name = "zookeeper"
-      port = var.ZOOKEEPER_PORT
-      tags = ["zookeeper"]
-
-      connect {
-        sidecar_service {
-          proxy {
-            upstreams {
-              destination_name = "kafka-broker"
-              local_bind_port  = var.KAFKA_BROKER_PORT
-            }
-          }
-        }
-      }
-
-    }
-
-
-=======
->>>>>>> 522000d2
   }
 }