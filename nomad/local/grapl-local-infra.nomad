variable "container_registry" {
  type        = string
  default     = "localhost:5000"
  description = "The container registry in which we can find Grapl services."
}

# The following variables are all-caps to clue in users that they're
# imported from `local-grapl.env`.
variable "KAFKA_BROKER_PORT" {
  type        = string
  description = "Port for kafka broker"
}

variable "KAFKA_JMX_PORT" {
  type        = string
  description = "Port for kafka JMX"
}

variable "FAKE_AWS_ACCESS_KEY_ID" {
  type        = string
  description = "Fake AWS Access Key ID for Localstack and clients"
}

variable "FAKE_AWS_SECRET_ACCESS_KEY" {
  type        = string
  description = "Fake AWS Secret Access Key for Localstack and clients"
}

variable "LOCALSTACK_PORT" {
  type        = string
  description = "Port for Localstack"
}

<<<<<<< HEAD
=======
variable "LOCALSTACK_HOST" {
  type        = string
  description = "External hostname for Localstack"
}

variable "ZOOKEEPER_PORT" {
  type        = string
  description = "Port for zookeeper"
}

>>>>>>> a5fd789c

####################
# Jobspecs
####################
# NOTES:
# - Services in `grapl-core.nomad` should not try to service-discover
#   local-infra services via Consul Connect; use bridge+static.
#   This is because these services won't exist in prod.

# This job is to spin up infrastructure needed to run Grapl locally (e.g. Redis) that we don't necessarily want to deploy in production (because AWS will manage it)
job "grapl-local-infra" {
  datacenters = ["dc1"]

  type = "service"

  group "redis" {
    # Redis will be available to Nomad Jobs (sans Consul Connect)
    # and the Host OS at localhost:6379
    network {
      mode = "bridge"
      port "redis" {
        static = 6379
      }
    }

    task "redis" {
      driver = "docker"

      config {
        image        = "redis:latest"
        ports        = ["redis"]
        network_mode = "grapl-network"
        network_aliases = [
          # TODO: import as var
          "redis.grapl.test",
        ]
      }
    }
  }

  group "localstack" {
    # Localstack will be available to Nomad Jobs (sans Consul Connect)
    # and the Host OS at localhost:4566
    network {
      mode = "bridge"
      port "localstack" {
        static = var.LOCALSTACK_PORT
      }
    }

    task "localstack" {
      driver = "docker"

      config {
        # Once we move to Kafka, we can go back to the non-fork.
        image = "${var.container_registry}/grapl/localstack:latest"
        # Was running into this: https://github.com/localstack/localstack/issues/1349
        memory_hard_limit = 2048
        ports             = ["localstack"]
        privileged        = true
        volumes = [
          "/var/run/docker.sock:/var/run/docker.sock"
        ]
      }

      env {
        DEBUG     = 1
        EDGE_PORT = var.LOCALSTACK_PORT
        #HOSTNAME_EXTERNAL = var.LOCALSTACK_HOST
        LAMBDA_EXECUTOR = "docker-reuse"
        SERVICES        = "apigateway,cloudwatch,dynamodb,ec2,events,iam,lambda,logs,s3,secretsmanager,sns,sqs"
        SQS_PROVIDER    = "elasticmq"

        # These two are only required for Lambda support.
        # Container name is *not* configurable.
        MAIN_CONTAINER_NAME = "${NOMAD_TASK_NAME}-${NOMAD_ALLOC_ID}"
        #LAMBDA_DOCKER_NETWORK = "grapl-network"

        # These are not used by localstack, but are used by the health check.
        AWS_ACCESS_KEY_ID     = var.FAKE_AWS_ACCESS_KEY_ID
        AWS_SECRET_ACCESS_KEY = var.FAKE_AWS_SECRET_ACCESS_KEY
      }

      service {
        check {
          type    = "script"
          name    = "check_s3_ls"
          command = "/bin/bash"
          args = [
            "-c",
            # This uses the stuff in env { } - not Nomad interpolation.
            "aws --endpoint-url=http://localhost:${EDGE_PORT} s3 ls",
          ]
          interval = "20s"
          timeout  = "10s"

          check_restart {
            limit           = 2
            grace           = "30s"
            ignore_warnings = false
          }
        }
      }
    }
  }

  group "ratel" {
    network {
      port "ratel" {
        static = 8000
      }
    }

    task "ratel" {
      driver = "docker"

      config {
        image = "dgraph/ratel:latest"
        ports = ["ratel"]
      }
    }
  }

  group "kafka" {
    network {
      mode = "bridge"
    }

    task "kafka" {
      driver = "docker"

      config {
        image = "confluentinc/cp-kafka:6.2.0"
      }

      resources {
        cpu    = 500
        memory = 1024
      }

      env {
        KAFKA_BROKER_ID                                = 1
        KAFKA_ZOOKEEPER_CONNECT                        = "localhost:${var.ZOOKEEPER_PORT}"
        KAFKA_LISTENER_SECURITY_PROTOCOL_MAP           = "PLAINTEXT:PLAINTEXT"
        KAFKA_LISTENERS                                = "PLAINTEXT://localhost:${var.KAFKA_BROKER_PORT}"
        KAFKA_ADVERTISED_LISTENERS                     = "PLAINTEXT://localhost:${var.KAFKA_BROKER_PORT}"
        KAFKA_OFFSETS_TOPIC_REPLICATION_FACTOR         = 1
        KAFKA_TRANSACTION_STATE_LOG_MIN_ISR            = 1
        KAFKA_TRANSACTION_STATE_LOG_REPLICATION_FACTOR = 1
        KAFKA_GROUP_INITIAL_REBALANCE_DELAY_MS         = 0
        KAFKA_JMX_PORT                                 = var.KAFKA_JMX_PORT
        KAFKA_JMX_HOSTNAME                             = "localhost"
        KAFKA_LOG4J_ROOT_LOGLEVEL                      = "INFO"
      }

      service {
        check {
          type    = "script"
          name    = "check_kafka"
          command = "/bin/bash"
          args = [
            "-c",
            "nc -vz localhost ${var.KAFKA_BROKER_PORT}",
          ]
          interval = "20s"
          timeout  = "10s"

          check_restart {
            limit           = 2
            grace           = "30s"
            ignore_warnings = false
          }
        }
      }

    }

    service {
      name = "kafka-broker"
      port = var.KAFKA_BROKER_PORT
      tags = ["kafka"]

      connect {
        sidecar_service {

        }
      }

    }


  }

  group "zookeeper" {
    network {
      mode = "bridge"
    }

    task "zookeeper" {
      driver = "docker"

      config {
        image = "confluentinc/cp-zookeeper:6.2.0"
      }

      env {
        ZOOKEEPER_CLIENT_PORT = var.ZOOKEEPER_PORT
        ZOOKEEPER_TICK_TIME   = 2000
        KAFKA_OPTS            = "-Dzookeeper.4lw.commands.whitelist=ruok"
      }

      service {
        check {
          type    = "script"
          name    = "check_zookeeper"
          command = "/bin/bash"
          args = [
            "-c",
            "echo ruok | nc -w 2  localhost 2181 | grep imok || exit 2",
          ]
          interval = "20s"
          timeout  = "10s"

          check_restart {
            limit           = 2
            grace           = "30s"
            ignore_warnings = false
          }
        }
      }

    }

    service {
      name = "zookeeper"
      port = var.ZOOKEEPER_PORT
      tags = ["zookeeper"]

      connect {
        sidecar_service {

        }
      }

    }


  }
}<|MERGE_RESOLUTION|>--- conflicted
+++ resolved
@@ -31,19 +31,10 @@
   description = "Port for Localstack"
 }
 
-<<<<<<< HEAD
-=======
-variable "LOCALSTACK_HOST" {
-  type        = string
-  description = "External hostname for Localstack"
-}
-
 variable "ZOOKEEPER_PORT" {
   type        = string
   description = "Port for zookeeper"
 }
-
->>>>>>> a5fd789c
 
 ####################
 # Jobspecs
@@ -112,7 +103,6 @@
       env {
         DEBUG     = 1
         EDGE_PORT = var.LOCALSTACK_PORT
-        #HOSTNAME_EXTERNAL = var.LOCALSTACK_HOST
         LAMBDA_EXECUTOR = "docker-reuse"
         SERVICES        = "apigateway,cloudwatch,dynamodb,ec2,events,iam,lambda,logs,s3,secretsmanager,sns,sqs"
         SQS_PROVIDER    = "elasticmq"
