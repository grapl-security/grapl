variable "localstack_tag" {
  type        = string
  description = "The tagged version of localstack we should deploy."
}

variable "kafka_broker_port" {
  type        = number
  description = "Kafka Broker's port to listen on, for other Nomad clients"
  default     = 19092
}

variable "kafka_broker_port_for_host_os" {
  type        = number
  description = "Kafka Broker's port to listen on, for things on the host OS (like Pulumi)"
  default     = 29092
}

variable "kafka_jmx_port" {
  type        = number
  description = "Port for Kafka JMX"
  default     = 9101
}

variable "localstack_port" {
  type        = number
  description = "Port for Localstack"
  default     = 4566
}

variable "zookeeper_port" {
  type        = number
  description = "Port for Zookeeper"
  default     = 2181
}

variable "PLUGIN_REGISTRY_DB_USERNAME" {
  type        = string
  description = "The username for the plugin registry db"
  default     = "postgres"
}

variable "PLUGIN_REGISTRY_DB_PASSWORD" {
  type        = string
  description = "The password for the plugin registry db"
  default     = "postgres"
}


variable "PLUGIN_WORK_QUEUE_DB_USERNAME" {
  type        = string
  description = "The username for the plugin work queue db"
  default     = "postgres"
}

variable "PLUGIN_WORK_QUEUE_DB_PASSWORD" {
  type        = string
  description = "The password fort he plugin work queue db"
  default     = "postgres"
}

variable "ORGANIZATION_MANAGEMENT_DB_USERNAME" {
  type        = string
  description = "The username for the organization management db"
  default     = "postgres"
}

variable "ORGANIZATION_MANAGEMENT_DB_PASSWORD" {
  type        = string
  description = "The password for the organization management db"
  default     = "postgres"
}

# These database ports must match what's in
# `pulumi/grapl/__main__.py`; sorry for the duplication :(
variable "PLUGIN_REGISTRY_DB_PORT" {
  type        = number
  description = "The port for the plugin registry db"
  default     = 5432
}

variable "PLUGIN_WORK_QUEUE_DB_PORT" {
  type        = number
  description = "The port for the plugin work queue db"
  default     = 5532
}

variable "ORGANIZATION_MANAGEMENT_DB_PORT" {
  type        = number
  description = "The port for the organization management db"
  default     = 5632
}

locals {
  # This is the equivalent of `localhost` within a bridge network.
  # Useful for, for instance, talking to Zookeeper from Kafka without Consul Connect
  localhost_within_bridge = attr.unique.network.ip-address
  zookeeper_endpoint      = "${local.localhost_within_bridge}:${var.zookeeper_port}"
}


####################
# Jobspecs
####################
# NOTES:
# - Services in `grapl-core.nomad` should not try to service-discover
#   local-infra services via Consul Connect; use bridge+static.
#   This is because these services won't exist in prod.

# This job is to spin up infrastructure needed to run Grapl locally (e.g. Redis) that we don't necessarily want to deploy in production (because AWS will manage it)
job "grapl-local-infra" {
  datacenters = ["dc1"]

  type = "service"

  group "redis" {
    # Redis will be available to Nomad Jobs (sans Consul Connect)
    # and the Host OS at localhost:6379
    network {
      mode = "bridge"
      port "redis" {
        static = 6379
      }
    }

    task "redis" {
      driver = "docker"

      config {
        image = "redis:latest"
        ports = ["redis"]
      }

      service {
        name = "redis"

        check {
          type    = "script"
          name    = "check_redis"
          command = "/bin/bash"
          # Interpolated by bash, not nomad
          args = [
            "-o", "errexit", "-o", "nounset",
            "-c",
            "redis-cli ping || exit 1",
          ]
          interval = "20s"
          timeout  = "10s"

          check_restart {
            limit           = 2
            grace           = "30s"
            ignore_warnings = false
          }
        }
      }
    }
  }

  group "localstack" {
    # Localstack will be available to Nomad Jobs (sans Consul Connect)
    # and the Host OS at localhost:4566
    network {
      mode = "bridge"
      port "localstack" {
        static = var.localstack_port
      }
    }

    task "localstack" {
      driver = "docker"

      config {
        # Once we move to Kafka, we can go back to the non-fork.
        image = "localstack-grapl-fork:${var.localstack_tag}"
        # Was running into this: https://github.com/localstack/localstack/issues/1349
        memory_hard_limit = 2048
        ports             = ["localstack"]
        privileged        = true
        volumes = [
          "/var/run/docker.sock:/var/run/docker.sock"
        ]
      }

      env {
        DEBUG        = 1
<<<<<<< HEAD
        EDGE_PORT    = var.LOCALSTACK_PORT
        SERVICES     = "dynamodb,ec2,iam,s3,secretsmanager,sns,sqs"
        SQS_PROVIDER = "elasticmq"

        # These are not used by localstack, but are used by the health check.
        AWS_ACCESS_KEY_ID     = var.FAKE_AWS_ACCESS_KEY_ID
        AWS_SECRET_ACCESS_KEY = var.FAKE_AWS_SECRET_ACCESS_KEY
=======
        EDGE_PORT    = var.localstack_port
        SERVICES     = "dynamodb,ec2,iam,s3,secretsmanager,sns,sqs"
        SQS_PROVIDER = "elasticmq"

        # These are used by the health check below; "test" is the
        # default value for these credentials in Localstack.
        AWS_ACCESS_KEY_ID     = "test"
        AWS_SECRET_ACCESS_KEY = "test"
>>>>>>> 8bf26958
      }

      service {
        name = "localstack"
        check {
          type    = "script"
          name    = "check_s3_ls"
          command = "/bin/bash"
          args = [
            "-o", "errexit", "-o", "nounset",
            "-c",
            # This uses the stuff in env { } - not Nomad interpolation.
            "aws --endpoint-url=http://localhost:${EDGE_PORT} s3 ls",
          ]
          interval = "10s"
          timeout  = "10s"

          check_restart {
            limit           = 2
            grace           = "30s"
            ignore_warnings = false
          }
        }
      }
    }
  }

  group "ratel" {
    network {
      mode = "bridge"
      port "ratel" {
        static = 8000
      }
    }

    task "ratel" {
      driver = "docker"

      config {
        image = "dgraph/ratel:latest"
        ports = ["ratel"]
      }

      service {
        name = "ratel"
      }
    }
  }

  group "kafka" {
    network {
      mode = "bridge"
      port "kafka-for-other-nomad-tasks" {
        static = var.kafka_broker_port
      }
      port "kafka-for-host-os" {
        static = var.kafka_broker_port_for_host_os
      }
    }

    task "kafka" {
      driver = "docker"

      config {
        image = "confluentinc/cp-kafka:7.0.1"
        ports = ["kafka-for-other-nomad-tasks", "kafka-for-host-os"]
      }

      resources {
        memory = 500
      }

      env {
        kafka_broker_port       = 9092 # Only used by healthcheck
        KAFKA_BROKER_ID         = 1
        KAFKA_ZOOKEEPER_CONNECT = local.zookeeper_endpoint

        # Some clients (like Pulumi) will need `host.docker.internal`
        # Some clients (like grapl-core services) will need localhost_within_bridge
        # We differentiate between which client it is based on which port we receive on.
        # So a receive on 29092 means HOST_OS
        KAFKA_ADVERTISED_LISTENERS = join(",", [
          "WITHIN_TASK://localhost:9092",
          "HOST_OS://host.docker.internal:${var.kafka_broker_port_for_host_os}",
          "OTHER_NOMADS://${local.localhost_within_bridge}:${var.kafka_broker_port}"
        ])
        KAFKA_AUTO_CREATE_TOPICS_ENABLE      = "false"
        KAFKA_LISTENER_SECURITY_PROTOCOL_MAP = "WITHIN_TASK:PLAINTEXT,HOST_OS:PLAINTEXT,OTHER_NOMADS:PLAINTEXT"
        KAFKA_INTER_BROKER_LISTENER_NAME     = "WITHIN_TASK"

        KAFKA_OFFSETS_TOPIC_REPLICATION_FACTOR         = 1
        KAFKA_TRANSACTION_STATE_LOG_MIN_ISR            = 1
        KAFKA_TRANSACTION_STATE_LOG_REPLICATION_FACTOR = 1
        KAFKA_GROUP_INITIAL_REBALANCE_DELAY_MS         = 0
        KAFKA_JMX_PORT                                 = var.kafka_jmx_port
        KAFKA_JMX_HOSTNAME                             = "localhost"
        KAFKA_LOG4J_ROOT_LOGLEVEL                      = "INFO"
      }

      service {
        name = "kafka"
        check {
          type    = "script"
          name    = "check_kafka"
          command = "/bin/bash"
          # Interpolated by bash, not nomad
          args = [
            "-o", "errexit", "-o", "nounset",
            "-c",
            "nc -vz localhost ${kafka_broker_port}",
          ]
          interval = "20s"
          timeout  = "10s"

          check_restart {
            limit           = 2
            grace           = "30s"
            ignore_warnings = false
          }
        }
      }

    }
  }

  group "zookeeper" {
    network {
      mode = "bridge"
      port "zookeeper" {
        static = var.zookeeper_port
        to     = var.zookeeper_port
      }
    }

    task "zookeeper" {
      driver = "docker"

      config {
        image = "confluentinc/cp-zookeeper:7.0.1"
        ports = ["zookeeper"] # may not be necessary
      }

      env {
        ZOOKEEPER_CLIENT_PORT = var.zookeeper_port
        ZOOKEEPER_TICK_TIME   = 2000
        KAFKA_OPTS            = "-Dzookeeper.4lw.commands.whitelist=ruok,dump"
      }

      service {
        name = "zookeeper"
        check {
          type    = "script"
          name    = "check_zookeeper"
          command = "/bin/bash"
          # Interpolated by bash, not nomad
          args = [
            "-o", "errexit", "-o", "nounset",
            "-c",
            "echo ruok | nc -w 2  localhost ${ZOOKEEPER_CLIENT_PORT} | grep imok || exit 2",
          ]
          interval = "20s"
          timeout  = "10s"

          check_restart {
            limit           = 2
            grace           = "30s"
            ignore_warnings = false
          }
        }
      }

    }
  }

  group "plugin-registry-db" {
    network {
      mode = "bridge"
      port "postgres" {
        static = var.PLUGIN_REGISTRY_DB_PORT
        to     = 5432 # postgres default
      }
    }

    task "plugin-registry-db" {
      driver = "docker"

      config {
        image = "postgres-ext:${var.localstack_tag}"
        ports = ["postgres"]
      }

      env {
        POSTGRES_USER     = var.PLUGIN_REGISTRY_DB_USERNAME
        POSTGRES_PASSWORD = var.PLUGIN_REGISTRY_DB_PASSWORD
      }

      service {
        name = "plugin-registry-db"

        check {
          type     = "script"
          name     = "check_postgres"
          command  = "pg_isready"
          args     = ["-U", "postgres"]
          interval = "20s"
          timeout  = "10s"

          check_restart {
            limit           = 2
            grace           = "30s"
            ignore_warnings = false
          }
        }
      }
    }
  }

  group "plugin-work-queue-db" {
    network {
      mode = "bridge"
      port "postgres" {
        static = var.PLUGIN_WORK_QUEUE_DB_PORT
        to     = 5432
      }
    }

    task "plugin-work-queue-db" {
      driver = "docker"

      config {
        image = "postgres-ext:${var.localstack_tag}"
        ports = ["postgres"]
      }

      env {
        POSTGRES_USER     = var.PLUGIN_WORK_QUEUE_DB_USERNAME
        POSTGRES_PASSWORD = var.PLUGIN_WORK_QUEUE_DB_PASSWORD
      }

      service {
        name = "plugin-work-queue-db"

        check {
          type     = "script"
          name     = "check_postgres"
          command  = "pg_isready"
          args     = ["-U", "postgres"]
          interval = "20s"
          timeout  = "10s"

          check_restart {
            limit           = 2
            grace           = "30s"
            ignore_warnings = false
          }
        }
      }
    }
  }


  group "organization-management-db" {
    network {
      mode = "bridge"
      port "postgres" {
        static = var.ORGANIZATION_MANAGEMENT_DB_PORT
        to     = 5432
      }
    }

    task "organization-management-db" {
      driver = "docker"

      config {
        image = "postgres-ext:${var.localstack_tag}"
        ports = ["postgres"]
      }

      env {
        POSTGRES_USER     = var.ORGANIZATION_MANAGEMENT_DB_USERNAME
        POSTGRES_PASSWORD = var.ORGANIZATION_MANAGEMENT_DB_PASSWORD
      }

      service {
        name = "organization-management-db"

        check {
          type     = "script"
          name     = "check_postgres"
          command  = "pg_isready"
          args     = ["-U", "postgres"]
          interval = "20s"
          timeout  = "10s"

          check_restart {
            limit           = 2
            grace           = "30s"
            ignore_warnings = false
          }
        }
      }
    }
  }
}<|MERGE_RESOLUTION|>--- conflicted
+++ resolved
@@ -183,15 +183,6 @@
 
       env {
         DEBUG        = 1
-<<<<<<< HEAD
-        EDGE_PORT    = var.LOCALSTACK_PORT
-        SERVICES     = "dynamodb,ec2,iam,s3,secretsmanager,sns,sqs"
-        SQS_PROVIDER = "elasticmq"
-
-        # These are not used by localstack, but are used by the health check.
-        AWS_ACCESS_KEY_ID     = var.FAKE_AWS_ACCESS_KEY_ID
-        AWS_SECRET_ACCESS_KEY = var.FAKE_AWS_SECRET_ACCESS_KEY
-=======
         EDGE_PORT    = var.localstack_port
         SERVICES     = "dynamodb,ec2,iam,s3,secretsmanager,sns,sqs"
         SQS_PROVIDER = "elasticmq"
@@ -200,7 +191,6 @@
         # default value for these credentials in Localstack.
         AWS_ACCESS_KEY_ID     = "test"
         AWS_SECRET_ACCESS_KEY = "test"
->>>>>>> 8bf26958
       }
 
       service {
