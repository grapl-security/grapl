variable "image_tag" {
  type        = string
  description = "The tag for all container images we should deploy. This is ultimately set in the top-level Makefile."
}

variable "localstack_port" {
  type        = number
  description = "Port for Localstack"
  default     = 4566
}

variable "zookeeper_port" {
  type        = number
  description = "Port for Zookeeper"
  default     = 2181
}

locals {
  confluent_platform_version = "7.2.1"

  # This is the equivalent of `localhost` within a bridge network.
  # Useful for, for instance, talking to Zookeeper from Kafka without Consul Connect
  localhost_within_bridge = attr.unique.network.ip-address
  zookeeper_endpoint      = "${local.localhost_within_bridge}:${var.zookeeper_port}"

  # These Postgres connection data must match the `LocalPostgresInstance`s in
  # `pulumi/grapl/__main__.py`; sorry for the duplication :(
  database_descriptors = [
    {
      name = "plugin-registry-db",
      port = 5432,
    },
    {
      name       = "plugin-work-queue-db",
      port       = 5433,
      memory_max = 1024,
    },
    {
      name = "organization-management-db",
      port = 5434,
    },
    {
      name = "uid-allocator-db",
      port = 5435
    },
    {
      name = "event-source-db",
      port = 5436
    },
    {
      name = "graph-schema-manager-db",
      port = 5437
    },
  ]

  kafka_broker_descriptors = [
    {
      name             = "kafka0"
      broker_id        = 0
      broker_port      = 19092
      broker_port_host = 29092
      broker_port_task = 9092
      jmx_port         = 9101
    },
    {
      name             = "kafka1"
      broker_id        = 1
      broker_port      = 19093
      broker_port_host = 29093
      broker_port_task = 9093
      jmx_port         = 9102
    },
    {
      name             = "kafka2"
      broker_id        = 2
      broker_port      = 19094
      broker_port_host = 29094
      broker_port_task = 9094
      jmx_port         = 9103
    },
  ]
}


####################
# Jobspecs
####################
# NOTES:
# - Services in `grapl-core.nomad` should not try to service-discover
#   local-infra services via Consul Connect; use bridge+static.
#   This is because these services won't exist in prod.

# This job is to spin up infrastructure needed to run Grapl locally that we don't necessarily want to deploy in production (because AWS will manage it)
job "grapl-local-infra" {
  datacenters = ["dc1"]

  type = "service"

  group "localstack" {
    # Localstack will be available to Nomad Jobs (sans Consul Connect)
    # and the Host OS at localhost:4566
    network {
      mode = "bridge"
      port "localstack" {
        static = var.localstack_port
      }
    }

    task "localstack" {
      driver = "docker"

      config {
        image = "localstack/localstack-light:1.0.1"

        # Was running into this: https://github.com/localstack/localstack/issues/1349
        memory_hard_limit = 2048
        ports             = ["localstack"]
        privileged        = true
      }

      env {
        DEBUG     = 1
        EDGE_PORT = var.localstack_port
        SERVICES  = "dynamodb,ec2,iam,s3,secretsmanager,sns"

        # These are used by the health check below; "test" is the
        # default value for these credentials in Localstack.
        AWS_ACCESS_KEY_ID     = "test"
        AWS_SECRET_ACCESS_KEY = "test"
      }

      resources {
        cpu = 50
      }

      service {
        name = "localstack"
        check {
          type    = "script"
          name    = "check_s3_ls"
          command = "aws"
          args = [
            "--endpoint-url=http://localhost:${var.localstack_port}",
            "s3",
            "ls"
          ]
          interval = "10s"
          timeout  = "10s"

          check_restart {
            limit           = 2
            grace           = "30s"
            ignore_warnings = false
          }
        }
      }
    }
  }

<<<<<<< HEAD
=======
  group "ratel" {
    network {
      mode = "bridge"
      port "ratel" {
        static = 8000
      }
    }

    task "ratel" {
      driver = "docker"

      config {
        image = "dgraph/ratel:latest"
        ports = ["ratel"]
      }

      resources {
        cpu = 50
      }

      service {
        name = "ratel"
      }
    }
  }

>>>>>>> 78a24261
  group "kafka" {
    network {
      mode = "bridge"

      dynamic "port" {
        for_each = local.kafka_broker_descriptors
        iterator = broker_descriptor

        labels = ["${broker_descriptor.value.name}-nomad"]

        content {
          static = broker_descriptor.value.broker_port
        }
      }

      dynamic "port" {
        for_each = local.kafka_broker_descriptors
        iterator = broker_descriptor

        labels = ["${broker_descriptor.value.name}-host"]

        content {
          static = broker_descriptor.value.broker_port_host
        }
      }
    }

    dynamic "task" {
      for_each = local.kafka_broker_descriptors
      iterator = broker_descriptor

      labels = [broker_descriptor.value.name]

      content {
        driver = "docker"

        config {
          image = "confluentinc/cp-kafka:${local.confluent_platform_version}"
          ports = [
            "${broker_descriptor.value.name}-nomad",
            "${broker_descriptor.value.name}-host"
          ]
        }

        resources {
          memory_max = 1256
          cpu        = 50
        }

        env {
          KAFKA_BROKER_ID         = broker_descriptor.value.broker_id
          KAFKA_ZOOKEEPER_CONNECT = local.zookeeper_endpoint

          # Some clients (like Pulumi) will need `host.docker.internal`
          # Some clients (like grapl-core services) will need localhost_within_bridge
          # We differentiate between which client it is based on which port we receive on.
          # So a receive on e.g. 29092 means HOST_OS
          KAFKA_ADVERTISED_LISTENERS = join(",", [
            "WITHIN_TASK://localhost:${broker_descriptor.value.broker_port_task}",
            "HOST_OS://host.docker.internal:${broker_descriptor.value.broker_port_host}",
            "OTHER_NOMADS://${local.localhost_within_bridge}:${broker_descriptor.value.broker_port}"
          ])
          KAFKA_AUTO_CREATE_TOPICS_ENABLE      = "false"
          KAFKA_LISTENER_SECURITY_PROTOCOL_MAP = "WITHIN_TASK:PLAINTEXT,HOST_OS:PLAINTEXT,OTHER_NOMADS:PLAINTEXT"
          KAFKA_INTER_BROKER_LISTENER_NAME     = "WITHIN_TASK"

          KAFKA_OFFSETS_TOPIC_REPLICATION_FACTOR         = 3
          KAFKA_TRANSACTION_STATE_LOG_MIN_ISR            = 2
          KAFKA_TRANSACTION_STATE_LOG_REPLICATION_FACTOR = 3
          KAFKA_GROUP_INITIAL_REBALANCE_DELAY_MS         = 0
          KAFKA_JMX_PORT                                 = broker_descriptor.value.jmx_port
          KAFKA_JMX_HOSTNAME                             = "localhost"
          KAFKA_LOG4J_ROOT_LOGLEVEL                      = "INFO"
        }

        service {
          name = broker_descriptor.value.name
          check {
            type    = "script"
            name    = "check_kafka"
            command = "nc"
            args = [
              "-v", # verbose
              "-z", # "zero I/O mode" - used for scanning
              "localhost",
              "${broker_descriptor.value.broker_port_task}"
            ]
            interval = "20s"
            timeout  = "10s"

            check_restart {
              limit           = 2
              grace           = "30s"
              ignore_warnings = false
            }
          }
        }
      }
    }
  }

  group "zookeeper" {
    network {
      mode = "bridge"
      port "zookeeper" {
        static = var.zookeeper_port
        to     = var.zookeeper_port
      }
    }

    task "zookeeper" {
      driver = "docker"

      config {
        image = "confluentinc/cp-zookeeper:${local.confluent_platform_version}"
        ports = ["zookeeper"] # may not be necessary
      }

      env {
        ZOOKEEPER_CLIENT_PORT = var.zookeeper_port
        ZOOKEEPER_TICK_TIME   = 2000
        KAFKA_OPTS            = "-Dzookeeper.4lw.commands.whitelist=ruok,dump"
      }

      resources {
        cpu = 50
      }

      service {
        name = "zookeeper"
        check {
          type    = "script"
          name    = "check_zookeeper"
          command = "/bin/bash"
          args = [
            "-o", "errexit", "-o", "nounset", "-o", "pipefail",
            "-c",
            "echo ruok | nc -w 2 localhost ${var.zookeeper_port} | grep imok || exit 2",
          ]
          interval = "20s"
          timeout  = "10s"

          check_restart {
            limit           = 2
            grace           = "30s"
            ignore_warnings = false
          }
        }
      }

    }
  }

  # Construct N groups for each entry in database_descriptors,
  # each one containing a Postgres task.
  dynamic "group" {
    for_each = local.database_descriptors
    iterator = db_desc

    labels = [db_desc.value.name]

    content {
      network {
        mode = "bridge"
        port "postgres" {
          static = db_desc.value.port
          to     = 5432 # postgres default
        }
      }

      # This is a hack so that the task name can be something dynamic.
      # (In this case, each task has the same name as the group.)
      # I do this because otherwise we'd have N logs called 'postgres.stdout'
      # It is for-each over a list with a single element: [db_desc].
      dynamic "task" {
        for_each = [db_desc.value]
        iterator = db_desc

        labels = [db_desc.value.name]

        content {
          driver = "docker"

          config {
            image = "postgres-ext:${var.image_tag}"
            ports = ["postgres"]

            # A jab at solving our Postgres memory woes, as mentioned on
            # https://hub.docker.com/_/postgres/
            # We don't see the error it's about, so we could be completely
            # barking up the wrong tree.
            shm_size = 268435456 # 256MB in bytes
          }

          env {
            POSTGRES_USER     = "postgres"
            POSTGRES_PASSWORD = "postgres"
          }

          service {
            name = db_desc.value.name

            check {
              type     = "script"
              name     = "check_postgres"
              command  = "pg_isready"
              args     = ["--username", "postgres"]
              interval = "20s"
              timeout  = "10s"

              check_restart {
                limit           = 2
                grace           = "30s"
                ignore_warnings = false
              }
            }
          }

          resources {
            memory_max = lookup(db_desc.value, "memory_max", 512) // (map, key, default) fyi
            cpu        = 50
          }
        }
      }
    }
  }

  group "dnsmasq" {
    network {
      mode = "bridge"
      port "dns" {
        static = 53
        to     = 53
      }
    }


    task "dnsmasq" {
      driver = "docker"

      config {
        #This is an alpine-based dnsmasq container
        image = "4km3/dnsmasq:2.85-r2"
        ports = ["dns"]
        args = [
          # Send all queries for .consul to the NOMAD_IP
          "--server", "/consul/${NOMAD_IP_dns}#8600",
          # log to standard out
          "--log-facility=-",
        ]
        cap_add = [
          "NET_BIND_SERVICE",
        ]
        logging {
          type = "journald"
          config {
            tag = "DNSMASQ"
          }
        }
      }

      service {
        name         = "dnsmasq"
        port         = "dns"
        address_mode = "driver"
        tags         = ["dns"]

        check {
          type     = "tcp"
          port     = "dns"
          interval = "10s"
          timeout  = "2s"
        }
      }

      resources {
        cpu    = 50
        memory = 100
      }
    }
  }

  group "scylla" {
    network {
      mode = "bridge"
      port "internal_node_rpc_1" {
        to = 7000
      }
      port "internal_node_rpc_2" {
        to = 7001
      }
      port "cql" {
        # Let devs connect via localhost:9042 from the host vm
        static = 9042
        to     = 9042
      }
      port "thrift" {
        to = 9160
      }
      port "rest" {
        to = 10000
      }
    }

    task "scylla" {
      driver = "docker"

      config {
        image = "scylladb-ext:${var.image_tag}"
        args = [
          # Set up scylla in single-node mode instead of in overprovisioned mode, ie DON'T use all available cpu/memory
          "--smp", "1"
        ]
        ports = ["internal_node_rpc_1", "internal_node_rpc_2", "cql", "thrift", "rest"]

        # Configure a data volume for scylla. See the "Configuring data volume for storage" section in
        # https://hub.docker.com/r/scylladb/scylla/
        mount {
          type     = "volume"
          target   = "/var/lib/scylla"
          source   = "scylla-data"
          readonly = false
          volume_options {
            # Upon initial creation of this volume, *do* copy in the current
            # contents in the Docker image.
            no_copy = false
            labels {
              maintainer = "Scylla"
            }
          }
        }
      }

      resources {
        cpu = 50
      }

      service {
        name = "scylla"

        check {
          type = "script"
          name = "nodestatus_check"
          # We use bin/bash so we can pipe to grep
          command  = "bin/bash"
          args     = ["nodetool", "status", "|", "grep", "'UN'"]
          interval = "30s"
          timeout  = "10s"

          check_restart {
            # Set readiness check since Scylla can take a while to boot up
            grace           = "1m"
            limit           = 3
            ignore_warnings = true
          }
        }
      }
    }
  }
}<|MERGE_RESOLUTION|>--- conflicted
+++ resolved
@@ -157,35 +157,6 @@
     }
   }
 
-<<<<<<< HEAD
-=======
-  group "ratel" {
-    network {
-      mode = "bridge"
-      port "ratel" {
-        static = 8000
-      }
-    }
-
-    task "ratel" {
-      driver = "docker"
-
-      config {
-        image = "dgraph/ratel:latest"
-        ports = ["ratel"]
-      }
-
-      resources {
-        cpu = 50
-      }
-
-      service {
-        name = "ratel"
-      }
-    }
-  }
-
->>>>>>> 78a24261
   group "kafka" {
     network {
       mode = "bridge"
