variable "image_tag" {
  type        = string
  description = "The tag for all container images we should deploy. This is ultimately set in the top-level Makefile."
}

variable "kafka_broker_port" {
  type        = number
  description = "Kafka Broker's port to listen on, for other Nomad clients"
  default     = 19092
}

variable "kafka_broker_port_for_host_os" {
  type        = number
  description = "Kafka Broker's port to listen on, for things on the host OS (like Pulumi)"
  default     = 29092
}

variable "kafka_jmx_port" {
  type        = number
  description = "Port for Kafka JMX"
  default     = 9101
}

variable "localstack_port" {
  type        = number
  description = "Port for Localstack"
  default     = 4566
}

variable "zookeeper_port" {
  type        = number
  description = "Port for Zookeeper"
  default     = 2181
}

<<<<<<< HEAD
# These Postgres connection data must match what's in
# `pulumi/grapl/__main__.py`; sorry for the duplication :(
variable plugin_registry_db {
  description = "Connection configuration for the Plugin Registry database"
  type = object({
    username = string
    password = string
    port     = number
  })
  default = {
    username = "postgres"
    password = "postgres"
    port     = 5432
  }
}

variable plugin_work_queue_db {
  description = "Connection configuration for the Plugin Work Queue database"
  type = object({
    username = string
    password = string
    port     = number
  })
  default = {
    username = "postgres"
    password = "postgres"
    port     = 5532
  }
}

variable organization_management_db {
  description = "Connection configuration for the Organization Management database"
  type = object({
    username = string
    password = string
    port     = number
  })
  default = {
    username = "postgres"
    password = "postgres"
    port     = 5632
  }
}

variable uid_allocator_db {
  description = "Connection configuration for the Uid Allocator database"
  type = object({
    username = string
    password = string
    port     = number
  })
  default = {
    username = "postgres"
    password = "postgres"
    port     = 5732
  }
}

variable schema_manager_db {
  description = "Connection configuration for the Schema Manager database"
  type = object({
    username = string
    password = string
    port     = number
  })
  default = {
    username = "postgres"
    password = "postgres"
    port     = 5832
  }
}

=======
>>>>>>> 0b761fa1
locals {
  # This is the equivalent of `localhost` within a bridge network.
  # Useful for, for instance, talking to Zookeeper from Kafka without Consul Connect
  localhost_within_bridge = attr.unique.network.ip-address
  zookeeper_endpoint      = "${local.localhost_within_bridge}:${var.zookeeper_port}"

  # These Postgres connection data must match the `LocalPostgresInstance`s in
  # `pulumi/grapl/__main__.py`; sorry for the duplication :(
  database_descriptors = [
    {
      name = "plugin-registry-db",
      port = 5432,
    },
    {
      name = "plugin-work-queue-db",
      port = 5433,
    },
    {
      name = "organization-management-db",
      port = 5434,
    },
    {
      name = "uid-allocator-db",
      port = 5435
    },
    {
      name = "event-source-db",
      port = 5436
    },
  ]
}


####################
# Jobspecs
####################
# NOTES:
# - Services in `grapl-core.nomad` should not try to service-discover
#   local-infra services via Consul Connect; use bridge+static.
#   This is because these services won't exist in prod.

# This job is to spin up infrastructure needed to run Grapl locally (e.g. Redis) that we don't necessarily want to deploy in production (because AWS will manage it)
job "grapl-local-infra" {
  datacenters = ["dc1"]

  type = "service"

  group "redis" {
    # Redis will be available to Nomad Jobs (sans Consul Connect)
    # and the Host OS at localhost:6379
    network {
      mode = "bridge"
      port "redis" {
        static = 6379
      }
    }

    task "redis" {
      driver = "docker"

      config {
        image = "redis:latest"
        ports = ["redis"]
      }

      service {
        name = "redis"

        check {
          type     = "script"
          name     = "check_redis"
          command  = "redis-cli"
          args     = ["ping"]
          interval = "20s"
          timeout  = "10s"

          check_restart {
            limit           = 2
            grace           = "30s"
            ignore_warnings = false
          }
        }
      }
    }
  }

  group "localstack" {
    # Localstack will be available to Nomad Jobs (sans Consul Connect)
    # and the Host OS at localhost:4566
    network {
      mode = "bridge"
      port "localstack" {
        static = var.localstack_port
      }
    }

    task "localstack" {
      driver = "docker"

      config {
        # https://github.com/localstack/localstack/issues/5824
        # The bugfix we need is only available post-14.3 in latest starting May 23
        # Hence pinning by sha, not tag
        image = "localstack/localstack-light@sha256:a64dbc0b4e05f3647d8f1a09eb743e3d213402312858fb4146a7571a4a4ee6be"

        # Was running into this: https://github.com/localstack/localstack/issues/1349
        memory_hard_limit = 2048
        ports             = ["localstack"]
        privileged        = true
      }

      env {
        DEBUG     = 1
        EDGE_PORT = var.localstack_port
        SERVICES  = "dynamodb,ec2,iam,s3,secretsmanager,sns"

        # These are used by the health check below; "test" is the
        # default value for these credentials in Localstack.
        AWS_ACCESS_KEY_ID     = "test"
        AWS_SECRET_ACCESS_KEY = "test"
      }

      service {
        name = "localstack"
        check {
          type    = "script"
          name    = "check_s3_ls"
          command = "aws"
          args = [
            "--endpoint-url=http://localhost:${var.localstack_port}",
            "s3",
            "ls"
          ]
          interval = "10s"
          timeout  = "10s"

          check_restart {
            limit           = 2
            grace           = "30s"
            ignore_warnings = false
          }
        }
      }
    }
  }

  group "ratel" {
    network {
      mode = "bridge"
      port "ratel" {
        static = 8000
      }
    }

    task "ratel" {
      driver = "docker"

      config {
        image = "dgraph/ratel:latest"
        ports = ["ratel"]
      }

      service {
        name = "ratel"
      }
    }
  }

  group "kafka" {
    network {
      mode = "bridge"
      port "kafka-for-other-nomad-tasks" {
        static = var.kafka_broker_port
      }
      port "kafka-for-host-os" {
        static = var.kafka_broker_port_for_host_os
      }
    }

    task "kafka" {
      driver = "docker"

      config {
        image = "confluentinc/cp-kafka:7.0.1"
        ports = ["kafka-for-other-nomad-tasks", "kafka-for-host-os"]
      }

      resources {
        memory = 500
      }

      env {
        kafka_broker_port       = 9092 # Only used by healthcheck
        KAFKA_BROKER_ID         = 1
        KAFKA_ZOOKEEPER_CONNECT = local.zookeeper_endpoint

        # Some clients (like Pulumi) will need `host.docker.internal`
        # Some clients (like grapl-core services) will need localhost_within_bridge
        # We differentiate between which client it is based on which port we receive on.
        # So a receive on 29092 means HOST_OS
        KAFKA_ADVERTISED_LISTENERS = join(",", [
          "WITHIN_TASK://localhost:9092",
          "HOST_OS://host.docker.internal:${var.kafka_broker_port_for_host_os}",
          "OTHER_NOMADS://${local.localhost_within_bridge}:${var.kafka_broker_port}"
        ])
        KAFKA_AUTO_CREATE_TOPICS_ENABLE      = "false"
        KAFKA_LISTENER_SECURITY_PROTOCOL_MAP = "WITHIN_TASK:PLAINTEXT,HOST_OS:PLAINTEXT,OTHER_NOMADS:PLAINTEXT"
        KAFKA_INTER_BROKER_LISTENER_NAME     = "WITHIN_TASK"

        KAFKA_OFFSETS_TOPIC_REPLICATION_FACTOR         = 1
        KAFKA_TRANSACTION_STATE_LOG_MIN_ISR            = 1
        KAFKA_TRANSACTION_STATE_LOG_REPLICATION_FACTOR = 1
        KAFKA_GROUP_INITIAL_REBALANCE_DELAY_MS         = 0
        KAFKA_JMX_PORT                                 = var.kafka_jmx_port
        KAFKA_JMX_HOSTNAME                             = "localhost"
        KAFKA_LOG4J_ROOT_LOGLEVEL                      = "INFO"
      }

      service {
        name = "kafka"
        check {
          type    = "script"
          name    = "check_kafka"
          command = "nc"
          args = [
            "-v", # verbose
            "-z", # "zero I/O mode" - used for scanning
            "localhost",
            "${var.kafka_broker_port}"
          ]
          interval = "20s"
          timeout  = "10s"

          check_restart {
            limit           = 2
            grace           = "30s"
            ignore_warnings = false
          }
        }
      }

    }
  }

  group "zookeeper" {
    network {
      mode = "bridge"
      port "zookeeper" {
        static = var.zookeeper_port
        to     = var.zookeeper_port
      }
    }

    task "zookeeper" {
      driver = "docker"

      config {
        image = "confluentinc/cp-zookeeper:7.0.1"
        ports = ["zookeeper"] # may not be necessary
      }

      env {
        ZOOKEEPER_CLIENT_PORT = var.zookeeper_port
        ZOOKEEPER_TICK_TIME   = 2000
        KAFKA_OPTS            = "-Dzookeeper.4lw.commands.whitelist=ruok,dump"
      }

      service {
        name = "zookeeper"
        check {
          type    = "script"
          name    = "check_zookeeper"
          command = "/bin/bash"
          args = [
            "-o", "errexit", "-o", "nounset", "-o", "pipefail",
            "-c",
            "echo ruok | nc -w 2 localhost ${var.zookeeper_port} | grep imok || exit 2",
          ]
          interval = "20s"
          timeout  = "10s"

          check_restart {
            limit           = 2
            grace           = "30s"
            ignore_warnings = false
          }
        }
      }

    }
  }

  # Construct N groups for each entry in database_descriptors,
  # each one containing a Postgres task.
  dynamic "group" {
    for_each = local.database_descriptors
    iterator = db_desc

    labels = [db_desc.value.name]

    content {
      network {
        mode = "bridge"
        port "postgres" {
          static = db_desc.value.port
          to     = 5432 # postgres default
        }
      }

      # This is a hack so that the task name can be something dynamic.
      # (In this case, each task has the same name as the group.)
      # I do this because otherwise we'd have N logs called 'postgres.stdout'
      # It is for-each over a list with a single element: [db_desc].
      dynamic "task" {
        for_each = [db_desc.value]
        iterator = db_desc

        labels = [db_desc.value.name]

        content {
          driver = "docker"

          config {
            image = "postgres-ext:${var.image_tag}"
            ports = ["postgres"]
          }

          env {
            POSTGRES_USER     = "postgres"
            POSTGRES_PASSWORD = "postgres"
          }

          service {
            name = db_desc.value.name

            check {
              type     = "script"
              name     = "check_postgres"
              command  = "pg_isready"
              args     = ["--username", "postgres"]
              interval = "20s"
              timeout  = "10s"

              check_restart {
                limit           = 2
                grace           = "30s"
                ignore_warnings = false
              }
            }
          }
        }
      }
    }
  }

  group "dnsmasq" {
    network {
      mode = "bridge"
      port "dns" {
        static = 53
        to     = 53
      }
    }


    task "dnsmasq" {
      driver = "docker"

      config {
        #This is an alpine-based dnsmasq container
        image = "4km3/dnsmasq:2.85-r2"
        ports = ["dns"]
        args = [
          # Send all queries for .consul to the NOMAD_IP
          "--server", "/consul/${NOMAD_IP_dns}#8600",
          # log to standard out
          "--log-facility=-",
        ]
        cap_add = [
          "NET_BIND_SERVICE",
        ]
        logging {
          type = "journald"
          config {
            tag = "DNSMASQ"
          }
        }
      }

      service {
        name         = "dnsmasq"
        port         = "dns"
        address_mode = "driver"
        tags         = ["dns"]

        check {
          type     = "tcp"
          port     = "dns"
          interval = "10s"
          timeout  = "2s"
        }
      }

      resources {
        cpu    = 50
        memory = 100
      }
    }
  }

<<<<<<< HEAD

  group "organization-management-db" {
    network {
      mode = "bridge"
      port "postgres" {
        static = var.organization_management_db.port
        to     = 5432
      }
    }

    task "organization-management-db" {
      driver = "docker"

      config {
        image = "postgres-ext:${var.image_tag}"
        ports = ["postgres"]
      }

      env {
        POSTGRES_USER     = var.organization_management_db.username
        POSTGRES_PASSWORD = var.organization_management_db.password
      }

      service {
        name = "organization-management-db"

        check {
          type     = "script"
          name     = "check_postgres"
          command  = "pg_isready"
          args     = ["--username", "${var.organization_management_db.username}"]
          interval = "20s"
          timeout  = "10s"

          check_restart {
            limit           = 2
            grace           = "30s"
            ignore_warnings = false
          }
        }
      }
    }
  }

  group "uid-allocator-db" {
    network {
      mode = "bridge"
      port "postgres" {
        static = var.uid_allocator_db.port
        to     = 5432
      }
    }

    task "uid-allocator-db" {
      driver = "docker"

      config {
        image = "postgres-ext:${var.image_tag}"
        ports = ["postgres"]
      }

      env {
        POSTGRES_USER     = var.uid_allocator_db.username
        POSTGRES_PASSWORD = var.uid_allocator_db.password
      }

      service {
        name = "uid-allocator-db"

        check {
          type     = "script"
          name     = "check_postgres"
          command  = "pg_isready"
          args     = ["--username", "${var.uid_allocator_db.username}"]
          interval = "20s"
          timeout  = "10s"

          check_restart {
            limit           = 2
            grace           = "30s"
            ignore_warnings = false
          }
        }
      }
    }
  }

  group "schema-manager-db" {
    network {
      mode = "bridge"
      port "postgres" {
        static = var.schema_manager_db.port
        to     = 5432
      }
    }

    task "schema-manager-db" {
      driver = "docker"

      config {
        image = "postgres-ext:${var.image_tag}"
        ports = ["postgres"]
      }

      env {
        POSTGRES_USER     = var.schema_manager_db.username
        POSTGRES_PASSWORD = var.schema_manager_db.password
      }

      service {
        name = "schema-manager-db"

        check {
          type     = "script"
          name     = "check_postgres"
          command  = "pg_isready"
          args     = ["--username", "${var.schema_manager_db.username}"]
          interval = "20s"
          timeout  = "10s"

          check_restart {
            limit           = 2
            grace           = "30s"
            ignore_warnings = false
          }
        }
      }
    }
  }


=======
>>>>>>> 0b761fa1
  group "scylla" {
    network {
      mode = "bridge"
      port "internal_node_rpc_1" {
        to = 7000
      }
      port "internal_node_rpc_2" {
        to = 7001
      }
      port "cql" {
        # Let devs connect via localhost:9042 from the host vm
        static = 9042
        to     = 9042
      }
      port "thrift" {
        to = 9160
      }
      port "rest" {
        to = 10000
      }
    }

    task "scylla" {
      driver = "docker"

      config {
        image = "scylladb-ext:${var.image_tag}"
        args = [
          # Set up scylla in single-node mode instead of in overprovisioned mode, ie DON'T use all available cpu/memory
          "--smp", "1"
        ]
        ports = ["internal_node_rpc_1", "internal_node_rpc_2", "cql", "thrift", "rest"]

        # Configure a data volume for scylla. See the "Configuring data volume for storage" section in
        # https://hub.docker.com/r/scylladb/scylla/
        mount {
          type     = "volume"
          target   = "/var/lib/scylla"
          source   = "scylla-data"
          readonly = false
          volume_options {
            # Upon initial creation of this volume, *do* copy in the current
            # contents in the Docker image.
            no_copy = false
            labels {
              maintainer = "Scylla"
            }
          }
        }

      }

      env {
        # This enables username/password auth.
        AUTHENTICATOR = "CassandraAuthorizer"
      }

      service {
        name = "scylla"

        check {
          type = "script"
          name = "nodestatus_check"
          # We use bin/bash so we can pipe to grep
          command  = "bin/bash"
          args     = ["nodetool", "status", "|", "grep", "'UN'"]
          interval = "30s"
          timeout  = "10s"

          check_restart {
            # Set readiness check since Scylla can take a while to boot up
            grace           = "1m"
            limit           = 3
            ignore_warnings = true
          }

        }

      }
    }
  }
}<|MERGE_RESOLUTION|>--- conflicted
+++ resolved
@@ -33,7 +33,6 @@
   default     = 2181
 }
 
-<<<<<<< HEAD
 # These Postgres connection data must match what's in
 # `pulumi/grapl/__main__.py`; sorry for the duplication :(
 variable plugin_registry_db {
@@ -106,8 +105,6 @@
   }
 }
 
-=======
->>>>>>> 0b761fa1
 locals {
   # This is the equivalent of `localhost` within a bridge network.
   # Useful for, for instance, talking to Zookeeper from Kafka without Consul Connect
@@ -518,8 +515,6 @@
     }
   }
 
-<<<<<<< HEAD
-
   group "organization-management-db" {
     network {
       mode = "bridge"
@@ -649,9 +644,6 @@
     }
   }
 
-
-=======
->>>>>>> 0b761fa1
   group "scylla" {
     network {
       mode = "bridge"
