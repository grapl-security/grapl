variable "image_tag" {
  type        = string
  description = "The tag for all container images we should deploy. This is ultimately set in the top-level Makefile."
}

variable "kafka_broker_port" {
  type        = number
  description = "Kafka Broker's port to listen on, for other Nomad clients"
  default     = 19092
}

variable "kafka_broker_port_for_host_os" {
  type        = number
  description = "Kafka Broker's port to listen on, for things on the host OS (like Pulumi)"
  default     = 29092
}

variable "kafka_jmx_port" {
  type        = number
  description = "Port for Kafka JMX"
  default     = 9101
}

variable "localstack_port" {
  type        = number
  description = "Port for Localstack"
  default     = 4566
}

variable "zookeeper_port" {
  type        = number
  description = "Port for Zookeeper"
  default     = 2181
}

# These Postgres connection data must match what's in
# `pulumi/grapl/__main__.py`; sorry for the duplication :(
variable plugin_registry_db {
  description = "Connection configuration for the Plugin Registry database"
  type        = object({
    username = string
    password = string
    port     = number
  })
  default = {
    username = "postgres"
    password = "postgres"
    port     = 5432
  }
}

variable plugin_work_queue_db {
  description = "Connection configuration for the Plugin Work Queue database"
  type        = object({
    username = string
    password = string
    port     = number
  })
  default = {
    username = "postgres"
    password = "postgres"
    port     = 5532
  }
}

variable organization_management_db {
  description = "Connection configuration for the Organization Management database"
  type        = object({
    username = string
    password = string
    port     = number
  })
  default = {
    username = "postgres"
    password = "postgres"
    port     = 5632
  }
}

variable uid_allocator_db {
  description = "Connection configuration for the Uid Allocator database"
  type        = object({
    username = string
    password = string
    port     = number
  })
  default = {
    username = "postgres"
    password = "postgres"
    port     = 5732
  }
}

locals {
  # This is the equivalent of `localhost` within a bridge network.
  # Useful for, for instance, talking to Zookeeper from Kafka without Consul Connect
  localhost_within_bridge = attr.unique.network.ip-address
  zookeeper_endpoint      = "${local.localhost_within_bridge}:${var.zookeeper_port}"
}


####################
# Jobspecs
####################
# NOTES:
# - Services in `grapl-core.nomad` should not try to service-discover
#   local-infra services via Consul Connect; use bridge+static.
#   This is because these services won't exist in prod.

# This job is to spin up infrastructure needed to run Grapl locally (e.g. Redis) that we don't necessarily want to deploy in production (because AWS will manage it)
job "grapl-local-infra" {
  datacenters = ["dc1"]

  type = "service"

  group "redis" {
    # Redis will be available to Nomad Jobs (sans Consul Connect)
    # and the Host OS at localhost:6379
    network {
      mode = "bridge"
      port "redis" {
        static = 6379
      }
    }

    task "redis" {
      driver = "docker"

      config {
        image = "redis:latest"
        ports = ["redis"]
      }

      service {
        name = "redis"

        check {
          type     = "script"
          name     = "check_redis"
          command  = "redis-cli"
          args     = ["ping"]
          interval = "20s"
          timeout  = "10s"

          check_restart {
            limit           = 2
            grace           = "30s"
            ignore_warnings = false
          }
        }
      }
    }
  }

  group "localstack" {
    # Localstack will be available to Nomad Jobs (sans Consul Connect)
    # and the Host OS at localhost:4566
    network {
      mode = "bridge"
      port "localstack" {
        static = var.localstack_port
      }
    }

    task "localstack" {
      driver = "docker"

      config {
        # Once we move to Kafka, we can go back to the non-fork.
        image             = "localstack-grapl-fork:${var.image_tag}"
        # Was running into this: https://github.com/localstack/localstack/issues/1349
        memory_hard_limit = 2048
        ports             = ["localstack"]
        privileged        = true
      }

      env {
        DEBUG        = 1
        EDGE_PORT    = var.localstack_port
        SERVICES     = "dynamodb,ec2,iam,s3,secretsmanager,sns,sqs"
        SQS_PROVIDER = "elasticmq"

        # These are used by the health check below; "test" is the
        # default value for these credentials in Localstack.
        AWS_ACCESS_KEY_ID     = "test"
        AWS_SECRET_ACCESS_KEY = "test"
      }

      service {
        name = "localstack"
        check {
          type    = "script"
          name    = "check_s3_ls"
          command = "aws"
          args    = [
            "--endpoint-url=http://localhost:${var.localstack_port}",
            "s3",
            "ls"
          ]
          interval = "10s"
          timeout  = "10s"

          check_restart {
            limit           = 2
            grace           = "30s"
            ignore_warnings = false
          }
        }
      }
    }
  }

  group "ratel" {
    network {
      mode = "bridge"
      port "ratel" {
        static = 8000
      }
    }

    task "ratel" {
      driver = "docker"

      config {
        image = "dgraph/ratel:latest"
        ports = ["ratel"]
      }

      service {
        name = "ratel"
      }
    }
  }

  group "kafka" {
    network {
      mode = "bridge"
      port "kafka-for-other-nomad-tasks" {
        static = var.kafka_broker_port
      }
      port "kafka-for-host-os" {
        static = var.kafka_broker_port_for_host_os
      }
    }

    task "kafka" {
      driver = "docker"

      config {
        image = "confluentinc/cp-kafka:7.0.1"
        ports = ["kafka-for-other-nomad-tasks", "kafka-for-host-os"]
      }

      resources {
        memory = 500
      }

      env {
        kafka_broker_port       = 9092 # Only used by healthcheck
        KAFKA_BROKER_ID         = 1
        KAFKA_ZOOKEEPER_CONNECT = local.zookeeper_endpoint

        # Some clients (like Pulumi) will need `host.docker.internal`
        # Some clients (like grapl-core services) will need localhost_within_bridge
        # We differentiate between which client it is based on which port we receive on.
        # So a receive on 29092 means HOST_OS
        KAFKA_ADVERTISED_LISTENERS = join(",", [
          "WITHIN_TASK://localhost:9092",
          "HOST_OS://host.docker.internal:${var.kafka_broker_port_for_host_os}",
          "OTHER_NOMADS://${local.localhost_within_bridge}:${var.kafka_broker_port}"
        ])
        KAFKA_AUTO_CREATE_TOPICS_ENABLE      = "false"
        KAFKA_LISTENER_SECURITY_PROTOCOL_MAP = "WITHIN_TASK:PLAINTEXT,HOST_OS:PLAINTEXT,OTHER_NOMADS:PLAINTEXT"
        KAFKA_INTER_BROKER_LISTENER_NAME     = "WITHIN_TASK"

        KAFKA_OFFSETS_TOPIC_REPLICATION_FACTOR         = 1
        KAFKA_TRANSACTION_STATE_LOG_MIN_ISR            = 1
        KAFKA_TRANSACTION_STATE_LOG_REPLICATION_FACTOR = 1
        KAFKA_GROUP_INITIAL_REBALANCE_DELAY_MS         = 0
        KAFKA_JMX_PORT                                 = var.kafka_jmx_port
        KAFKA_JMX_HOSTNAME                             = "localhost"
        KAFKA_LOG4J_ROOT_LOGLEVEL                      = "INFO"
      }

      service {
        name = "kafka"
        check {
          type    = "script"
          name    = "check_kafka"
          command = "nc"
          args    = [
            "-v", # verbose
            "-z", # "zero I/O mode" - used for scanning
            "localhost",
            "${var.kafka_broker_port}"
          ]
          interval = "20s"
          timeout  = "10s"

          check_restart {
            limit           = 2
            grace           = "30s"
            ignore_warnings = false
          }
        }
      }

    }
  }

  group "zookeeper" {
    network {
      mode = "bridge"
      port "zookeeper" {
        static = var.zookeeper_port
        to     = var.zookeeper_port
      }
    }

    task "zookeeper" {
      driver = "docker"

      config {
        image = "confluentinc/cp-zookeeper:7.0.1"
        ports = ["zookeeper"] # may not be necessary
      }

      env {
        ZOOKEEPER_CLIENT_PORT = var.zookeeper_port
        ZOOKEEPER_TICK_TIME   = 2000
        KAFKA_OPTS            = "-Dzookeeper.4lw.commands.whitelist=ruok,dump"
      }

      service {
        name = "zookeeper"
        check {
          type    = "script"
          name    = "check_zookeeper"
          command = "/bin/bash"
          args    = [
            "-o", "errexit", "-o", "nounset", "-o", "pipefail",
            "-c",
            "echo ruok | nc -w 2 localhost ${var.zookeeper_port} | grep imok || exit 2",
          ]
          interval = "20s"
          timeout  = "10s"

          check_restart {
            limit           = 2
            grace           = "30s"
            ignore_warnings = false
          }
        }
      }

    }
  }

  group "plugin-registry-db" {
    network {
      mode = "bridge"
      port "postgres" {
        static = var.plugin_registry_db.port
        to     = 5432 # postgres default
      }
    }

    task "plugin-registry-db" {
      driver = "docker"

      config {
        image = "postgres-ext:${var.image_tag}"
        ports = ["postgres"]
      }

      env {
        POSTGRES_USER     = var.plugin_registry_db.username
        POSTGRES_PASSWORD = var.plugin_registry_db.password
      }

      service {
        name = "plugin-registry-db"

        check {
          type     = "script"
          name     = "check_postgres"
          command  = "pg_isready"
          args     = ["--username", "${var.plugin_registry_db.username}"]
          interval = "20s"
          timeout  = "10s"

          check_restart {
            limit           = 2
            grace           = "30s"
            ignore_warnings = false
          }
        }
      }
    }
  }

  group "plugin-work-queue-db" {
    network {
      mode = "bridge"
      port "postgres" {
        static = var.plugin_work_queue_db.port
        to     = 5432
      }
    }

    task "plugin-work-queue-db" {
      driver = "docker"

      config {
        image = "postgres-ext:${var.image_tag}"
        ports = ["postgres"]
      }

      env {
        POSTGRES_USER     = var.plugin_work_queue_db.username
        POSTGRES_PASSWORD = var.plugin_work_queue_db.password
      }

      service {
        name = "plugin-work-queue-db"

        check {
          type     = "script"
          name     = "check_postgres"
          command  = "pg_isready"
          args     = ["--username", "${var.plugin_work_queue_db.username}"]
          interval = "20s"
          timeout  = "10s"

          check_restart {
            limit           = 2
            grace           = "30s"
            ignore_warnings = false
          }
        }
      }
    }
  }

  group "dnsmasq" {
    network {
      mode = "bridge"
      port "dns" {
        static = 53
        to     = 53
      }
    }


    task "dnsmasq" {
      driver = "docker"

      config {
        #This is an alpine-based dnsmasq container
        image = "4km3/dnsmasq:2.85-r2"
        ports = ["dns"]
        args  = [
          # Send all queries for .consul to the NOMAD_IP
          "--server", "/consul/${NOMAD_IP_dns}#8600",
          # log to standard out
          "--log-facility=-",
        ]
        cap_add = [
          "NET_BIND_SERVICE",
        ]
        logging {
          type = "journald"
          config {
            tag = "DNSMASQ"
          }
        }
      }

      service {
        name         = "dnsmasq"
        port         = "dns"
        address_mode = "driver"
        tags         = ["dns"]

        check {
          type     = "tcp"
          port     = "dns"
          interval = "10s"
          timeout  = "2s"
        }
      }

      resources {
        cpu    = 50
        memory = 100
      }
    }
  }


  group "organization-management-db" {
    network {
      mode = "bridge"
      port "postgres" {
        static = var.organization_management_db.port
        to     = 5432
      }
    }

    task "organization-management-db" {
      driver = "docker"

      config {
        image = "postgres-ext:${var.image_tag}"
        ports = ["postgres"]
      }

      env {
        POSTGRES_USER     = var.organization_management_db.username
        POSTGRES_PASSWORD = var.organization_management_db.password
      }

      service {
        name = "organization-management-db"

        check {
          type     = "script"
          name     = "check_postgres"
          command  = "pg_isready"
          args     = ["--username", "${var.organization_management_db.username}"]
          interval = "20s"
          timeout  = "10s"

          check_restart {
            limit           = 2
            grace           = "30s"
            ignore_warnings = false
          }
        }
      }
    }
  }

  group "uid-allocator-db" {
    network {
      mode = "bridge"
<<<<<<< HEAD
      port "postgres" {
        static = var.uid_allocator_db.port
        to     = 5432
=======
      port "internal_node_rpc_1" {
        to = 7000
      }
      port "internal_node_rpc_2" {
        to = 7001
      }
      port "cql" {
        # Let devs connect via localhost:9042 from the host vm
        static = 9042
        to     = 9042
      }
      port "thrift" {
        to = 9160
      }
      port "rest" {
        to = 10000
>>>>>>> 4ac8e73e
      }
    }

    task "uid-allocator-db" {
      driver = "docker"

      config {
<<<<<<< HEAD
        image = "postgres-ext:${var.image_tag}"
        ports = ["postgres"]
      }

      env {
        POSTGRES_USER     = var.uid_allocator_db.username
        POSTGRES_PASSWORD = var.uid_allocator_db.password
      }

      service {
        name = "uid-allocator-db"

        check {
          type     = "script"
          name     = "check_postgres"
          command  = "pg_isready"
          args     = ["--username", "${var.uid_allocator_db.username}"]
          interval = "20s"
          timeout  = "10s"

          check_restart {
            limit           = 2
            grace           = "30s"
            ignore_warnings = false
          }
        }
=======
        image = "scylladb-ext:${var.image_tag}"
        args = [
          # Set up scylla in single-node mode instead of in overprovisioned mode, ie DON'T use all available cpu/memory
          "--smp", "1"
        ]
        ports = ["internal_node_rpc_1", "internal_node_rpc_2", "cql", "thrift", "rest"]

        # Configure a data volume for scylla. See the "Configuring data volume for storage" section in
        # https://hub.docker.com/r/scylladb/scylla/
        mount {
          type     = "volume"
          target   = "/var/lib/scylla"
          source   = "scylla-data"
          readonly = false
          volume_options {
            # Upon initial creation of this volume, *do* copy in the current
            # contents in the Docker image.
            no_copy = false
            labels {
              maintainer = "Scylla"
            }
          }
        }

      }

      service {
        name = "scylla"

        check {
          type = "script"
          name = "nodestatus_check"
          # We use bin/bash so we can pipe to grep
          command  = "bin/bash"
          args     = ["nodetool", "status", "|", "grep", "'UN'"]
          interval = "30s"
          timeout  = "10s"

          check_restart {
            # Set readiness check since Scylla can take a while to boot up
            grace           = "1m"
            limit           = 3
            ignore_warnings = true
          }

        }

>>>>>>> 4ac8e73e
      }
    }

    group "scylla" {
      network {
        mode = "bridge"
        port "internal_node_rpc_1" {
          to = 7000
        }
        port "internal_node_rpc_2" {
          to = 7001
        }
        port "cql" {
          static = 9042
          to     = 9042
        }
        port "thrift" {
          static = 9160
          to     = 9160
        }
        port "rest" {
          static = 10000
          to     = 10000
        }
      }

      task "scylla" {
        driver = "docker"

        config {
          image = "scylladb-ext:${var.image_tag}"
          ports = ["internal_node_rpc_1", "internal_node_rpc_2", "cql", "thrift", "rest"]
        }

        service {
          name = "scylla"
        }
      }
    }
  }<|MERGE_RESOLUTION|>--- conflicted
+++ resolved
@@ -544,28 +544,9 @@
   group "uid-allocator-db" {
     network {
       mode = "bridge"
-<<<<<<< HEAD
       port "postgres" {
         static = var.uid_allocator_db.port
         to     = 5432
-=======
-      port "internal_node_rpc_1" {
-        to = 7000
-      }
-      port "internal_node_rpc_2" {
-        to = 7001
-      }
-      port "cql" {
-        # Let devs connect via localhost:9042 from the host vm
-        static = 9042
-        to     = 9042
-      }
-      port "thrift" {
-        to = 9160
-      }
-      port "rest" {
-        to = 10000
->>>>>>> 4ac8e73e
       }
     }
 
@@ -573,7 +554,6 @@
       driver = "docker"
 
       config {
-<<<<<<< HEAD
         image = "postgres-ext:${var.image_tag}"
         ports = ["postgres"]
       }
@@ -600,7 +580,38 @@
             ignore_warnings = false
           }
         }
-=======
+      }
+    }
+  }
+
+
+
+  group "scylla" {
+    network {
+      mode = "bridge"
+      port "internal_node_rpc_1" {
+        to = 7000
+      }
+      port "internal_node_rpc_2" {
+        to = 7001
+      }
+      port "cql" {
+        # Let devs connect via localhost:9042 from the host vm
+        static = 9042
+        to     = 9042
+      }
+      port "thrift" {
+        to = 9160
+      }
+      port "rest" {
+        to = 10000
+      }
+    }
+
+    task "scylla" {
+      driver = "docker"
+
+      config {
         image = "scylladb-ext:${var.image_tag}"
         args = [
           # Set up scylla in single-node mode instead of in overprovisioned mode, ie DON'T use all available cpu/memory
@@ -648,44 +659,6 @@
 
         }
 
->>>>>>> 4ac8e73e
-      }
-    }
-
-    group "scylla" {
-      network {
-        mode = "bridge"
-        port "internal_node_rpc_1" {
-          to = 7000
-        }
-        port "internal_node_rpc_2" {
-          to = 7001
-        }
-        port "cql" {
-          static = 9042
-          to     = 9042
-        }
-        port "thrift" {
-          static = 9160
-          to     = 9160
-        }
-        port "rest" {
-          static = 10000
-          to     = 10000
-        }
-      }
-
-      task "scylla" {
-        driver = "docker"
-
-        config {
-          image = "scylladb-ext:${var.image_tag}"
-          ports = ["internal_node_rpc_1", "internal_node_rpc_2", "cql", "thrift", "rest"]
-        }
-
-        service {
-          name = "scylla"
-        }
-      }
-    }
-  }+      }
+    }
+}