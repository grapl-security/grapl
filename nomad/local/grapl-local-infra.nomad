--- conflicted
+++ resolved
@@ -31,8 +31,6 @@
   description = "Port for Localstack"
 }
 
-<<<<<<< HEAD
-=======
 variable "LOCALSTACK_HOST" {
   type        = string
   description = "External hostname for Localstack"
@@ -43,7 +41,7 @@
   description = "Port for zookeeper"
 }
 
->>>>>>> a5fd789c
+
 
 ####################
 # Jobspecs
