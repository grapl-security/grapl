<<<<<<< HEAD
=======
# This is not specified by default for nomad agent -dev
>>>>>>> 505f5a63
plugin_dir = "/opt/nomad/plugins"

####################
# Plugin configs
####################
plugin "docker" {
  # https://www.nomadproject.io/docs/drivers/docker#plugin-options
  config {
    allow_privileged = true

    volumes {
      # Required for the bind mount for docker.sock
      enabled = true
    }
  }
}
<<<<<<< HEAD

plugin "firecracker-task-driver" {}


####################
# Client config
####################
client {
  meta = {
    # See constraint{} in plugin.nomad
    "is_grapl_plugin_host" = true
  }
}


=======
>>>>>>> 505f5a63
####################
# Telemetry configs
####################
telemetry {
  # enable metrics for nomad
  # metrics path is /v1/metrics?format=prometheus
  collection_interval        = "1s"
  disable_hostname           = true
  prometheus_metrics         = true
  publish_allocation_metrics = true
  publish_node_metrics       = true
}<|MERGE_RESOLUTION|>--- conflicted
+++ resolved
@@ -1,12 +1,11 @@
-<<<<<<< HEAD
-=======
+
 # This is not specified by default for nomad agent -dev
->>>>>>> 505f5a63
 plugin_dir = "/opt/nomad/plugins"
 
 ####################
 # Plugin configs
 ####################
+
 plugin "docker" {
   # https://www.nomadproject.io/docs/drivers/docker#plugin-options
   config {
@@ -18,14 +17,13 @@
     }
   }
 }
-<<<<<<< HEAD
 
 plugin "firecracker-task-driver" {}
-
 
 ####################
 # Client config
 ####################
+
 client {
   meta = {
     # See constraint{} in plugin.nomad
@@ -33,12 +31,10 @@
   }
 }
 
-
-=======
->>>>>>> 505f5a63
 ####################
 # Telemetry configs
 ####################
+
 telemetry {
   # enable metrics for nomad
   # metrics path is /v1/metrics?format=prometheus
