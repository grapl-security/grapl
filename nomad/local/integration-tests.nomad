# This setup is inspired by the following forum discussion:
# https://discuss.hashicorp.com/t/best-practices-for-testing-against-services-in-nomad-consul-connect/29022
# We'll submit integration tests to Nomad as 
# 
variable "container_registry" {
  type        = string
  default     = ""
  description = "The container registry in which we can find Grapl services. Requires a trailing /"
}

variable "aws_region" {
  type = string
}

variable "deployment_name" {
  type        = string
  description = "The deployment name"
}

variable "aws_access_key_id" {
  type        = string
  description = "The aws access key id used to interact with AWS."
}

variable "aws_access_key_secret" {
  type        = string
  description = "The aws access key secret used to interact with AWS."
}

variable "_aws_endpoint" {
  type        = string
  description = "The endpoint in which we can expect to find and interact with AWS."
}

variable "_redis_endpoint" {
  type        = string
  description = "On which port can services find redis?"
}

variable "_kafka_endpoint" {
  type        = string
  description = "On which port can services find Kafka?"
}

variable "schema_properties_table_name" {
  type        = string
  description = "What is the name of the schema properties table?"
}

variable "test_user_name" {
  type        = string
  description = "The name of the test user"
}

variable "grapl_root" {
  type        = string
  description = "The root of the Grapl repo on the Host OS."
}

variable "non_root_uid" {
  type        = string
  description = "The uid of the person who launched the 'sudo nomad agent'"
}

locals {
  log_level = "DEBUG"

  # Prefer these over their `var` equivalents
  aws_endpoint   = replace(var._aws_endpoint, "LOCAL_GRAPL_REPLACE_IP", attr.unique.network.ip-address)
  redis_endpoint = replace(var._redis_endpoint, "LOCAL_GRAPL_REPLACE_IP", attr.unique.network.ip-address)
  kafka_endpoint = replace(var._kafka_endpoint, "LOCAL_GRAPL_REPLACE_IP", attr.unique.network.ip-address)

  _redis_trimmed = trimprefix(local.redis_endpoint, "redis://")
  _redis         = split(":", local._redis_trimmed)
  redis_host     = local._redis[0]
  redis_port     = local._redis[1]
}

job "integration-tests" {
  datacenters = ["dc1"]
  type        = "batch"
  parameterized {}

  reschedule {
    # Make this a one-shot job
    attempts = 0
  }

  # Specifies that this job is the most high priority job we have; nothing else should take precedence 
  priority = 100

  group "rust-integration-tests" {
    restart {
      # Make this a one-shot job
      attempts = 0
    }

    network {
      mode = "bridge"
    }

    # Enable service discovery
    service {
      name = "rust-integration-tests"
      connect {
        sidecar_service {
          proxy {
            upstreams {
              # This is a hack, because IDK how to share locals across files
              destination_name = "dgraph-alpha-0-grpc-public"
              local_bind_port  = 9080
            }
          }
        }
      }
    }

    task "rust-integration-tests" {
      driver = "docker"

      config {
        image = "${var.container_registry}grapl/rust-integration-tests:dev"
      }

      env {
        AWS_REGION                  = var.aws_region
        DEPLOYMENT_NAME             = var.deployment_name
        GRAPL_AWS_ENDPOINT          = local.aws_endpoint
        GRAPL_AWS_ACCESS_KEY_ID     = var.aws_access_key_id
        GRAPL_AWS_ACCESS_KEY_SECRET = var.aws_access_key_secret
        GRAPL_LOG_LEVEL             = local.log_level
        # This is a hack, because IDK how to share locals across files
        #MG_ALPHAS                   = local.alpha_grpc_connect_str # TODO: Figure out how to do this
        MG_ALPHAS      = "localhost:9080"
        RUST_BACKTRACE = 1
        RUST_LOG       = local.log_level
        REDIS_ENDPOINT = local.redis_endpoint
        KAFKA_ENDPOINT = local.kafka_endpoint
      }

      # Because Cargo does some... compiling... for some reason.... maybe.....
      resources {
        memory = 8192
      }
    }
  }

  group "python-integration-tests" {
    restart {
      # Make this a one-shot job
      attempts = 0
    }

    network {
      mode = "bridge"
    }

    # Enable service discovery
    service {
      name = "python-integration-tests"
      connect {
        sidecar_service {
          proxy {
            upstreams {
              # This is a hack, because IDK how to share locals across files
              destination_name = "dgraph-alpha-0-grpc-public"
              local_bind_port  = 9080
            }
            upstreams {
              destination_name = "web-ui"
              local_bind_port  = 1234
            }
          }
        }
      }
    }

    # This is hacky as hell.
    task "python-integration-tests" {
      driver = "raw_exec" # Potentially dangerous if ever deployed to prod!

      config {
        command = "/bin/bash"
        args = [
          "-o", "errexit", "-o", "nounset", "-c",
          trimspace(<<EOF
# aws vars
export AWS_REGION="${var.aws_region}"
export GRAPL_AWS_ENDPOINT="${local.aws_endpoint}"
export GRAPL_AWS_ACCESS_KEY_ID="${var.aws_access_key_id}"
export GRAPL_AWS_ACCESS_KEY_SECRET="${var.aws_access_key_secret}"

export GRAPL_LOG_LEVEL="${local.log_level}"

# These environment vars need to exist but the values aren't actually exercised
export GRAPL_ANALYZER_MATCHED_SUBGRAPHS_BUCKET="NOT_ACTUALLY_EXERCISED_IN_TESTS"
export GRAPL_ANALYZERS_BUCKET="NOT_ACTUALLY_EXERCISED_IN_TESTS"
export GRAPL_MODEL_PLUGINS_BUCKET="NOT_ACTUALLY_EXERCISED_IN_TESTS"

export GRAPL_API_HOST="localhost"
export GRAPL_HTTP_FRONTEND_PORT="${NOMAD_UPSTREAM_PORT_web-ui}"
export GRAPL_TEST_USER_NAME="${var.grapl_test_user_name}"
export GRAPL_SCHEMA_PROPERTIES_TABLE="${var.schema_properties_table_name}"

export HITCACHE_ADDR="${local.redis_host}"
export HITCACHE_PORT="${local.redis_port}"
export MESSAGECACHE_ADDR="${local.redis_host}"
export MESSAGECACHE_PORT="${local.redis_port}"
export IS_RETRY="False"
export IS_LOCAL="True"

export DEPLOYMENT_NAME="${var.deployment_name}"
export GRAPL_LOG_LEVEL="${local.log_level}"
export MG_ALPHAS="localhost:9080"

cd ${var.grapl_root}
# Executing pants as root above creates permissions problems in root/.pids, so
# we pass down the UID from Makefile.
# -E = preserve environment; -u = user
sudo -E -u \#${var.non_root_uid} ./pants filter --filter-target-type="python_tests" :: \
  | xargs sudo -E -u \#${var.non_root_uid} ./pants --tag="-needs_work" test --pytest-args="-m \"integration_test\""
EOF
          )
        ]
      }
    }

    task "clean-up-pants" {
      driver = "raw_exec"

<<<<<<< HEAD
      lifecycle {
        # Do it after other task stops - regardless of success
        hook = "poststop"
        # Ephemeral, not long-lived
        sidecar = false
      }
=======
        # These are placeholders since Ian is replacing the nginx service shortly
        GRAPL_API_HOST           = "localhost"
        GRAPL_HTTP_FRONTEND_PORT = "${NOMAD_UPSTREAM_PORT_web-ui}"
        GRAPL_TEST_USER_NAME     = var.test_user_name
>>>>>>> 3edab1f0

      config {
        command = "/bin/bash"
        args = [
          "-o", "errexit", "-o", "nounset", "-c",
          "ls"
          #"cd ${var.grapl_root} && rm -rf .pids"
        ]
      }
    }
  }

}
<|MERGE_RESOLUTION|>--- conflicted
+++ resolved
@@ -228,19 +228,12 @@
     task "clean-up-pants" {
       driver = "raw_exec"
 
-<<<<<<< HEAD
       lifecycle {
         # Do it after other task stops - regardless of success
         hook = "poststop"
         # Ephemeral, not long-lived
         sidecar = false
       }
-=======
-        # These are placeholders since Ian is replacing the nginx service shortly
-        GRAPL_API_HOST           = "localhost"
-        GRAPL_HTTP_FRONTEND_PORT = "${NOMAD_UPSTREAM_PORT_web-ui}"
-        GRAPL_TEST_USER_NAME     = var.test_user_name
->>>>>>> 3edab1f0
 
       config {
         command = "/bin/bash"
