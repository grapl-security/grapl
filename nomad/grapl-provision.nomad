--- conflicted
+++ resolved
@@ -61,22 +61,14 @@
 }
 
 variable "tracing_endpoint" {
-<<<<<<< HEAD
-  type    = string
-=======
   type = string
->>>>>>> f5a93ba7
   # if nothing is passed in we default to "${attr.unique.network.ip-address}" in locals.
   # Using a variable isn't allowed here though :(
   default = ""
 }
 
 locals {
-<<<<<<< HEAD
-  tracing_endpoint = (var.tracing_endpoint == "") ? "http://${attr.unique.network.ip-address}" : var.tracing_endpoint
-=======
   tracing_endpoint        = (var.tracing_endpoint == "") ? "http://${attr.unique.network.ip-address}" : var.tracing_endpoint
->>>>>>> f5a93ba7
   tracing_zipkin_endpoint = "${local.tracing_endpoint}:9411/api/v2/spans"
 }
 
