# This setup is inspired by the following forum discussion:
# https://discuss.hashicorp.com/t/best-practices-for-testing-against-services-in-nomad-consul-connect/29022

variable "container_images" {
  type        = map(string)
  description = <<EOF
  A map of $NAME_OF_TASK to the URL for that task's docker image ID.
  (See DockerImageId in Pulumi for further documentation).
EOF
}

variable "aws_region" {
  type = string
}

variable "aws_env_vars_for_local" {
  type        = string
  description = <<EOF
With local-grapl, we have to inject:
- an endpoint
- an access key
- a secret key
With prod, these are all taken from the EC2 Instance Metadata in prod.
We have to provide a default value in prod; otherwise you can end up with a
weird nomad state parse error.
EOF
}

variable "kafka_bootstrap_servers" {
  type        = string
  description = "The URL(s) (possibly comma-separated) of the Kafka bootstrap servers."
}

variable "pipeline_ingress_healthcheck_polling_interval_ms" {
  type        = string
  description = "The amount of time to wait between each healthcheck execution."
}

variable "integration_tests_kafka_consumer_group_name" {
  type        = string
  description = "The name of the consumer group the integration test consumers will join."
}

variable "integration_tests_kafka_sasl_username" {
  type        = string
  description = "The Confluent Cloud API key to configure integration test consumers with."
}

variable "integration_tests_kafka_sasl_password" {
  type        = string
  description = "The Confluent Cloud API secret to configure integration test consumers with."
}

variable "dns_server" {
  type        = string
  description = "The network.dns.server value. This should be equivalent to the host's ip in order to communicate with dnsmasq and allow consul dns to be available from within containers. This can be replaced as of Nomad 1.3.0 with variable interpolation per https://github.com/hashicorp/nomad/issues/11851."
  default     = ""
}

locals {
  log_level = "DEBUG"
  # TODO once we upgrade to nomad 1.3.0 replace this with attr.unique.network.ip-address (variable interpolation is
  # added for network.dns as of 1.3.0
  dns_servers = [var.dns_server]
}

job "integration-tests-new" {
  datacenters = ["dc1"]
  type        = "batch"
  parameterized {}

  reschedule {
    # Make this a one-shot job
    attempts = 0
  }

  # Specifies that this job is the most high priority job we have; nothing else should take precedence
  priority = 100

  group "integration-tests-new" {
    restart {
      # Make this a one-shot job
      attempts = 0
    }

    network {
      mode = "bridge"
      dns {
        servers = local.dns_servers
      }
    }

    # Enable service discovery
    service {
      name = "integration-tests-new"
      connect {
        sidecar_service {
          proxy {
            upstreams {
              destination_name = "dgraph-alpha-0-grpc-public"
              local_bind_port  = 9080
            }

            upstreams {
              destination_name = "pipeline-ingress"
              local_bind_port  = 1000
            }

            upstreams {
              destination_name = "plugin-registry"
              local_bind_port  = 1001
            }

            upstreams {
<<<<<<< HEAD
              destination_name = "sysmon-generator"
              local_bind_port  = 1002
=======
              destination_name = "plugin-work-queue"
              # port unique but arbitrary - https://github.com/hashicorp/nomad/issues/7135
              local_bind_port = 1002
>>>>>>> 48bbfc88
            }
          }
        }
      }
    }

    task "rust-integration-tests-new" {
      driver = "docker"

      config {
        image = var.container_images["rust-integration-tests-new"]
      }

      # This writes an env file that gets read by the task automatically
      template {
        data        = var.aws_env_vars_for_local
        destination = "aws-env-vars-for-local.env"
        env         = true
      }

      env {
        AWS_REGION = var.aws_region

        RUST_BACKTRACE = 1
        RUST_LOG       = local.log_level

        GRAPL_LOG_LEVEL = local.log_level

        MG_ALPHAS = "localhost:${NOMAD_UPSTREAM_PORT_dgraph-alpha-0-grpc-public}"

        KAFKA_BOOTSTRAP_SERVERS = var.kafka_bootstrap_servers

        PIPELINE_INGRESS_CLIENT_ADDRESS  = "http://${NOMAD_UPSTREAM_ADDR_pipeline-ingress}"
        PLUGIN_REGISTRY_CLIENT_ADDRESS   = "http://0.0.0.0:${NOMAD_UPSTREAM_PORT_plugin-registry}"
        PLUGIN_WORK_QUEUE_CLIENT_ADDRESS = "http://${NOMAD_UPSTREAM_ADDR_plugin-work-queue}"

        KAFKA_SASL_USERNAME       = var.integration_tests_kafka_sasl_username
        KAFKA_SASL_PASSWORD       = var.integration_tests_kafka_sasl_password
        KAFKA_CONSUMER_GROUP_NAME = var.integration_tests_kafka_consumer_group_name
        # (this is an invalid topic name, so it'd throw an error if consumed)
        KAFKA_CONSUMER_TOPIC = "<replace me at integration test setup>"

        NOMAD_SERVICE_ADDRESS = "${attr.unique.network.ip-address}:4646"
      }

      resources {
        # We need a lot of memory because we load the 150MB
        # /test-fixtures/example-generator
        # into memory
        memory = 512
      }
    }
  }
}<|MERGE_RESOLUTION|>--- conflicted
+++ resolved
@@ -112,14 +112,8 @@
             }
 
             upstreams {
-<<<<<<< HEAD
-              destination_name = "sysmon-generator"
-              local_bind_port  = 1002
-=======
               destination_name = "plugin-work-queue"
-              # port unique but arbitrary - https://github.com/hashicorp/nomad/issues/7135
               local_bind_port = 1002
->>>>>>> 48bbfc88
             }
           }
         }
