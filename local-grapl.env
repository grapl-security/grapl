--- conflicted
+++ resolved
@@ -119,11 +119,8 @@
 # This must be the same as the value defined in pulumi/infra/config.py
 GRAPL_TEST_USER_NAME=${DEPLOYMENT_NAME}-grapl-test-user
 # Determines the registry to build and push against.
-<<<<<<< HEAD
+
 # Locally this should be empty so that Nomad picks up local images
 DOCKER_REGISTRY=""
 # Nomad won't pick up local images that are tagged with latest
-TAG=dev
-=======
-DOCKER_REGISTRY=localhost:5000
->>>>>>> 65da8d68
+TAG=dev