name: Grapl Lint

on:
  pull_request:
    types: [opened, synchronize, reopened]
    branches:
      - staging
      - master

jobs:
  rust-format:
    runs-on: ubuntu-latest
    defaults:
      run:
        working-directory: src/rust
    steps:
      - uses: actions/checkout@v2
<<<<<<< HEAD

      - uses: actions-rs/toolchain@v1
        with:
          toolchain: stable
          components: rustfmt

      - name: Check rust formatting
=======
      - name: Check Rust code formatting
        # Github Workflow runners appear to already have rustup, but
        # using a minimal profile, which runs afoul of the
        # RUSTUP_TOOLCHAIN variable in bin/format, because `rustfmt`
        # isn't included in the minimal profile :(
>>>>>>> b87e9d65
        run: |
          rustup set profile default
          bin/format --check

  rust-lint:
    runs-on: ubuntu-latest
    defaults:
      run:
        working-directory: src/rust
    steps:
      - uses: actions/checkout@v2
      - name: Lint Rust Code
        run: bin/lint

  python-lint:
    runs-on: ubuntu-latest

    strategy:
      matrix:
        python-version: [3.7]

    steps:
      - uses: actions/checkout@v2

      - name: Set up Python ${{ matrix.python-version }}
        uses: actions/setup-python@v2
        with:
          python-version: ${{ matrix.python-version }}

      - name: Run etc/ci/scripts/py_lint.sh --check-only
        run: |
          ./etc/ci_scripts/py_lint.sh --check-only
      
      - name: How to fix lint failure
        if: ${{ failure() }}
        run: echo "Run etc/ci_scripts/py_lint.sh without the flag. That's it!"


  check-pypi:
    runs-on: ubuntu-latest

    strategy:
      matrix:
        python-version: [3.7]

    steps:

      - uses: actions/checkout@v2

      - name: Set up Python ${{ matrix.python-version }}
        uses: actions/setup-python@v2
        with:
          python-version: ${{ matrix.python-version }}

      - name: Install pypi-simple
        run: |
          python3 -mvenv venv && . venv/bin/activate
          pip install pypi-simple
          deactivate
      
      - name: Export CHECK_PYPI_VERSION_ARGS as "true" if channel is not latest
        # passing 'true' to check_pypi means "check test.pypi.org"
        run: |
          if [[ "$CHANNEL" == "latest" ]]; then
            echo "CHECK_PYPI_VERSION_ARGS=false" >> $GITHUB_ENV
          else
            echo "CHECK_PYPI_VERSION_ARGS=true" >> $GITHUB_ENV
          fi

      - name: Check whether grapl_graph_descriptions version has been bumped
        run: |
          . venv/bin/activate
          python etc/build_scripts/check_pypi_version.py \
            grapl_graph_descriptions \
            $(cat src/rust/graph-descriptions/VERSION) \
            $CHECK_PYPI_VERSION_ARGS
          deactivate

      - name: Check whether grapl_analyzerlib version has been bumped
        run: |
          . venv/bin/activate
          python etc/build_scripts/check_pypi_version.py \
            grapl_analyzerlib \
            $(cat src/python/grapl_analyzerlib/VERSION) \
            $CHECK_PYPI_VERSION_ARGS
          deactivate

      - name: Check whether grapl-common version has been bumped
        run: |
          . venv/bin/activate
          python etc/build_scripts/check_pypi_version.py \
            grapl-common \
            $(cat src/python/grapl-common/VERSION) \
            $CHECK_PYPI_VERSION_ARGS
          deactivate

      - name: Check whether grapl-tests-common version has been bumped
        run: |
          . venv/bin/activate
          python etc/build_scripts/check_pypi_version.py \
            grapl-tests-common \
            $(cat src/python/grapl-tests-common/VERSION) \
            $CHECK_PYPI_VERSION_ARGS
          deactivate<|MERGE_RESOLUTION|>--- conflicted
+++ resolved
@@ -15,21 +15,11 @@
         working-directory: src/rust
     steps:
       - uses: actions/checkout@v2
-<<<<<<< HEAD
-
-      - uses: actions-rs/toolchain@v1
-        with:
-          toolchain: stable
-          components: rustfmt
-
-      - name: Check rust formatting
-=======
       - name: Check Rust code formatting
         # Github Workflow runners appear to already have rustup, but
         # using a minimal profile, which runs afoul of the
         # RUSTUP_TOOLCHAIN variable in bin/format, because `rustfmt`
         # isn't included in the minimal profile :(
->>>>>>> b87e9d65
         run: |
           rustup set profile default
           bin/format --check
