--- conflicted
+++ resolved
@@ -28,16 +28,6 @@
 
 from pydgraph import DgraphClientStub, DgraphClient
 
-<<<<<<< HEAD
-
-=======
-try:
-    from analyzer_executor.src.plugin_retriever import PluginRetriever
-except:
-    from plugin_retriever import PluginRetriever
-
-PluginRetriever
->>>>>>> 91506d1e
 IS_LOCAL = bool(os.environ.get('IS_LOCAL', False))
 IS_RETRY = os.environ['IS_RETRY']
 
@@ -336,16 +326,9 @@
 
     s3 = get_s3_client()
 
-<<<<<<< HEAD
     load_plugins(
         os.environ["BUCKET_PREFIX"] + "-model-plugins-bucket",
         s3.meta.client,
-=======
-    PluginRetriever(
-        plugin_bucket=,
-        plugin_directory=,
-        s3_client=,
->>>>>>> 91506d1e
     )
 
     for event in events["Records"]:
