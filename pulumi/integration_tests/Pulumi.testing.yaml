--- conflicted
+++ resolved
@@ -1,22 +1,18 @@
 config:
   aws:region: us-east-1
-<<<<<<< HEAD
   integration-tests:artifacts:
-    analyzer-dispatcher: 20220118184042-d922b2f
-    analyzer-executor: 20220118184042-d922b2f
-    e2e-tests: 20220118184042-d922b2f
-    engagement-creator: 20220118184042-d922b2f
-    graph-merger: 20220118184042-d922b2f
-    graphql-endpoint: 20220118184042-d922b2f
-    grapl-web-ui: 20220118184042-d922b2f
-    model-plugin-deployer: 20220118184042-d922b2f
-    node-identifier: 20220118184042-d922b2f
-    node-identifier-retry: 20220118184042-d922b2f
-    osquery-generator: 20220118184042-d922b2f
-    plugin-registry: 20220118184042-d922b2f
-    provisioner: 20220118184042-d922b2f
-    sysmon-generator: 20220118184042-d922b2f
-  integration-tests:container_repository: docker.cloudsmith.io/grapl/testing
-=======
-  integration-tests:container-repository: docker.cloudsmith.io/grapl/testing
->>>>>>> 24caee76
+    analyzer-dispatcher: 20220118202434-24caee7
+    analyzer-executor: 20220118202434-24caee7
+    e2e-tests: 20220118202434-24caee7
+    engagement-creator: 20220118202434-24caee7
+    graph-merger: 20220118202434-24caee7
+    graphql-endpoint: 20220118202434-24caee7
+    grapl-web-ui: 20220118202434-24caee7
+    model-plugin-deployer: 20220118202434-24caee7
+    node-identifier: 20220118202434-24caee7
+    node-identifier-retry: 20220118202434-24caee7
+    osquery-generator: 20220118202434-24caee7
+    plugin-registry: 20220118202434-24caee7
+    provisioner: 20220118202434-24caee7
+    sysmon-generator: 20220118202434-24caee7
+  integration-tests:container-repository: docker.cloudsmith.io/grapl/testing