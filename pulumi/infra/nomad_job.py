--- conflicted
+++ resolved
@@ -4,11 +4,8 @@
 
 import pulumi_nomad as nomad
 from infra.config import STACK_NAME
-<<<<<<< HEAD
 from infra.local.scylla import NomadServiceScyllaDbArgs
-=======
 from infra.kafka import NomadServiceKafkaCredentials
->>>>>>> 0b761fa1
 from infra.nomad_service_postgres import NomadServicePostgresDbArgs
 
 import pulumi
@@ -17,11 +14,6 @@
 _ValidNomadVarTypes = pulumi.Input[
     Union[
         _ValidNomadVarTypePrimitives,
-<<<<<<< HEAD
-        Mapping[str, _ValidNomadVarTypePrimitives],
-        NomadServicePostgresDbArgs,  # Upsettingly, this is a Mapping[str, object]
-        NomadServiceScyllaDbArgs,  # Samesies
-=======
         Mapping[str, pulumi.Input[_ValidNomadVarTypePrimitives]],
         # Upsettingly, TypedDicts are a Mapping[str, object]
         NomadServicePostgresDbArgs,
@@ -29,7 +21,6 @@
             pulumi.Input[NomadServiceKafkaCredentials],
             Mapping[str, pulumi.Input[NomadServiceKafkaCredentials]],
         ],
->>>>>>> 0b761fa1
     ]
 ]
 NomadVars = Mapping[str, Optional[_ValidNomadVarTypes]]
