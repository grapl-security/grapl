import pulumi


def get_observability_env_vars() -> str:
    # We currently use both the zipkin v2 endpoint for consul, python and typescript instrumentation and the jaeger udp
    # agent endpoint for rust instrumentation. These will be consolidated in the future

    # These use the weird Mustache {{}} tags because this interpolation eventually
    # gets passed in to a template{} stanza.
    otel_host = '{{ env "attr.unique.network.ip-address" }}'
    otel_port = 6831  # compare with nomad/local/observability.nomad
    zipkin_endpoint = (
        'http://{{ env "attr.unique.network.ip-address" }}:9411/api/v2/spans'
    )

    # Default is 512. We were getting errors that our Thrift messages were too big.
    otel_bsp_max_export_batch_size = 32

    return f"""
        OTEL_EXPORTER_JAEGER_AGENT_HOST = {otel_host}
        OTEL_EXPORTER_JAEGER_AGENT_PORT = {otel_port}
        OTEL_EXPORTER_ZIPKIN_ENDPOINT   = {zipkin_endpoint}
        OTEL_BSP_MAX_EXPORT_BATCH_SIZE = {otel_bsp_max_export_batch_size}
    """


# lightstep_token should be pulumi.Output[str], but the additional type causes pulumi.Output.all to blow up during
# typechecking
def otel_config(
    lightstep_token: pulumi.Output,
    nomad_agent_endpoint: str,
    lightstep_endpoint: str,
    # This is optional because pulumi.config.get_bool returns Optional[bool]
    lightstep_is_endpoint_insecure: bool | None,
    trace_sampling_percentage: float | None,
) -> pulumi.Output[str]:
    return pulumi.Output.all(
        lightstep_endpoint=lightstep_endpoint,
        lightstep_token=lightstep_token,
        lightstep_is_endpoint_insecure=lightstep_is_endpoint_insecure,
        nomad_agent_endpoint=nomad_agent_endpoint,
        trace_sampling_percentage=trace_sampling_percentage,
    ).apply(
        lambda args: f"""
receivers:
  zipkin:
  jaeger:
    protocols:
      thrift_compact:
        endpoint: "0.0.0.0:6831"
  otlp:
    protocols:
      grpc:
      http:
        endpoint: "0.0.0.0:4318"
  prometheus:
    config:
      scrape_configs:
        - job_name: 'nomad-server'
          scrape_interval: 20s
          scrape_timeout: 10s
          metrics_path: '/v1/metrics'
          params:
            format: ['prometheus']
          static_configs:
<<<<<<< HEAD
            - targets: [{args["nomad_agent_endpoint"]}]
=======
            # This should be pointing to the Nomad network IP. Locally that would be the eth0 private IP. in AWS that's
            # the Nomad ALB.
            - targets: [{args["nomad_endpoint"]}]
>>>>>>> c18f47fc
processors:
  batch:
    timeout: 10s
  memory_limiter:
    # 75% of maximum memory up to 4G
    limit_mib: 1536
    # 25% of limit up to 2G
    spike_limit_mib: 512
    check_interval: 5s
  # This sets up head-based sampling as the simplest way to add sampling. Ideally, we'd use tail-based sampling which 
  # allows for rule-based sampling. Unfortunately tail-based sampling doesn't work well with multiple collector 
  # instances. For it to work, you need agents doing load-balancer exporting to a dedicated processing cluster/service,
  # which is overkill for our current scale.
  # TODO create a dedicated processing cluster and switch over to tail-based sampling.
  probabilistic_sampler:
    sampling_percentage: {args["trace_sampling_percentage"]}
exporters:
  logging:
    logLevel: debug
  otlp/ls:
    endpoint: {args['lightstep_endpoint']}
    tls:
      insecure: {args['lightstep_is_endpoint_insecure']}
    headers: 
      "lightstep-access-token": "{args['lightstep_token']}"
service:
  telemetry:
    logs:
      level: "debug"
  pipelines:
    metrics:
      receivers: [prometheus]
      processors: [batch]
      exporters: [logging, otlp/ls]
    traces:
      receivers: [jaeger, otlp, zipkin]
      processors: [batch, memory_limiter, probabilistic_sampler]
      exporters: [logging, otlp/ls]
"""
    )<|MERGE_RESOLUTION|>--- conflicted
+++ resolved
@@ -63,13 +63,7 @@
           params:
             format: ['prometheus']
           static_configs:
-<<<<<<< HEAD
             - targets: [{args["nomad_agent_endpoint"]}]
-=======
-            # This should be pointing to the Nomad network IP. Locally that would be the eth0 private IP. in AWS that's
-            # the Nomad ALB.
-            - targets: [{args["nomad_endpoint"]}]
->>>>>>> c18f47fc
 processors:
   batch:
     timeout: 10s
