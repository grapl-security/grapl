--- conflicted
+++ resolved
@@ -34,10 +34,6 @@
   grapl:scylla-addresses:
     # note: this ${} is interpolated inside Nomad
     - "${attr.unique.network.ip-address}:9042"
-<<<<<<< HEAD
-
-=======
->>>>>>> a2fd96aa
   # Host OS's Nomad instance
   nomad:address: http://host.docker.internal:4646
   postgresql:host: host.docker.internal
