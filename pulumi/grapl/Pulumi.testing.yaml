config:
  aws:region: us-east-1
  grapl:GRAPL_OPERATIONAL_ALARMS_EMAIL: operational-alarms@graplsecurity.com
  grapl:cloudsmith-repository-name: grapl/testing
  grapl:confluent-environment-name: testing
  grapl:env_vars:
    graph-merger:
      RUST_BACKTRACE: "1"
      RUST_LOG: DEBUG
    node-identifier:
      RUST_BACKTRACE: "1"
      RUST_LOG: DEBUG
    sysmon-generator:
      RUST_BACKTRACE: "1"
      RUST_LOG: DEBUG
  grapl:lightstep-access-token:
    secure: AAABAKxa4yxFSvciEOaqrBtoUWo6qQUGrDeba1ZGrxfW/yToz6ZjXXMrGCC+69aCZvTZhzWif6r+S2fEJJGbJz8WDuje825m0wxGI7hBOsrjPw/gIJ/huFVoTM7mOgRcPZwzkVaVN0ePtdkFQJOb/PD5dOgcEf+CCcYpRthO8T9YEzVowm9lzg==
  grapl:postgres-instance-type: db.t4g.small
<<<<<<< HEAD
  grapl:postgres-version: "13.4"
=======
  grapl:postgres-version: "13.4"
  grapl:scylla-addresses:
    # These 3 Scylla instances have the Nomad Agent whitelisted.
    - 54.153.52.239:9042
    - 54.193.175.245:9042
    - 13.52.29.102:9042
  grapl:scylla-password:
    # This encrypted value uses the `pulumi config set --secret` mechanism,
    # which can only be decrypted by a key held by Pulumi.
    # https://www.pulumi.com/docs/intro/concepts/secrets/#secrets
    secure: AAABAK2/I2aoHMbzoFCnPcJyolF1CEJGutj/3W95Y0ri11U7U03+AXymjxPc2eo=
  grapl:scylla-username: scylla
>>>>>>> 966b4043
<|MERGE_RESOLUTION|>--- conflicted
+++ resolved
@@ -16,9 +16,6 @@
   grapl:lightstep-access-token:
     secure: AAABAKxa4yxFSvciEOaqrBtoUWo6qQUGrDeba1ZGrxfW/yToz6ZjXXMrGCC+69aCZvTZhzWif6r+S2fEJJGbJz8WDuje825m0wxGI7hBOsrjPw/gIJ/huFVoTM7mOgRcPZwzkVaVN0ePtdkFQJOb/PD5dOgcEf+CCcYpRthO8T9YEzVowm9lzg==
   grapl:postgres-instance-type: db.t4g.small
-<<<<<<< HEAD
-  grapl:postgres-version: "13.4"
-=======
   grapl:postgres-version: "13.4"
   grapl:scylla-addresses:
     # These 3 Scylla instances have the Nomad Agent whitelisted.
@@ -30,5 +27,4 @@
     # which can only be decrypted by a key held by Pulumi.
     # https://www.pulumi.com/docs/intro/concepts/secrets/#secrets
     secure: AAABAK2/I2aoHMbzoFCnPcJyolF1CEJGutj/3W95Y0ri11U7U03+AXymjxPc2eo=
-  grapl:scylla-username: scylla
->>>>>>> 966b4043
+  grapl:scylla-username: scylla