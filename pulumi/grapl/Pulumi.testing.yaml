config:
  aws:region: us-east-1
<<<<<<< HEAD
  grapl:artifacts:
    analyzer-dispatcher: 20210706180215-bc3fa14c
    analyzer-executor: 20210706180215-bc3fa14c
    dgraph-ttl: 20210706180215-bc3fa14c
    e2e-test-runner: 20210706180215-bc3fa14c
    engagement-creator: 20210706180215-bc3fa14c
    engagement-edge: 20210706180215-bc3fa14c
    graph-merger: 20210706180215-bc3fa14c
    graphql-endpoint: 20210706180215-bc3fa14c
    metric-forwarder: 20210706180215-bc3fa14c
    model-plugin-deployer: 20210706180215-bc3fa14c
    node-identifier: 20210706180215-bc3fa14c
    node-identifier-retry-handler: 20210706180215-bc3fa14c
    osquery-subgraph-generator: 20210706180215-bc3fa14c
    provisioner: 20210706180215-bc3fa14c
    sysmon-subgraph-generator: 20210706180215-bc3fa14c
    ux-router: 20210706180215-bc3fa14c
=======
>>>>>>> 6001e5a3
  grapl:env_vars:
    analyzer-dispatcher:
      RUST_BACKTRACE: "1"
      RUST_LOG: DEBUG
    analyzer-executor:
      GRAPL_LOG_LEVEL: DEBUG
    dgraph-ttl:
      GRAPL_LOG_LEVEL: DEBUG
    engagement-creator:
      GRAPL_LOG_LEVEL: DEBUG
    engagement-edge:
      GRAPL_LOG_LEVEL: DEBUG
    graph-merger:
      RUST_BACKTRACE: "1"
      RUST_LOG: DEBUG
    metric-forwarder:
      RUST_BACKTRACE: "1"
      RUST_LOG: DEBUG
    model-plugin-deployer:
      GRAPL_LOG_LEVEL: DEBUG
    node-identifier:
      RUST_BACKTRACE: "1"
      RUST_LOG: DEBUG
    osquery-generator:
      RUST_BACKTRACE: "1"
      RUST_LOG: DEBUG
    sysmon-generator:
      RUST_BACKTRACE: "1"
      RUST_LOG: DEBUG
    ux-router:
      GRAPL_LOG_LEVEL: DEBUG<|MERGE_RESOLUTION|>--- conflicted
+++ resolved
@@ -1,25 +1,22 @@
 config:
   aws:region: us-east-1
-<<<<<<< HEAD
   grapl:artifacts:
-    analyzer-dispatcher: 20210706180215-bc3fa14c
-    analyzer-executor: 20210706180215-bc3fa14c
-    dgraph-ttl: 20210706180215-bc3fa14c
-    e2e-test-runner: 20210706180215-bc3fa14c
-    engagement-creator: 20210706180215-bc3fa14c
-    engagement-edge: 20210706180215-bc3fa14c
-    graph-merger: 20210706180215-bc3fa14c
-    graphql-endpoint: 20210706180215-bc3fa14c
-    metric-forwarder: 20210706180215-bc3fa14c
-    model-plugin-deployer: 20210706180215-bc3fa14c
-    node-identifier: 20210706180215-bc3fa14c
-    node-identifier-retry-handler: 20210706180215-bc3fa14c
-    osquery-subgraph-generator: 20210706180215-bc3fa14c
-    provisioner: 20210706180215-bc3fa14c
-    sysmon-subgraph-generator: 20210706180215-bc3fa14c
-    ux-router: 20210706180215-bc3fa14c
-=======
->>>>>>> 6001e5a3
+    analyzer-dispatcher: 20210706190216-95cec5cb
+    analyzer-executor: 20210706190216-95cec5cb
+    dgraph-ttl: 20210706190216-95cec5cb
+    e2e-test-runner: 20210706190216-95cec5cb
+    engagement-creator: 20210706190216-95cec5cb
+    engagement-edge: 20210706190216-95cec5cb
+    graph-merger: 20210706190216-95cec5cb
+    graphql-endpoint: 20210706190216-95cec5cb
+    metric-forwarder: 20210706190216-95cec5cb
+    model-plugin-deployer: 20210706190216-95cec5cb
+    node-identifier: 20210706190216-95cec5cb
+    node-identifier-retry-handler: 20210706190216-95cec5cb
+    osquery-subgraph-generator: 20210706190216-95cec5cb
+    provisioner: 20210706190216-95cec5cb
+    sysmon-subgraph-generator: 20210706190216-95cec5cb
+    ux-router: 20210706190216-95cec5cb
   grapl:env_vars:
     analyzer-dispatcher:
       RUST_BACKTRACE: "1"
