--- conflicted
+++ resolved
@@ -4,20 +4,8 @@
   grapl:cloudsmith-repository-name: grapl/testing
   grapl:confluent-environment-name: testing
   grapl:env_vars:
-<<<<<<< HEAD
-=======
-    graph-merger:
-      RUST_BACKTRACE: "1"
-      RUST_LOG: DEBUG
-    node-identifier:
-      RUST_BACKTRACE: "1"
-      RUST_LOG: DEBUG
-    sysmon-generator:
-      RUST_BACKTRACE: "1"
-      RUST_LOG: DEBUG
   grapl:lightstep-access-token:
     secure: AAABAKxa4yxFSvciEOaqrBtoUWo6qQUGrDeba1ZGrxfW/yToz6ZjXXMrGCC+69aCZvTZhzWif6r+S2fEJJGbJz8WDuje825m0wxGI7hBOsrjPw/gIJ/huFVoTM7mOgRcPZwzkVaVN0ePtdkFQJOb/PD5dOgcEf+CCcYpRthO8T9YEzVowm9lzg==
->>>>>>> 67d63a4f
   grapl:postgres-instance-type: db.t4g.small
   grapl:postgres-version: "13.4"
   grapl:scylla-addresses:
