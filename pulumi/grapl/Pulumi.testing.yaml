--- conflicted
+++ resolved
@@ -3,25 +3,27 @@
   grapl:GRAPL_OPERATIONAL_ALARMS_EMAIL: operational-alarms@graplsecurity.com
   grapl:artifacts:
     engagement-creator: 20220817005938-11d3f75
-    event-source: 20220817005938-11d3f75
+    event-source: 20220823172008-2364aa0
     firecracker_kernel.tar.gz: firecracker-v1.0.0-kernel-4.14.174-7e6c0b4
     firecracker_rootfs.tar.gz: 20220801204214-06bb008
-    generator-dispatcher: 20220817005938-11d3f75
-    generator-execution-sidecar: 20220817005938-11d3f75
-    graph-merger: 20220817005938-11d3f75
-    graphql-endpoint: 20220817005938-11d3f75
-    grapl-web-ui: 20220817005938-11d3f75
-    kafka-retry: 20220817005938-11d3f75
-    node-identifier: 20220817005938-11d3f75
-    organization-management: 20220817005938-11d3f75
-    pipeline-ingress: 20220817005938-11d3f75
-    plugin-bootstrap: 20220817005938-11d3f75
-    plugin-registry: 20220817005938-11d3f75
-    plugin-work-queue: 20220817005938-11d3f75
-    provisioner: 20220817005938-11d3f75
-    rust-integration-tests: 20220817005938-11d3f75
+    generator-dispatcher: 20220823172008-2364aa0
+    generator-execution-sidecar: 20220823172008-2364aa0
+    graph-merger: 20220823172008-2364aa0
+    graph-query-service: 20220823172008-2364aa0
+    graph-schema-manager: 20220823172008-2364aa0
+    graphql-endpoint: 20220823172008-2364aa0
+    grapl-web-ui: 20220823172008-2364aa0
+    kafka-retry: 20220823172008-2364aa0
+    node-identifier: 20220823172008-2364aa0
+    organization-management: 20220823172008-2364aa0
+    pipeline-ingress: 20220823172008-2364aa0
+    plugin-bootstrap: 20220823172008-2364aa0
+    plugin-registry: 20220823172008-2364aa0
+    plugin-work-queue: 20220823172008-2364aa0
+    provisioner: 20220823172008-2364aa0
+    rust-integration-tests: 20220823172008-2364aa0
     sysmon-generator: 20220809152144-3c3caf3
-    uid-allocator: 20220817005938-11d3f75
+    uid-allocator: 20220823172008-2364aa0
   grapl:cloudsmith-repository-name: grapl/testing
   grapl:confluent-environment-name: testing
   grapl:env_vars:
@@ -35,16 +37,11 @@
       RUST_BACKTRACE: "1"
       RUST_LOG: DEBUG
   grapl:postgres-instance-type: db.t4g.small
-<<<<<<< HEAD
-  grapl:postgres-version: "13.4"
-=======
   grapl:postgres-version: "13.4"
   grapl:scylla-addresses:
-    # These 3 Scylla instances have the Nomad Agent whitelisted.
-    - 54.153.52.239:9042
-    - 54.193.175.245:9042
-    - 13.52.29.102:9042
+  - 54.153.52.239:9042
+  - 54.193.175.245:9042
+  - 13.52.29.102:9042
   grapl:scylla-password:
     secure: AAABAK2/I2aoHMbzoFCnPcJyolF1CEJGutj/3W95Y0ri11U7U03+AXymjxPc2eo=
-  grapl:scylla-username: scylla
->>>>>>> 2364aa0d
+  grapl:scylla-username: scylla