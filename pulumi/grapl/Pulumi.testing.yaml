config:
  aws:region: us-east-1
  grapl:GRAPL_OPERATIONAL_ALARMS_EMAIL: operational-alarms@graplsecurity.com
<<<<<<< HEAD
  grapl:artifacts:
    analyzer-dispatcher: 20220221181404-5f85503
    analyzer-executor: 20220221181404-5f85503
    e2e-tests: 20220221181404-5f85503
    engagement-creator: 20220221181404-5f85503
    firecracker_kernel:
      tar:
        gz: firecracker-v1.0.0-kernel-4.14.174
    graph-merger: 20220221181404-5f85503
    graphql-endpoint: 20220221181404-5f85503
    grapl-web-ui: 20220221181404-5f85503
    model-plugin-deployer: 20220221181404-5f85503
    node-identifier: 20220221181404-5f85503
    node-identifier-retry: 20220221181404-5f85503
    osquery-generator: 20220221181404-5f85503
    plugin-bootstrap: 20220221181404-5f85503
    plugin-registry: 20220221181404-5f85503
    plugin-work-queue: 20220221181404-5f85503
    provisioner: 20220221181404-5f85503
    sysmon-generator: 20220221181404-5f85503
  grapl:confluent-environment-name: testing
  grapl:container-repository: docker.cloudsmith.io/grapl/testing
=======
  grapl:cloudsmith-repository-name: grapl/testing
>>>>>>> 5e23ff95
  grapl:env_vars:
    analyzer-dispatcher:
      RUST_BACKTRACE: "1"
      RUST_LOG: DEBUG
    analyzer-executor:
      GRAPL_LOG_LEVEL: DEBUG
    engagement-creator:
      GRAPL_LOG_LEVEL: DEBUG
    graph-merger:
      RUST_BACKTRACE: "1"
      RUST_LOG: DEBUG
    model-plugin-deployer:
      GRAPL_LOG_LEVEL: DEBUG
    node-identifier:
      RUST_BACKTRACE: "1"
      RUST_LOG: DEBUG
    osquery-generator:
      RUST_BACKTRACE: "1"
      RUST_LOG: DEBUG
    sysmon-generator:
      RUST_BACKTRACE: "1"
      RUST_LOG: DEBUG
  grapl:postgres-instance-type: db.t4g.small
  grapl:postgres-version: "13.4"<|MERGE_RESOLUTION|>--- conflicted
+++ resolved
@@ -1,32 +1,28 @@
 config:
   aws:region: us-east-1
   grapl:GRAPL_OPERATIONAL_ALARMS_EMAIL: operational-alarms@graplsecurity.com
-<<<<<<< HEAD
   grapl:artifacts:
-    analyzer-dispatcher: 20220221181404-5f85503
-    analyzer-executor: 20220221181404-5f85503
-    e2e-tests: 20220221181404-5f85503
-    engagement-creator: 20220221181404-5f85503
+    analyzer-dispatcher: 20220222175858-5e23ff9
+    analyzer-executor: 20220222175858-5e23ff9
+    e2e-tests: 20220222175858-5e23ff9
+    engagement-creator: 20220222175858-5e23ff9
     firecracker_kernel:
       tar:
         gz: firecracker-v1.0.0-kernel-4.14.174
-    graph-merger: 20220221181404-5f85503
-    graphql-endpoint: 20220221181404-5f85503
-    grapl-web-ui: 20220221181404-5f85503
-    model-plugin-deployer: 20220221181404-5f85503
-    node-identifier: 20220221181404-5f85503
-    node-identifier-retry: 20220221181404-5f85503
-    osquery-generator: 20220221181404-5f85503
-    plugin-bootstrap: 20220221181404-5f85503
-    plugin-registry: 20220221181404-5f85503
-    plugin-work-queue: 20220221181404-5f85503
-    provisioner: 20220221181404-5f85503
-    sysmon-generator: 20220221181404-5f85503
+    graph-merger: 20220222175858-5e23ff9
+    graphql-endpoint: 20220222175858-5e23ff9
+    grapl-web-ui: 20220222175858-5e23ff9
+    model-plugin-deployer: 20220222175858-5e23ff9
+    node-identifier: 20220222175858-5e23ff9
+    node-identifier-retry: 20220222175858-5e23ff9
+    osquery-generator: 20220222175858-5e23ff9
+    plugin-bootstrap: 20220222175858-5e23ff9
+    plugin-registry: 20220222175858-5e23ff9
+    plugin-work-queue: 20220222175858-5e23ff9
+    provisioner: 20220222175858-5e23ff9
+    sysmon-generator: 20220222175858-5e23ff9
+  grapl:cloudsmith-repository-name: grapl/testing
   grapl:confluent-environment-name: testing
-  grapl:container-repository: docker.cloudsmith.io/grapl/testing
-=======
-  grapl:cloudsmith-repository-name: grapl/testing
->>>>>>> 5e23ff95
   grapl:env_vars:
     analyzer-dispatcher:
       RUST_BACKTRACE: "1"
