config:
  aws:region: us-east-1
  grapl:GRAPL_OPERATIONAL_ALARMS_EMAIL: operational-alarms@graplsecurity.com
  grapl:env_vars:
    analyzer-dispatcher:
      RUST_BACKTRACE: "1"
      RUST_LOG: DEBUG
    analyzer-executor:
      GRAPL_LOG_LEVEL: DEBUG
    engagement-creator:
      GRAPL_LOG_LEVEL: DEBUG
    graph-merger:
      RUST_BACKTRACE: "1"
      RUST_LOG: DEBUG
    model-plugin-deployer:
      GRAPL_LOG_LEVEL: DEBUG
    node-identifier:
      RUST_BACKTRACE: "1"
      RUST_LOG: DEBUG
    osquery-generator:
      RUST_BACKTRACE: "1"
      RUST_LOG: DEBUG
    sysmon-generator:
      RUST_BACKTRACE: "1"
      RUST_LOG: DEBUG
<<<<<<< HEAD
  grapl:networking-server-stack: grapl/networking/testing
=======
  grapl:nomad-server-stack: grapl/nomad/testing
>>>>>>> 6f3fff58
<|MERGE_RESOLUTION|>--- conflicted
+++ resolved
@@ -23,8 +23,5 @@
     sysmon-generator:
       RUST_BACKTRACE: "1"
       RUST_LOG: DEBUG
-<<<<<<< HEAD
   grapl:networking-server-stack: grapl/networking/testing
-=======
-  grapl:nomad-server-stack: grapl/nomad/testing
->>>>>>> 6f3fff58
+  grapl:nomad-server-stack: grapl/nomad/testing