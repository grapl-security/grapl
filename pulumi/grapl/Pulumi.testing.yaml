--- conflicted
+++ resolved
@@ -8,7 +8,6 @@
     graph-merger:
       RUST_BACKTRACE: "1"
       RUST_LOG: DEBUG
-<<<<<<< HEAD
     graph-mutation-service:
       RUST_BACKTRACE: "1"
       RUST_LOG: DEBUG
@@ -23,11 +22,9 @@
     schema-manager:
       RUST_BACKTRACE: "1"
       RUST_LOG: DEBUG
-=======
     node-identifier:
       RUST_BACKTRACE: "1"
       RUST_LOG: DEBUG
->>>>>>> 0b761fa1
     sysmon-generator:
       RUST_BACKTRACE: "1"
       RUST_LOG: DEBUG
