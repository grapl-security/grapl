--- conflicted
+++ resolved
@@ -1,24 +1,21 @@
 config:
   aws:region: us-east-1
   grapl:GRAPL_OPERATIONAL_ALARMS_EMAIL: operational-alarms@graplsecurity.com
-<<<<<<< HEAD
   grapl:artifacts:
-    analyzer-dispatcher: 20220111181845-cd69689
-    analyzer-executor: 20220111181845-cd69689
-    e2e-tests: 20220111181845-cd69689
-    engagement-creator: 20220111181845-cd69689
-    graph-merger: 20220111181845-cd69689
-    graphql-endpoint: 20220111181845-cd69689
-    grapl-web-ui: 20220111181845-cd69689
-    model-plugin-deployer: 20220111181845-cd69689
-    node-identifier: 20220111181845-cd69689
-    node-identifier-retry: 20220111181845-cd69689
-    osquery-generator: 20220111181845-cd69689
-    plugin-registry: 20220111181845-cd69689
-    provisioner: 20220111181845-cd69689
-    sysmon-generator: 20220111181845-cd69689
-=======
->>>>>>> a975436c
+    analyzer-dispatcher: 20220111192955-a975436
+    analyzer-executor: 20220111192955-a975436
+    e2e-tests: 20220111192955-a975436
+    engagement-creator: 20220111192955-a975436
+    graph-merger: 20220111192955-a975436
+    graphql-endpoint: 20220111192955-a975436
+    grapl-web-ui: 20220111192955-a975436
+    model-plugin-deployer: 20220111192955-a975436
+    node-identifier: 20220111192955-a975436
+    node-identifier-retry: 20220111192955-a975436
+    osquery-generator: 20220111192955-a975436
+    plugin-registry: 20220111192955-a975436
+    provisioner: 20220111192955-a975436
+    sysmon-generator: 20220111192955-a975436
   grapl:container_repository: docker.cloudsmith.io/grapl/testing
   grapl:env_vars:
     analyzer-dispatcher:
