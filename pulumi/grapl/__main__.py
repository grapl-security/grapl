--- conflicted
+++ resolved
@@ -285,12 +285,7 @@
 
     nomad_grapl_ingress = NomadJob(
         "grapl-ingress",
-<<<<<<< HEAD
-        jobspec=path_from_root("nomad/grapl-ingress.nomad").resolve(),
-=======
         jobspec=repository_path("nomad/grapl-ingress.nomad"),
-        vars={"dns_server": config.CONSUL_DNS_IP},
->>>>>>> 3e25a973
         opts=pulumi.ResourceOptions(
             provider=nomad_provider,
             # This dependson ensures we've switched the web-ui protocol to http instead of tcp prior. Otherwise there's
