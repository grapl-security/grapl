--- conflicted
+++ resolved
@@ -340,19 +340,13 @@
     # Apparently nomad templates use a different templating syntax than anywhere else
     nomad_agent_endpoint: str = '{{ env "attr.unique.network.ip-address" }}:4646'
     consul_agent_endpoint: str = '{{ env "attr.unique.network.ip-address" }}:8500'
-<<<<<<< HEAD
     # Get envoy metrics from Consul
     consul_l7_metric_endpoint: str = '{{ env "attr.unique.network.ip-address" }}:9102'
-=======
->>>>>>> 8ebbe8aa
 
     otel_configuration = otel_config(
         lightstep_token=lightstep_access_token,
         consul_agent_endpoint=consul_agent_endpoint,
-<<<<<<< HEAD
         consul_l7_metric_endpoint=consul_l7_metric_endpoint,
-=======
->>>>>>> 8ebbe8aa
         nomad_agent_endpoint=nomad_agent_endpoint,
         lightstep_endpoint=lightstep_endpoint,
         lightstep_is_endpoint_insecure=lightstep_is_endpoint_insecure,
