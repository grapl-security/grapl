import sys
from pathlib import Path

sys.path.insert(0, "..")

import os
from typing import Any, List, Mapping

import pulumi_aws as aws
from infra import config, dynamodb, emitter
from infra.alarms import OpsAlarms
from infra.analyzer_dispatcher import AnalyzerDispatcher
from infra.analyzer_executor import AnalyzerExecutor

# TODO: temporarily disabled until we can reconnect the ApiGateway to the new
# web UI.
# from infra.api import Api
from infra.autotag import register_auto_tags
from infra.bucket import Bucket
from infra.cache import Cache
from infra.dgraph_cluster import DgraphCluster, LocalStandInDgraphCluster
from infra.dgraph_ttl import DGraphTTL

# TODO: temporarily disabled until we can reconnect the ApiGateway to the new
# web UI.
# from infra.e2e_test_runner import E2eTestRunner
from infra.engagement_creator import EngagementCreator
from infra.graph_merger import GraphMerger
from infra.kafka import Kafka
from infra.metric_forwarder import MetricForwarder
from infra.network import Network
from infra.node_identifier import NodeIdentifier
from infra.nomad_cluster import NomadCluster
from infra.nomad_job import NomadJob
from infra.osquery_generator import OSQueryGenerator
from infra.pipeline_dashboard import PipelineDashboard
from infra.provision_lambda import Provisioner
from infra.quiet_docker_build_output import quiet_docker_output

# TODO: temporarily disabled until we can reconnect the ApiGateway to the new
# web UI.
# from infra.secret import JWTSecret, TestUserPassword
from infra.secret import TestUserPassword
from infra.service import ServiceLike
from infra.service_queue import ServiceQueue
from infra.sysmon_generator import SysmonGenerator

import pulumi


def _create_dgraph_cluster(network: Network) -> DgraphCluster:
    if config.LOCAL_GRAPL:
        return LocalStandInDgraphCluster()
    else:
        return DgraphCluster(
            name=f"{config.DEPLOYMENT_NAME}-dgraph",
            vpc=network.vpc,
        )


def main() -> None:

    if not (config.LOCAL_GRAPL or config.REAL_DEPLOYMENT):
        # Fargate services build their own images and need this
        # variable currently. We don't want this to be checked in
        # Local Grapl, or "real" deployments, though; only developer
        # sandboxes.
        if not os.getenv("DOCKER_BUILDKIT"):
            raise KeyError("Please re-run with 'DOCKER_BUILDKIT=1'")

    quiet_docker_output()

    # These tags will be added to all provisioned infrastructure
    # objects.
    register_auto_tags({"grapl deployment": config.DEPLOYMENT_NAME})

    network = Network("grapl-network")

    dgraph_cluster: DgraphCluster = _create_dgraph_cluster(network=network)

    DGraphTTL(network=network, dgraph_cluster=dgraph_cluster)

    # TODO: temporarily disabled until we can reconnect the ApiGateway to the new
    # web UI.
    # jwt_secret = JWTSecret()

    test_user_password = TestUserPassword()

    dynamodb_tables = dynamodb.DynamoDB()

    forwarder = MetricForwarder(network=network)

    # TODO: Create these emitters inside the service abstraction if nothing
    # else uses them (or perhaps even if something else *does* use them)
    sysmon_log_emitter = emitter.EventEmitter("sysmon-log")
    osquery_log_emitter = emitter.EventEmitter("osquery-log")
    unid_subgraphs_generated_emitter = emitter.EventEmitter("unid-subgraphs-generated")
    subgraphs_generated_emitter = emitter.EventEmitter("subgraphs-generated")
    subgraphs_merged_emitter = emitter.EventEmitter("subgraphs-merged")
    dispatched_analyzer_emitter = emitter.EventEmitter("dispatched-analyzer")

    analyzer_matched_emitter = emitter.EventEmitter("analyzer-matched-subgraphs")
    pulumi.export(
        "analyzer-matched-subgraphs-bucket", analyzer_matched_emitter.bucket.bucket
    )

    sysmon_generator_queue = ServiceQueue("sysmon-generator")
    sysmon_generator_queue.subscribe_to_emitter(sysmon_log_emitter)

    osquery_generator_queue = ServiceQueue("osquery-generator")
    osquery_generator_queue.subscribe_to_emitter(osquery_log_emitter)

    node_identifier_queue = ServiceQueue("node-identifier")
    node_identifier_queue.subscribe_to_emitter(unid_subgraphs_generated_emitter)

    graph_merger_queue = ServiceQueue("graph-merger")
    graph_merger_queue.subscribe_to_emitter(subgraphs_generated_emitter)

    analyzer_dispatcher_queue = ServiceQueue("analyzer-dispatcher")
    analyzer_dispatcher_queue.subscribe_to_emitter(subgraphs_merged_emitter)

    analyzer_executor_queue = ServiceQueue("analyzer-executor")
    analyzer_executor_queue.subscribe_to_emitter(dispatched_analyzer_emitter)

    analyzers_bucket = Bucket("analyzers-bucket", sse=True)
    pulumi.export("analyzers-bucket", analyzers_bucket.bucket)
    model_plugins_bucket = Bucket("model-plugins-bucket", sse=False)
    pulumi.export("model-plugins-bucket", model_plugins_bucket.bucket)

    services: List[ServiceLike] = []

    # TODO: Potentially just removable
    ux_bucket = Bucket(
        "engagement-ux-bucket",
        website_args=aws.s3.BucketWebsiteArgs(
            index_document="index.html",
        ),
    )
    pulumi.export("ux-bucket", ux_bucket.bucket)

    if config.LOCAL_GRAPL:
        kafka = Kafka("kafka")

        # These are created in `grapl-local-infra.nomad` and not applicable to prod.
        # Nomad will replace the LOCAL_GRAPL_REPLACE_IP sentinel value with the correct IP.
        aws_endpoint = "http://LOCAL_GRAPL_REPLACE_IP:4566"
        kafka_endpoint = "LOCAL_GRAPL_REPLACE_IP:19092"  # intentionally not 29092
        redis_endpoint = "redis://LOCAL_GRAPL_REPLACE_IP:6379"

        grapl_core_job_vars = pulumi.Output.all(
            analyzer_bucket=analyzers_bucket.bucket,
            analyzer_dispatched_bucket=dispatched_analyzer_emitter.bucket.bucket,
            analyzer_dispatcher_queue=analyzer_dispatcher_queue.main_queue_url,
            analyzer_executor_queue=analyzer_executor_queue.main_queue_url,
            analyzer_matched_subgraphs_bucket=analyzer_matched_emitter.bucket.bucket,
            analyzer_dispatcher_dead_letter_queue=analyzer_dispatcher_queue.dead_letter_queue_url,
            aws_access_key_id=aws.config.access_key,
            aws_access_key_secret=aws.config.secret_key,
            graph_merger_queue=graph_merger_queue.main_queue_url,
            graph_merger_dead_letter_queue=graph_merger_queue.dead_letter_queue_url,
            session_table_name=dynamodb_tables.dynamic_session_table.name,
            schema_properties_table_name=dynamodb_tables.schema_properties_table.name,
            schema_table_name=dynamodb_tables.schema_table.name,
            model_plugins_bucket=model_plugins_bucket.bucket,
            node_identifier_queue=node_identifier_queue.main_queue_url,
            node_identifier_dead_letter_queue=node_identifier_queue.dead_letter_queue_url,
            node_identifier_retry_queue=node_identifier_queue.retry_queue_url,
            osquery_generator_queue=osquery_generator_queue.main_queue_url,
            osquery_generator_dead_letter_queue=osquery_generator_queue.dead_letter_queue_url,
            subgraphs_merged_bucket=subgraphs_merged_emitter.bucket,
            subgraphs_generated_bucket=subgraphs_generated_emitter.bucket,
            sysmon_generator_queue=sysmon_generator_queue.main_queue_url,
            sysmon_generator_dead_letter_queue=sysmon_generator_queue.dead_letter_queue_url,
            unid_subgraphs_generated_bucket=unid_subgraphs_generated_emitter.bucket,
            user_auth_table=dynamodb_tables.user_auth_table.name,
            user_session_table=dynamodb_tables.user_session_table.name,
        ).apply(
            lambda inputs: {
                # This is a special directive to our HCL file that tells it to use Localstack
                "_aws_endpoint": aws_endpoint,
                "deployment_name": config.DEPLOYMENT_NAME,
                "grapl_test_user_name": config.GRAPL_TEST_USER_NAME,
                "aws_region": aws.get_region().name,
                "_redis_endpoint": redis_endpoint,
                # TODO: consider replacing with the previous per-service `configurable_envvars`
                "rust_log": "DEBUG",
                **inputs,
            }
        )

        nomad_grapl_core = NomadJob(
            "grapl-core",
            jobspec=Path("../../nomad/grapl-core.nomad").resolve(),
            vars=grapl_core_job_vars,
        )

        if config.SHOULD_DEPLOY_INTEGRATION_TESTS:

            def _get_integration_test_job_vars(
                inputs: Mapping[str, Any]
            ) -> Mapping[str, Any]:
                # Filter out which vars we need
                subset_keys = {
                    "aws_access_key_id",
                    "aws_access_key_secret",
                    "_aws_endpoint",
                    "aws_region",
                    "deployment_name",
                    "schema_properties_table_name",
                    "grapl_test_user_name",
                    "_redis_endpoint",
                }

                subset = {k: inputs[k] for k in subset_keys}

                integration_test_only_job_vars = {
                    "_kafka_endpoint": kafka_endpoint,
                }
                return {**subset, **integration_test_only_job_vars}

            integration_test_job_vars = grapl_core_job_vars.apply(
                _get_integration_test_job_vars
            )

            nomad_integration_tests = NomadJob(
                "integration-tests",
                jobspec=Path("../../nomad/local/integration-tests.nomad").resolve(),
                vars=integration_test_job_vars,
            )

    else:
        # No Fargate or Elasticache in Local Grapl
        cache = Cache("main-cache", network=network)

        grapl_core_job_aws_vars = pulumi.Output.all(
            analyzer_bucket=analyzers_bucket.bucket,
            analyzer_dispatched_bucket=dispatched_analyzer_emitter.bucket.bucket,
            analyzer_dispatcher_queue=analyzer_dispatcher_queue.main_queue_url,
            analyzer_executor_queue=analyzer_executor_queue.main_queue_url,
            analyzer_matched_subgraphs_bucket=analyzer_matched_emitter.bucket.bucket,
            analyzer_dispatcher_dead_letter_queue=analyzer_dispatcher_queue.dead_letter_queue_url,
            aws_access_key_id="test", #TODO remove? What happens if we pass in NULL? Idealy we don't want this passed in at all since AWS should be using role-based IAM access
            aws_access_key_secret="test", #TODO remove?
            graph_merger_queue=graph_merger_queue.main_queue_url,
            graph_merger_dead_letter_queue=graph_merger_queue.dead_letter_queue_url,
            session_table_name=dynamodb_tables.dynamic_session_table.name,
            schema_properties_table_name=dynamodb_tables.schema_properties_table.name,
            schema_table_name=dynamodb_tables.schema_table.name,
            model_plugins_bucket=model_plugins_bucket.bucket,
            node_identifier_queue=node_identifier_queue.main_queue_url,
            node_identifier_dead_letter_queue=node_identifier_queue.dead_letter_queue_url,
            node_identifier_retry_queue=node_identifier_queue.retry_queue_url,
            subgraphs_merged_bucket=subgraphs_merged_emitter.bucket,
            subgraphs_generated_bucket=subgraphs_generated_emitter.bucket,
            user_auth_table=dynamodb_tables.user_auth_table.name,
            ux_bucket=ux_bucket.bucket,
        ).apply(
            lambda inputs: {
                # This is a special directive to our HCL file that tells it to use Localstack
                "_aws_endpoint": None, # TODO what should this be in AwS?
                "aws_region": aws.get_region().name,
                "container_registry": "docker.cloudsmith.io/",
                "container_repo": "raw/",
                "deployment_name": config.DEPLOYMENT_NAME,
                "grapl_test_user_name": config.GRAPL_TEST_USER_NAME,
                "_redis_endpoint": cache.endpoint,
                # TODO: consider replacing with the previous per-service `configurable_envvars`
                "rust_log": "DEBUG",
                # Build Tags. We use per service tags so we can update services independently
                "analyzer_dispatcher_tag": "20210920154305-c6d7c551",
                "analyzer_executor_tag": "20210920154305-c6d7c551",
                "graph_merger_tag": ":20210920154305-c6d7c551",
                "graphql_endpoint_tag": "latest",
                "engagement_view_tag": "latest",
                "provisioner_tag": "latest",
                "node_identifier_tag": "20210920154305-c6d7c551",
                "dgraph_tag": "latest",
                **inputs,
            }
        )

        nomad_grapl_core = NomadJob(
            "grapl-core",
            jobspec=Path("../../nomad/grapl-core.nomad").resolve(),
            vars=grapl_core_job_aws_vars,
        )

    OpsAlarms(name="ops-alarms")

    PipelineDashboard(services=services)

    ########################################################################

    # TODO: create everything inside of Api class

    # api = Api(
    #     network=network,
    #     secret=jwt_secret,
    #     ux_bucket=ux_bucket,
    #     db=dynamodb_tables,
    #     plugins_bucket=model_plugins_bucket,
    #     forwarder=forwarder,
    #     dgraph_cluster=dgraph_cluster,
    # )

    if not config.LOCAL_GRAPL:

<<<<<<< HEAD
        # Provisioner(
        #     network=network,
        #     test_user_password=test_user_password,
        #     db=dynamodb_tables,
        #     dgraph_cluster=dgraph_cluster,
        # )
        #
=======
        Provisioner(
            network=network,
            test_user_password=test_user_password,
            db=dynamodb_tables,
            dgraph_cluster=dgraph_cluster,
        )

>>>>>>> ea097759
        # E2eTestRunner(
        #     network=network,
        #     dgraph_cluster=dgraph_cluster,
        #     api=api,
        #     jwt_secret=jwt_secret,
        #     test_user_password=test_user_password,
        # )


if __name__ == "__main__":
    main()<|MERGE_RESOLUTION|>--- conflicted
+++ resolved
@@ -305,15 +305,7 @@
 
     if not config.LOCAL_GRAPL:
 
-<<<<<<< HEAD
-        # Provisioner(
-        #     network=network,
-        #     test_user_password=test_user_password,
-        #     db=dynamodb_tables,
-        #     dgraph_cluster=dgraph_cluster,
-        # )
-        #
-=======
+
         Provisioner(
             network=network,
             test_user_password=test_user_password,
@@ -321,7 +313,7 @@
             dgraph_cluster=dgraph_cluster,
         )
 
->>>>>>> ea097759
+
         # E2eTestRunner(
         #     network=network,
         #     dgraph_cluster=dgraph_cluster,
