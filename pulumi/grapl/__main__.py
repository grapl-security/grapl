--- conflicted
+++ resolved
@@ -215,10 +215,6 @@
         kafka_consumer_groups=kafka_consumer_groups,
         organization_management_healthcheck_polling_interval_ms=organization_management_healthcheck_polling_interval_ms,
         pipeline_ingress_healthcheck_polling_interval_ms=pipeline_ingress_healthcheck_polling_interval_ms,
-        plugin_registry_bucket_aws_account_id=config.AWS_ACCOUNT_ID,
-        plugin_registry_bucket_name=plugin_registry_bucket.bucket,
-        plugin_registry_kernel_artifact_url=firecracker_s3objs.kernel_s3obj_url,
-        plugin_registry_rootfs_artifact_url=firecracker_s3objs.rootfs_s3obj_url,
         py_log_level=log_levels.PY_LOG_LEVEL,
         rust_log=log_levels.RUST_LOG_LEVELS,
         schema_properties_table_name=dynamodb_tables.schema_properties_table.name,
@@ -227,7 +223,6 @@
         test_user_name=config.GRAPL_TEST_USER_NAME,
         user_auth_table=dynamodb_tables.user_auth_table.name,
         user_session_table=dynamodb_tables.user_session_table.name,
-<<<<<<< HEAD
         plugin_registry_kernel_artifact_url=firecracker_s3objs.kernel_s3obj_url,
         plugin_registry_rootfs_artifact_url=firecracker_s3objs.rootfs_s3obj_url,
         plugin_registry_bucket_aws_account_id=config.AWS_ACCOUNT_ID,
@@ -237,8 +232,6 @@
             "preallocation_size": 10_000,
             "maximum_allocation_size": 1_000,
         },
-=======
->>>>>>> 0b761fa1
     )
 
     provision_vars: Final[NomadVars] = {
@@ -365,11 +358,8 @@
         )
 
         local_grapl_core_vars: Final[NomadVars] = dict(
-<<<<<<< HEAD
             graph_db=graph_db.to_nomad_service_db_args(),
-=======
             event_source_db=event_source_db.to_nomad_service_db_args(),
->>>>>>> 0b761fa1
             organization_management_db=organization_management_db.to_nomad_service_db_args(),
             plugin_registry_db=plugin_registry_db.to_nomad_service_db_args(),
             plugin_work_queue_db=plugin_work_queue_db.to_nomad_service_db_args(),
@@ -443,46 +433,6 @@
             nomad_agent_security_group_id=nomad_agent_security_group_id,
         )
 
-<<<<<<< HEAD
-        organization_management_db = Postgres(
-            name="organization-management",
-            subnet_ids=subnet_ids,
-            vpc_id=vpc_id,
-            availability_zone=availability_zone,
-            nomad_agent_security_group_id=nomad_agent_security_group_id,
-        )
-
-        plugin_registry_db = Postgres(
-            name="plugin-registry",
-            subnet_ids=subnet_ids,
-            vpc_id=vpc_id,
-            availability_zone=availability_zone,
-            nomad_agent_security_group_id=nomad_agent_security_group_id,
-        )
-
-        plugin_work_queue_db = Postgres(
-            name="plugin-work-queue",
-            subnet_ids=subnet_ids,
-            vpc_id=vpc_id,
-            availability_zone=availability_zone,
-            nomad_agent_security_group_id=nomad_agent_security_group_id,
-        )
-
-        schema_manager_db = Postgres(
-            name="schema-manager-db",
-            subnet_ids=subnet_ids,
-            vpc_id=vpc_id,
-            availability_zone=availability_zone,
-            nomad_agent_security_group_id=nomad_agent_security_group_id,
-        )
-
-        uid_allocator_db = Postgres(
-            name="uid-allocator-db",
-            subnet_ids=subnet_ids,
-            vpc_id=vpc_id,
-            availability_zone=availability_zone,
-            nomad_agent_security_group_id=nomad_agent_security_group_id,
-=======
         (
             organization_management_db,
             plugin_registry_db,
@@ -504,7 +454,6 @@
                 "uid-allocator-db",
                 "event-source-db",
             )
->>>>>>> 0b761fa1
         )
 
         pulumi.export("redis-endpoint", cache.endpoint)
