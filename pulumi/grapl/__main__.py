import sys

sys.path.insert(0, "..")

from typing import List, Mapping, Optional, Set, cast

import pulumi_aws as aws
from infra import config, dynamodb, log_levels
from infra.alarms import OpsAlarms
from infra.api_gateway import ApiGateway
from infra.artifacts import ArtifactGetter
from infra.autotag import register_auto_tags
from infra.bucket import Bucket
from infra.cache import Cache
from infra.consul_config import ConsulConfig
from infra.consul_intentions import ConsulIntentions
from infra.consul_service_default import ConsulServiceDefault
from infra.docker_images import DockerImageId, DockerImageIdBuilder
from infra.firecracker_assets import (
    FirecrackerAssets,
    FirecrackerS3BucketObjects,
    FirecrackerS3BucketObjectsProtocol,
    MockFirecrackerS3BucketObjects,
)
from infra.hashicorp_provider import (
    get_consul_provider_address,
    get_nomad_provider_address,
)
from infra.kafka import Credential, Kafka
from infra.local.postgres import LocalPostgresInstance
from infra.nomad_job import NomadJob, NomadVars
from infra.nomad_service_postgres import NomadServicePostgresResource
from infra.path import path_from_root
from infra.postgres import Postgres

# TODO: temporarily disabled until we can reconnect the ApiGateway to the new
# web UI.
# from infra.secret import JWTSecret, TestUserPassword
from infra.secret import TestUserPassword
from infra.upstream_stacks import UpstreamStacks
from pulumi.resource import CustomTimeouts, ResourceOptions
from typing_extensions import Final

import pulumi

"""
https://github.com/grapl-security/issue-tracker/issues/908
This can eventually be removed once we remove HaxDocker in favor of Firecracker
"""
USE_HAX_DOCKER_RUNTIME: bool = True


def _get_subset(inputs: NomadVars, subset: Set[str]) -> NomadVars:
    return {k: inputs[k] for k in subset}


def _container_images(artifacts: ArtifactGetter) -> Mapping[str, DockerImageId]:
    """
    Build a map of {task name -> docker image identifier}.
    """
    builder = DockerImageIdBuilder(
        container_repository=config.container_repository(),
        artifacts=artifacts,
    )

    return {
        "analyzer-dispatcher": builder.build_with_tag("analyzer-dispatcher"),
        "analyzer-executor": builder.build_with_tag("analyzer-executor"),
        "dgraph": DockerImageId("dgraph/dgraph:v21.03.1"),
        "engagement-creator": builder.build_with_tag("engagement-creator"),
        "generator-dispatcher": builder.build_with_tag("generator-dispatcher"),
        "generator-executor": builder.build_with_tag("generator-executor"),
        "graph-merger": builder.build_with_tag("graph-merger"),
        "graphql-endpoint": builder.build_with_tag("graphql-endpoint"),
        "hax-docker-plugin-runtime": DockerImageId("debian:bullseye-slim"),
        "model-plugin-deployer": builder.build_with_tag("model-plugin-deployer"),
        "node-identifier": builder.build_with_tag("node-identifier"),
        "organization-management": builder.build_with_tag("organization-management"),
        "pipeline-ingress": builder.build_with_tag("pipeline-ingress"),
        "plugin-bootstrap": builder.build_with_tag("plugin-bootstrap"),
        "plugin-registry": builder.build_with_tag("plugin-registry"),
        "plugin-work-queue": builder.build_with_tag("plugin-work-queue"),
        "provisioner": builder.build_with_tag("provisioner"),
        "sysmon-generator": builder.build_with_tag("sysmon-generator"),
        "web-ui": builder.build_with_tag("grapl-web-ui"),
        "uid-allocator": builder.build_with_tag("uid-allocator"),
    }


def _get_aws_env_vars_for_local() -> str:
    if not config.LOCAL_GRAPL:
        return "DUMMY_VAR_FOR_PROD = TRUE"

    aws_config = cast(aws.config.vars._ExportableConfig, aws.config)
    assert aws_config.access_key
    assert aws_config.secret_key

    # This uses the weird Mustache {{}} tags because this interpolation eventually
    # gets passed in to a template{} stanza.
    aws_endpoint = 'http://{{ env "attr.unique.network.ip-address" }}:4566'

    return f"""
        GRAPL_AWS_ENDPOINT          = {aws_endpoint}
        GRAPL_AWS_ACCESS_KEY_ID     = {aws_config.access_key}
        GRAPL_AWS_ACCESS_KEY_SECRET = {aws_config.secret_key}
    """


def subnets_to_single_az(ids: List[str]) -> pulumi.Output[str]:
    subnet_id = ids[-1]
    subnet = aws.ec2.Subnet.get("subnet", subnet_id)
    # for some reason mypy gets hung up on the typing of this
    az: pulumi.Output[str] = subnet.availability_zone
    return az


def main() -> None:
    pulumi_config = pulumi.Config()
    artifacts = ArtifactGetter.from_config(pulumi_config)

    # These tags will be added to all provisioned infrastructure
    # objects.
    register_auto_tags(
        {"pulumi:project": pulumi.get_project(), "pulumi:stack": config.STACK_NAME}
    )

    upstream_stacks: Optional[UpstreamStacks] = None
    nomad_provider: Optional[pulumi.ProviderResource] = None
    consul_provider: Optional[pulumi.ProviderResource] = None
    if not config.LOCAL_GRAPL:
        upstream_stacks = UpstreamStacks()
        nomad_provider = get_nomad_provider_address(upstream_stacks.nomad_server)
        # Using get_output instead of require_output so that preview passes.
        # NOTE wimax Feb 2022: Not sure the above is still the case
        consul_master_token_secret_id = upstream_stacks.consul.get_output(
            "consul-master-token-secret-id"
        )
        consul_provider = get_consul_provider_address(
            upstream_stacks.consul, {"token": consul_master_token_secret_id}
        )

    pulumi.export("test-user-name", config.GRAPL_TEST_USER_NAME)
    test_user_password = TestUserPassword()
    pulumi.export("test-user-password-secret-id", test_user_password.secret_id)

    # TODO: temporarily disabled until we can reconnect the ApiGateway to the new
    # web UI.
    # jwt_secret = JWTSecret()

    dynamodb_tables = dynamodb.DynamoDB()

    kafka = Kafka(
        "kafka",
        confluent_environment_name=pulumi_config.require("confluent-environment-name"),
    )

    analyzers_bucket = Bucket("analyzers-bucket", sse=True)
    pulumi.export("analyzers-bucket", analyzers_bucket.bucket)
    model_plugins_bucket = Bucket("model-plugins-bucket", sse=False)
    plugin_registry_bucket = Bucket("plugin-registry-bucket", sse=True)

    all_plugin_buckets = [
        analyzers_bucket,
        model_plugins_bucket,
        plugin_registry_bucket,
    ]

    pipeline_ingress_healthcheck_polling_interval_ms = "5000"
    pulumi.export(
        "pipeline-ingress-healthcheck-polling-interval-ms",
        pipeline_ingress_healthcheck_polling_interval_ms,
    )

    firecracker_s3objs: FirecrackerS3BucketObjectsProtocol = (
        MockFirecrackerS3BucketObjects()
        if USE_HAX_DOCKER_RUNTIME
        else FirecrackerS3BucketObjects(
            "firecracker-s3-bucket-objects",
            plugins_bucket=plugin_registry_bucket,
            firecracker_assets=FirecrackerAssets(
                "firecracker-assets",
                repository_name=config.cloudsmith_repository_name(),
                artifacts=artifacts,
            ),
        )
    )

    aws_env_vars_for_local = _get_aws_env_vars_for_local()
    pulumi.export("aws-env-vars-for-local", aws_env_vars_for_local)

    kafka_services = (
        "generator-dispatcher",
        "graph-generator",
        "node-identifier",
        "pipeline-ingress",
    )
    kafka_service_credentials = {
        service: kafka.service_credentials(service).apply(
            Credential.to_nomad_service_creds
        )
        for service in kafka_services
    }
    kafka_consumer_services = (
        "generator-dispatcher",
        "graph-generator",
        "node-identifier",
    )
    kafka_consumer_groups = {
        service: kafka.consumer_group(service) for service in kafka_consumer_services
    }

    # These are shared across both local and prod deployments.
    nomad_inputs: Final[NomadVars] = dict(
        analyzer_bucket=analyzers_bucket.bucket,
        aws_env_vars_for_local=aws_env_vars_for_local,
        aws_region=aws.get_region().name,
        container_images=_container_images(artifacts),
        dns_server=config.CONSUL_DNS_IP,
<<<<<<< HEAD
        graph_generator_kafka_consumer_group=kafka.consumer_group("graph-generator"),
        node_identifier_kafka_consumer_group=kafka.consumer_group("node-identifier"),
        graph_merger_kafka_consumer_group=kafka.consumer_group("graph-merger"),
=======
>>>>>>> 95cd5df0
        kafka_bootstrap_servers=kafka.bootstrap_servers(),
        kafka_credentials=kafka_service_credentials,
        kafka_consumer_groups=kafka_consumer_groups,
        model_plugins_bucket=model_plugins_bucket.bucket,
        pipeline_ingress_healthcheck_polling_interval_ms=pipeline_ingress_healthcheck_polling_interval_ms,
        plugin_registry_bucket_aws_account_id=config.AWS_ACCOUNT_ID,
        plugin_registry_bucket_name=plugin_registry_bucket.bucket,
        plugin_registry_kernel_artifact_url=firecracker_s3objs.kernel_s3obj_url,
        plugin_registry_rootfs_artifact_url=firecracker_s3objs.rootfs_s3obj_url,
        py_log_level=log_levels.PY_LOG_LEVEL,
        rust_log=log_levels.RUST_LOG_LEVELS,
        schema_properties_table_name=dynamodb_tables.schema_properties_table.name,
        schema_table_name=dynamodb_tables.schema_table.name,
        session_table_name=dynamodb_tables.dynamic_session_table.name,
        test_user_name=config.GRAPL_TEST_USER_NAME,
        user_auth_table=dynamodb_tables.user_auth_table.name,
        user_session_table=dynamodb_tables.user_session_table.name,
    )

    provision_vars: Final[NomadVars] = {
        "test_user_password_secret_id": test_user_password.secret_id,
        **_get_subset(
            nomad_inputs,
            {
                "aws_env_vars_for_local",
                "aws_region",
                "container_images",
                "py_log_level",
                "schema_properties_table_name",
                "schema_table_name",
                "test_user_name",
                "user_auth_table",
            },
        ),
    }

    nomad_grapl_core_timeout = "5m"

    ConsulIntentions(
        "consul-intentions",
        # consul-intentions are stored in the nomad directory so that engineers remember to create/update intentions
        # when they update nomad configs
        intention_directory=path_from_root("nomad/consul-intentions").resolve(),
        opts=pulumi.ResourceOptions(provider=consul_provider),
    )

    # Set the protocol explicitly
    consul_web_ui_defaults = ConsulServiceDefault(
        "web-ui",
        service_name="web-ui",
        protocol="http",
        opts=pulumi.ResourceOptions(provider=consul_provider),
    )

    ConsulServiceDefault(
        "graphql-endpoint",
        service_name="graphql-endpoint",
        protocol="http",
        opts=pulumi.ResourceOptions(provider=consul_provider),
    )

    nomad_grapl_ingress = NomadJob(
        "grapl-ingress",
        jobspec=path_from_root("nomad/grapl-ingress.nomad").resolve(),
        vars={"dns_server": config.CONSUL_DNS_IP},
        opts=pulumi.ResourceOptions(
            provider=nomad_provider,
            # This dependson ensures we've switched the web-ui protocol to http instead of tcp prior. Otherwise there's
            # a protocol mismatch error
            depends_on=[consul_web_ui_defaults],
        ),
    )

<<<<<<< HEAD
    pipeline_ingress_kafka_credentials = kafka.service_credentials("pipeline-ingress")
    graph_generator_kafka_credentials = kafka.service_credentials("graph-generator")
    node_identifier_kafka_credentials = kafka.service_credentials("node-identifier")
    graph_merger_kafka_credentials = kafka.service_credentials("graph-merger")
=======
    organization_management_db: NomadServicePostgresResource
    plugin_registry_db: NomadServicePostgresResource
    plugin_work_queue_db: NomadServicePostgresResource
    uid_allocator_db: NomadServicePostgresResource
>>>>>>> 95cd5df0

    if config.LOCAL_GRAPL:
        ###################################
        # Local Grapl
        ###################################

        # NOTE: The ports for these `LocalPostgresInstance` databases
        # must match what's in `grapl-local-infra.nomad`. That Nomad
        # job will be run _before_ this Pulumi project (because it
        # brings up infrastructure this project depends on in the
        # local case).
        #
        # There's not really a great way to deal with this duplication
        # at the moment, sadly.
        organization_management_db = LocalPostgresInstance(
            name="organization-management-db",
            port=5632,
        )

        plugin_registry_db = LocalPostgresInstance(
            name="plugin-registry-db",
            port=5432,
        )

        plugin_work_queue_db = LocalPostgresInstance(
            name="plugin-work-queue-db",
            port=5532,
        )

        uid_allocator_db = LocalPostgresInstance(
            name="uid-allocator-db",
            port=5732,
        )

        redis_endpoint = f"redis://{config.HOST_IP_IN_NOMAD}:6379"

        pulumi.export("redis-endpoint", redis_endpoint)

        # Since we're using an IP for Jaeger, this should only be created for local grapl.
        # Once we're using dns addresses we can create it for everything
        ConsulConfig(
            "grapl-core",
            tracing_endpoint="jaeger-zipkin.service.consul",
            opts=pulumi.ResourceOptions(provider=consul_provider),
        )

        local_grapl_core_vars: Final[NomadVars] = dict(
<<<<<<< HEAD
            graph_generator_kafka_sasl_username=graph_generator_kafka_credentials.api_key,
            graph_generator_kafka_sasl_password=graph_generator_kafka_credentials.api_secret,
            node_identifier_kafka_sasl_username=node_identifier_kafka_credentials.api_key,
            node_identifier_kafka_sasl_password=node_identifier_kafka_credentials.api_secret,
            graph_merger_kafka_sasl_username=graph_merger_kafka_credentials.api_key,
            graph_merger_kafka_sasl_password=graph_merger_kafka_credentials.api_secret,
            organization_management_db_hostname=organization_management_db.hostname,
            organization_management_db_port=str(organization_management_db.port),
            organization_management_db_username=organization_management_db.username,
            organization_management_db_password=organization_management_db.password,
            pipeline_ingress_kafka_sasl_username=pipeline_ingress_kafka_credentials.api_key,
            pipeline_ingress_kafka_sasl_password=pipeline_ingress_kafka_credentials.api_secret,
            plugin_registry_db_hostname=plugin_registry_db.hostname,
            plugin_registry_db_port=str(plugin_registry_db.port),
            plugin_registry_db_username=plugin_registry_db.username,
            plugin_registry_db_password=plugin_registry_db.password,
            plugin_work_queue_db_hostname=plugin_work_queue_db.hostname,
            plugin_work_queue_db_port=str(plugin_work_queue_db.port),
            plugin_work_queue_db_username=plugin_work_queue_db.username,
            plugin_work_queue_db_password=plugin_work_queue_db.password,
            uid_allocator_db_hostname=uid_allocator_db.hostname,
            uid_allocator_db_port=str(uid_allocator_db.port),
            uid_allocator_db_username=uid_allocator_db.username,
            uid_allocator_db_password=uid_allocator_db.password,
=======
            organization_management_db=organization_management_db.to_nomad_service_db_args(),
            plugin_registry_db=plugin_registry_db.to_nomad_service_db_args(),
            plugin_work_queue_db=plugin_work_queue_db.to_nomad_service_db_args(),
            uid_allocator_db=uid_allocator_db.to_nomad_service_db_args(),
>>>>>>> 95cd5df0
            redis_endpoint=redis_endpoint,
            **nomad_inputs,
        )

        nomad_grapl_core = NomadJob(
            "grapl-core",
            jobspec=path_from_root("nomad/grapl-core.nomad").resolve(),
            vars=local_grapl_core_vars,
            opts=ResourceOptions(
                custom_timeouts=CustomTimeouts(
                    create=nomad_grapl_core_timeout, update=nomad_grapl_core_timeout
                )
            ),
        )

        nomad_grapl_provision = NomadJob(
            "grapl-provision",
            jobspec=path_from_root("nomad/grapl-provision.nomad").resolve(),
            vars=provision_vars,
            opts=pulumi.ResourceOptions(depends_on=[nomad_grapl_core.job]),
        )

    else:
        ###################################
        # AWS Grapl
        ###################################
        # We use stack outputs from internally developed projects
        # We assume that the stack names will match the grapl stack name
        assert upstream_stacks, "Upstream stacks previously initialized"

        vpc_id = upstream_stacks.networking.require_output("grapl-vpc")
        subnet_ids = upstream_stacks.networking.require_output(
            "grapl-private-subnet-ids"
        )
        nomad_agent_security_group_id = upstream_stacks.nomad_agents.require_output(
            "security-group"
        )
        nomad_agent_alb_security_group_id = upstream_stacks.nomad_agents.require_output(
            "alb-security-group"
        )
        nomad_agent_alb_listener_arn = upstream_stacks.nomad_agents.require_output(
            "alb-listener-arn"
        )
        nomad_agent_subnet_ids = upstream_stacks.networking.require_output(
            "nomad-agents-private-subnet-ids"
        )
        nomad_agent_role = aws.iam.Role.get(
            "nomad-agent-role",
            id=upstream_stacks.nomad_agents.require_output("iam-role"),
            # NOTE: It's somewhat odd to set a StackReference as a parent
            opts=pulumi.ResourceOptions(parent=upstream_stacks.nomad_agents),
        )

        availability_zone: pulumi.Output[str] = pulumi.Output.from_input(
            subnet_ids
        ).apply(subnets_to_single_az)

        for bucket in all_plugin_buckets:
            bucket.grant_put_permission_to(nomad_agent_role)
            # Analyzer Dispatcher needs to be able to ListObjects on Analyzers
            # Analyzer Executor needs to be able to ListObjects on Model Plugins
            bucket.grant_get_and_list_to(nomad_agent_role)

        cache = Cache(
            "main-cache",
            subnet_ids=subnet_ids,
            vpc_id=vpc_id,
            nomad_agent_security_group_id=nomad_agent_security_group_id,
        )

        organization_management_db = Postgres(
            name="organization-management",
            subnet_ids=subnet_ids,
            vpc_id=vpc_id,
            availability_zone=availability_zone,
            nomad_agent_security_group_id=nomad_agent_security_group_id,
        )

        plugin_registry_db = Postgres(
            name="plugin-registry",
            subnet_ids=subnet_ids,
            vpc_id=vpc_id,
            availability_zone=availability_zone,
            nomad_agent_security_group_id=nomad_agent_security_group_id,
        )

        plugin_work_queue_db = Postgres(
            name="plugin-work-queue",
            subnet_ids=subnet_ids,
            vpc_id=vpc_id,
            availability_zone=availability_zone,
            nomad_agent_security_group_id=nomad_agent_security_group_id,
        )

        uid_allocator_db = Postgres(
            name="uid-allocator-db",
            subnet_ids=subnet_ids,
            vpc_id=vpc_id,
            availability_zone=availability_zone,
            nomad_agent_security_group_id=nomad_agent_security_group_id,
        )

        pulumi.export("redis-endpoint", cache.endpoint)

        prod_grapl_core_vars: Final[NomadVars] = dict(
            # The vars with a leading underscore indicate that the hcl local version of the variable should be used
            # instead of the var version.
<<<<<<< HEAD
            graph_generator_kafka_sasl_username=graph_generator_kafka_credentials.api_key,
            graph_generator_kafka_sasl_password=graph_generator_kafka_credentials.api_secret,
            node_identifier_kafka_sasl_username=node_identifier_kafka_credentials.api_key,
            node_identifier_kafka_sasl_password=node_identifier_kafka_credentials.api_secret,
            graph_merger_kafka_sasl_username=graph_merger_kafka_credentials.api_key,
            graph_merger_kafka_sasl_password=graph_merger_kafka_credentials.api_secret,
            organization_management_db_hostname=organization_management_postgres.host(),
            organization_management_db_port=organization_management_postgres.port().apply(
                str
            ),
            organization_management_db_username=organization_management_postgres.username(),
            organization_management_db_password=organization_management_postgres.password(),
            pipeline_ingress_kafka_sasl_username=pipeline_ingress_kafka_credentials.api_key,
            pipeline_ingress_kafka_sasl_password=pipeline_ingress_kafka_credentials.api_secret,
            plugin_registry_db_hostname=plugin_registry_postgres.host(),
            plugin_registry_db_port=plugin_registry_postgres.port().apply(str),
            plugin_registry_db_username=plugin_registry_postgres.username(),
            plugin_registry_db_password=plugin_registry_postgres.password(),
            plugin_work_queue_db_hostname=plugin_work_queue_postgres.host(),
            plugin_work_queue_db_port=plugin_work_queue_postgres.port().apply(str),
            plugin_work_queue_db_username=plugin_work_queue_postgres.username(),
            plugin_work_queue_db_password=plugin_work_queue_postgres.password(),
            uid_allocator_db_hostname=uid_allocator_postgres.host(),
            uid_allocator_db_port=uid_allocator_postgres.port().apply(str),
            uid_allocator_db_username=uid_allocator_postgres.username(),
            uid_allocator_db_password=uid_allocator_postgres.password(),
=======
            organization_management_db=organization_management_db.to_nomad_service_db_args(),
            plugin_registry_db=plugin_registry_db.to_nomad_service_db_args(),
            plugin_work_queue_db=plugin_work_queue_db.to_nomad_service_db_args(),
            uid_allocator_db=uid_allocator_db.to_nomad_service_db_args(),
>>>>>>> 95cd5df0
            redis_endpoint=cache.endpoint,
            **nomad_inputs,
        )

        nomad_grapl_core = NomadJob(
            "grapl-core",
            jobspec=path_from_root("nomad/grapl-core.nomad").resolve(),
            vars=prod_grapl_core_vars,
            opts=pulumi.ResourceOptions(
                provider=nomad_provider,
                custom_timeouts=CustomTimeouts(
                    create=nomad_grapl_core_timeout, update=nomad_grapl_core_timeout
                ),
            ),
        )

        nomad_grapl_provision = NomadJob(
            "grapl-provision",
            jobspec=path_from_root("nomad/grapl-provision.nomad").resolve(),
            vars=provision_vars,
            opts=pulumi.ResourceOptions(
                depends_on=[
                    nomad_grapl_core.job,
                ],
                provider=nomad_provider,
            ),
        )

        api_gateway = ApiGateway(
            "grapl-api-gateway",
            nomad_agents_alb_security_group=nomad_agent_alb_security_group_id,
            nomad_agents_alb_listener_arn=nomad_agent_alb_listener_arn,
            nomad_agents_private_subnet_ids=nomad_agent_subnet_ids,
            opts=pulumi.ResourceOptions(
                depends_on=[nomad_grapl_ingress.job],
            ),
        )
        pulumi.export("stage-url", api_gateway.stage.invoke_url)

        # Describes resources that should be destroyed/updated between
        # E2E-in-AWS runs.
        pulumi.export(
            "stateful-resource-urns",
            [
                # We need to re-provision
                nomad_grapl_provision.urn,
                dynamodb_tables.urn,
            ],
        )

    OpsAlarms(name="ops-alarms")

    pulumi.export(
        "organization-management-db",
        organization_management_db.to_nomad_service_db_args(),
    )

    pulumi.export(
        "plugin-work-queue-db", plugin_work_queue_db.to_nomad_service_db_args()
    )
    # Not currently imported in integration tests:
    # - uid-allocator-db
    # - plugin-registry-db


if __name__ == "__main__":
    main()<|MERGE_RESOLUTION|>--- conflicted
+++ resolved
@@ -191,6 +191,7 @@
     kafka_services = (
         "generator-dispatcher",
         "graph-generator",
+        "graph-merger",
         "node-identifier",
         "pipeline-ingress",
     )
@@ -203,6 +204,7 @@
     kafka_consumer_services = (
         "generator-dispatcher",
         "graph-generator",
+        "graph-merger",
         "node-identifier",
     )
     kafka_consumer_groups = {
@@ -216,12 +218,6 @@
         aws_region=aws.get_region().name,
         container_images=_container_images(artifacts),
         dns_server=config.CONSUL_DNS_IP,
-<<<<<<< HEAD
-        graph_generator_kafka_consumer_group=kafka.consumer_group("graph-generator"),
-        node_identifier_kafka_consumer_group=kafka.consumer_group("node-identifier"),
-        graph_merger_kafka_consumer_group=kafka.consumer_group("graph-merger"),
-=======
->>>>>>> 95cd5df0
         kafka_bootstrap_servers=kafka.bootstrap_servers(),
         kafka_credentials=kafka_service_credentials,
         kafka_consumer_groups=kafka_consumer_groups,
@@ -295,17 +291,10 @@
         ),
     )
 
-<<<<<<< HEAD
-    pipeline_ingress_kafka_credentials = kafka.service_credentials("pipeline-ingress")
-    graph_generator_kafka_credentials = kafka.service_credentials("graph-generator")
-    node_identifier_kafka_credentials = kafka.service_credentials("node-identifier")
-    graph_merger_kafka_credentials = kafka.service_credentials("graph-merger")
-=======
     organization_management_db: NomadServicePostgresResource
     plugin_registry_db: NomadServicePostgresResource
     plugin_work_queue_db: NomadServicePostgresResource
     uid_allocator_db: NomadServicePostgresResource
->>>>>>> 95cd5df0
 
     if config.LOCAL_GRAPL:
         ###################################
@@ -353,37 +342,10 @@
         )
 
         local_grapl_core_vars: Final[NomadVars] = dict(
-<<<<<<< HEAD
-            graph_generator_kafka_sasl_username=graph_generator_kafka_credentials.api_key,
-            graph_generator_kafka_sasl_password=graph_generator_kafka_credentials.api_secret,
-            node_identifier_kafka_sasl_username=node_identifier_kafka_credentials.api_key,
-            node_identifier_kafka_sasl_password=node_identifier_kafka_credentials.api_secret,
-            graph_merger_kafka_sasl_username=graph_merger_kafka_credentials.api_key,
-            graph_merger_kafka_sasl_password=graph_merger_kafka_credentials.api_secret,
-            organization_management_db_hostname=organization_management_db.hostname,
-            organization_management_db_port=str(organization_management_db.port),
-            organization_management_db_username=organization_management_db.username,
-            organization_management_db_password=organization_management_db.password,
-            pipeline_ingress_kafka_sasl_username=pipeline_ingress_kafka_credentials.api_key,
-            pipeline_ingress_kafka_sasl_password=pipeline_ingress_kafka_credentials.api_secret,
-            plugin_registry_db_hostname=plugin_registry_db.hostname,
-            plugin_registry_db_port=str(plugin_registry_db.port),
-            plugin_registry_db_username=plugin_registry_db.username,
-            plugin_registry_db_password=plugin_registry_db.password,
-            plugin_work_queue_db_hostname=plugin_work_queue_db.hostname,
-            plugin_work_queue_db_port=str(plugin_work_queue_db.port),
-            plugin_work_queue_db_username=plugin_work_queue_db.username,
-            plugin_work_queue_db_password=plugin_work_queue_db.password,
-            uid_allocator_db_hostname=uid_allocator_db.hostname,
-            uid_allocator_db_port=str(uid_allocator_db.port),
-            uid_allocator_db_username=uid_allocator_db.username,
-            uid_allocator_db_password=uid_allocator_db.password,
-=======
             organization_management_db=organization_management_db.to_nomad_service_db_args(),
             plugin_registry_db=plugin_registry_db.to_nomad_service_db_args(),
             plugin_work_queue_db=plugin_work_queue_db.to_nomad_service_db_args(),
             uid_allocator_db=uid_allocator_db.to_nomad_service_db_args(),
->>>>>>> 95cd5df0
             redis_endpoint=redis_endpoint,
             **nomad_inputs,
         )
@@ -491,39 +453,10 @@
         prod_grapl_core_vars: Final[NomadVars] = dict(
             # The vars with a leading underscore indicate that the hcl local version of the variable should be used
             # instead of the var version.
-<<<<<<< HEAD
-            graph_generator_kafka_sasl_username=graph_generator_kafka_credentials.api_key,
-            graph_generator_kafka_sasl_password=graph_generator_kafka_credentials.api_secret,
-            node_identifier_kafka_sasl_username=node_identifier_kafka_credentials.api_key,
-            node_identifier_kafka_sasl_password=node_identifier_kafka_credentials.api_secret,
-            graph_merger_kafka_sasl_username=graph_merger_kafka_credentials.api_key,
-            graph_merger_kafka_sasl_password=graph_merger_kafka_credentials.api_secret,
-            organization_management_db_hostname=organization_management_postgres.host(),
-            organization_management_db_port=organization_management_postgres.port().apply(
-                str
-            ),
-            organization_management_db_username=organization_management_postgres.username(),
-            organization_management_db_password=organization_management_postgres.password(),
-            pipeline_ingress_kafka_sasl_username=pipeline_ingress_kafka_credentials.api_key,
-            pipeline_ingress_kafka_sasl_password=pipeline_ingress_kafka_credentials.api_secret,
-            plugin_registry_db_hostname=plugin_registry_postgres.host(),
-            plugin_registry_db_port=plugin_registry_postgres.port().apply(str),
-            plugin_registry_db_username=plugin_registry_postgres.username(),
-            plugin_registry_db_password=plugin_registry_postgres.password(),
-            plugin_work_queue_db_hostname=plugin_work_queue_postgres.host(),
-            plugin_work_queue_db_port=plugin_work_queue_postgres.port().apply(str),
-            plugin_work_queue_db_username=plugin_work_queue_postgres.username(),
-            plugin_work_queue_db_password=plugin_work_queue_postgres.password(),
-            uid_allocator_db_hostname=uid_allocator_postgres.host(),
-            uid_allocator_db_port=uid_allocator_postgres.port().apply(str),
-            uid_allocator_db_username=uid_allocator_postgres.username(),
-            uid_allocator_db_password=uid_allocator_postgres.password(),
-=======
             organization_management_db=organization_management_db.to_nomad_service_db_args(),
             plugin_registry_db=plugin_registry_db.to_nomad_service_db_args(),
             plugin_work_queue_db=plugin_work_queue_db.to_nomad_service_db_args(),
             uid_allocator_db=uid_allocator_db.to_nomad_service_db_args(),
->>>>>>> 95cd5df0
             redis_endpoint=cache.endpoint,
             **nomad_inputs,
         )
