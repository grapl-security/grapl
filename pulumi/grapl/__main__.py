--- conflicted
+++ resolved
@@ -21,12 +21,8 @@
 from infra.docker_images import DockerImageId, DockerImageIdBuilder
 from infra.get_hashicorp_provider_address import get_hashicorp_provider_address
 from infra.kafka import Kafka
-<<<<<<< HEAD
 from infra.local.postgres import LocalPostgresInstance
-from infra.network import Network
-=======
-from infra.local.postgres import PostgresInstance
->>>>>>> bbbfb650
+
 from infra.nomad_job import NomadJob, NomadVars
 from infra.postgres import Postgres
 
@@ -203,12 +199,7 @@
         ###################################
         kafka = Kafka("kafka")
 
-<<<<<<< HEAD
-        network = Network("grapl-network")
         plugin_registry_db = LocalPostgresInstance(
-=======
-        plugin_registry_db = PostgresInstance(
->>>>>>> bbbfb650
             name="plugin-registry-db",
         )
 
