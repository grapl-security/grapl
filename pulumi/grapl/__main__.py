import sys

sys.path.insert(0, "..")

from typing import Mapping, cast

import pulumi_aws as aws
from infra import config, dynamodb, log_levels
from infra.alarms import OpsAlarms
from infra.api_gateway import ApiGateway
from infra.artifacts import ArtifactGetter
from infra.autotag import register_auto_tags
from infra.bucket import Bucket
from infra.config import repository_path
from infra.consul_config import ConsulConfig
from infra.consul_intentions import ConsulIntentions
from infra.consul_service_default import ConsulServiceDefault
from infra.docker_images import DockerImageId, DockerImageIdBuilder
from infra.firecracker_assets import (
    FirecrackerAssets,
    FirecrackerS3BucketObjects,
    FirecrackerS3BucketObjectsProtocol,
    MockFirecrackerS3BucketObjects,
)
from infra.hashicorp_provider import (
    get_consul_provider_address,
    get_nomad_provider_address,
)
from infra.kafka import Credential, Kafka
from infra.local.postgres import LocalPostgresInstance
from infra.nomad_job import NomadJob, NomadVars
from infra.nomad_service_postgres import NomadServicePostgresResource
from infra.observability_env_vars import observability_env_vars_for_local, otel_config
from infra.postgres import Postgres
from infra.scylla import ScyllaInstance

# TODO: temporarily disabled until we can reconnect the ApiGateway to the new
# web UI.
# from infra.secret import JWTSecret, TestUserPassword
from infra.secret import TestUserPassword
from infra.upstream_stacks import UpstreamStacks
from pulumi.resource import CustomTimeouts
from typing_extensions import Final

import pulumi

"""
https://github.com/grapl-security/issue-tracker/issues/908
This can eventually be removed once we remove HaxDocker in favor of Firecracker
"""
USE_HAX_DOCKER_RUNTIME: bool = True


def _get_subset(inputs: NomadVars, subset: set[str]) -> NomadVars:
    return {k: inputs[k] for k in subset}


def _container_images(artifacts: ArtifactGetter) -> Mapping[str, DockerImageId]:
    """
    Build a map of {task name -> docker image identifier}.
    """
    builder = DockerImageIdBuilder(
        container_repository=config.container_repository(),
        artifacts=artifacts,
    )

    return {
        "analyzer-execution-sidecar": DockerImageId("TODO implement analzyer executor"),
        "scylla-provisioner": builder.build_with_tag("scylla-provisioner"),
        "dgraph": DockerImageId("dgraph/dgraph:v21.03.1"),
        "event-source": builder.build_with_tag("event-source"),
        "generator-dispatcher": builder.build_with_tag("generator-dispatcher"),
        "generator-execution-sidecar": builder.build_with_tag(
            "generator-execution-sidecar"
        ),
        "graph-merger": builder.build_with_tag("graph-merger"),
        "graph-mutation": builder.build_with_tag("graph-mutation"),
        "graph-query": builder.build_with_tag("graph-query"),
        "graph-schema-manager": builder.build_with_tag("graph-schema-manager"),
        "graphql-endpoint": builder.build_with_tag("graphql-endpoint"),
        "hax-docker-plugin-runtime": DockerImageId("debian:bullseye-slim"),
        "kafka-retry": builder.build_with_tag("kafka-retry"),
        "node-identifier": builder.build_with_tag("node-identifier"),
        "organization-management": builder.build_with_tag("organization-management"),
        "pipeline-ingress": builder.build_with_tag("pipeline-ingress"),
        "plugin-bootstrap": builder.build_with_tag("plugin-bootstrap"),
        "plugin-registry": builder.build_with_tag("plugin-registry"),
        "plugin-work-queue": builder.build_with_tag("plugin-work-queue"),
        "provisioner": builder.build_with_tag("provisioner"),
<<<<<<< HEAD
=======
        "scylla-provisioner": builder.build_with_tag("scylla-provisioner"),
>>>>>>> 7b7452c7
        "web-ui": builder.build_with_tag("grapl-web-ui"),
        "uid-allocator": builder.build_with_tag("uid-allocator"),
    }


def _get_aws_env_vars_for_local() -> str:
    if not config.LOCAL_GRAPL:
        return "DUMMY_VAR_FOR_PROD = TRUE"

    aws_config = cast(aws.config.vars._ExportableConfig, aws.config)
    assert aws_config.access_key
    assert aws_config.secret_key

    # This uses the weird Mustache {{}} tags because this interpolation eventually
    # gets passed in to a template{} stanza.
    aws_endpoint = 'http://{{ env "attr.unique.network.ip-address" }}:4566'

    return f"""
        GRAPL_AWS_ENDPOINT          = {aws_endpoint}
        GRAPL_AWS_ACCESS_KEY_ID     = {aws_config.access_key}
        GRAPL_AWS_ACCESS_KEY_SECRET = {aws_config.secret_key}
    """


def subnets_to_single_az(ids: list[str]) -> pulumi.Output[str]:
    subnet_id = ids[-1]
    subnet = aws.ec2.Subnet.get("subnet", subnet_id)
    # for some reason mypy gets hung up on the typing of this
    az: pulumi.Output[str] = subnet.availability_zone
    return az


def main() -> None:
    pulumi_config = pulumi.Config()
    artifacts = ArtifactGetter.from_config(pulumi_config)

    # These tags will be added to all provisioned infrastructure
    # objects.
    register_auto_tags(
        {"pulumi:project": pulumi.get_project(), "pulumi:stack": config.STACK_NAME}
    )

    upstream_stacks: UpstreamStacks | None = None
    nomad_provider: pulumi.ProviderResource | None = None
    consul_provider: pulumi.ProviderResource | None = None
    if not config.LOCAL_GRAPL:
        upstream_stacks = UpstreamStacks()
        nomad_provider = get_nomad_provider_address(upstream_stacks.nomad_server)
        # Using get_output instead of require_output so that preview passes.
        # NOTE wimax Feb 2022: Not sure the above is still the case
        consul_master_token_secret_id = upstream_stacks.consul.get_output(
            "consul-master-token-secret-id"
        )
        consul_provider = get_consul_provider_address(
            upstream_stacks.consul, {"token": consul_master_token_secret_id}
        )

    pulumi.export("test-user-name", config.GRAPL_TEST_USER_NAME)
    test_user_password = TestUserPassword()
    pulumi.export("test-user-password-secret-id", test_user_password.secret_id)

    # TODO: temporarily disabled until we can reconnect the ApiGateway to the new
    # web UI.
    # jwt_secret = JWTSecret()

    dynamodb_tables = dynamodb.DynamoDB()

    kafka = Kafka(
        "kafka",
        confluent_environment_name=pulumi_config.require("confluent-environment-name"),
    )

    plugin_registry_bucket = Bucket("plugin-registry-bucket", sse=True)

    all_plugin_buckets = [
        plugin_registry_bucket,
    ]

    pipeline_ingress_healthcheck_polling_interval_ms = "5000"
    organization_management_healthcheck_polling_interval_ms = "5000"

    firecracker_s3objs: FirecrackerS3BucketObjectsProtocol = (
        MockFirecrackerS3BucketObjects()
        if USE_HAX_DOCKER_RUNTIME
        else FirecrackerS3BucketObjects(
            "firecracker-s3-bucket-objects",
            plugins_bucket=plugin_registry_bucket,
            firecracker_assets=FirecrackerAssets(
                "firecracker-assets",
                repository_name=config.cloudsmith_repository_name(),
                artifacts=artifacts,
            ),
        )
    )

    aws_env_vars_for_local = _get_aws_env_vars_for_local()
    pulumi.export("aws-env-vars-for-local", aws_env_vars_for_local)

    kafka_services = (
        "generator-dispatcher",
        "generator-dispatcher-retry",
        "graph-generator",
        "graph-merger",
        "node-identifier",
        "pipeline-ingress",
        "plugin-work-queue",
    )
    kafka_service_credentials = {
        service: kafka.service_credentials(service).apply(
            Credential.to_nomad_service_creds
        )
        for service in kafka_services
    }
    kafka_consumer_services = (
        "generator-dispatcher",
        "generator-dispatcher-retry",
        "graph-generator",
        "graph-merger",
        "node-identifier",
    )
    kafka_consumer_groups = {
        service: kafka.consumer_group(service) for service in kafka_consumer_services
    }

    observability_env_vars = observability_env_vars_for_local()

    # This Google client ID is used by grapl-web-ui for authenticating users via Sign In With Google.
    # TODO: This should be moved to Pulumi config somehwo, but I'm not sure the best way to do that atm.
    google_client_id = (
        "340240241744-6mu4h5i6h9j7ntp45p3aki81lqd4gc8t.apps.googleusercontent.com"
    )

    # These are shared across both local and prod deployments.
    nomad_inputs: Final[NomadVars] = dict(
        aws_env_vars_for_local=aws_env_vars_for_local,
        aws_region=aws.get_region().name,
        container_images=_container_images(artifacts),
        kafka_bootstrap_servers=kafka.bootstrap_servers(),
        kafka_credentials=kafka_service_credentials,
        kafka_consumer_groups=kafka_consumer_groups,
        observability_env_vars=observability_env_vars,
        organization_management_healthcheck_polling_interval_ms=organization_management_healthcheck_polling_interval_ms,
        pipeline_ingress_healthcheck_polling_interval_ms=pipeline_ingress_healthcheck_polling_interval_ms,
        plugin_registry_bucket_aws_account_id=config.AWS_ACCOUNT_ID,
        plugin_registry_bucket_name=plugin_registry_bucket.bucket,
        plugin_registry_kernel_artifact_url=firecracker_s3objs.kernel_s3obj_url,
        plugin_registry_rootfs_artifact_url=firecracker_s3objs.rootfs_s3obj_url,
        py_log_level=log_levels.PY_LOG_LEVEL,
        rust_log=log_levels.RUST_LOG_LEVELS,
        schema_properties_table_name=dynamodb_tables.schema_properties_table.name,
        schema_table_name=dynamodb_tables.schema_table.name,
        session_table_name=dynamodb_tables.dynamic_session_table.name,
        test_user_name=config.GRAPL_TEST_USER_NAME,
        user_auth_table=dynamodb_tables.user_auth_table.name,
        user_session_table=dynamodb_tables.user_session_table.name,
        google_client_id=google_client_id,
    )

    provision_vars: Final[NomadVars] = {
        "test_user_password_secret_id": test_user_password.secret_id,
        **_get_subset(
            nomad_inputs,
            {
                "aws_env_vars_for_local",
                "aws_region",
                "container_images",
                "observability_env_vars",
                "py_log_level",
                "schema_properties_table_name",
                "schema_table_name",
                "test_user_name",
                "user_auth_table",
            },
        ),
    }

    nomad_grapl_core_timeout = "5m"

    ConsulIntentions(
        "consul-intentions",
        # consul-intentions are stored in the nomad directory so that engineers remember to create/update intentions
        # when they update nomad configs
        intention_directory=repository_path("nomad/consul-intentions"),
        opts=pulumi.ResourceOptions(provider=consul_provider),
    )

    # Set the protocol explicitly
    consul_web_ui_defaults = ConsulServiceDefault(
        "web-ui",
        service_name="web-ui",
        protocol="http",
        opts=pulumi.ResourceOptions(provider=consul_provider),
    )

    ConsulServiceDefault(
        "graphql-endpoint",
        service_name="graphql-endpoint",
        protocol="http",
        opts=pulumi.ResourceOptions(provider=consul_provider),
    )

    nomad_grapl_ingress = NomadJob(
        "grapl-ingress",
        jobspec=repository_path("nomad/grapl-ingress.nomad"),
        vars={},
        opts=pulumi.ResourceOptions(
            provider=nomad_provider,
            # This dependson ensures we've switched the web-ui protocol to http instead of tcp prior. Otherwise there's
            # a protocol mismatch error
            depends_on=[consul_web_ui_defaults],
        ),
    )

    organization_management_db: NomadServicePostgresResource
    plugin_registry_db: NomadServicePostgresResource
    plugin_work_queue_db: NomadServicePostgresResource
    uid_allocator_db: NomadServicePostgresResource
    event_source_db: NomadServicePostgresResource
    graph_schema_manager_db: NomadServicePostgresResource

    graph_db = ScyllaInstance("graph-db")

    # TODO migrate secret lookups to dynamic vault lookups inline Nomad.
    #  This requires Nomad to have been hooked up to Vault first
    lightstep_access_token = pulumi.Output.secret(
        pulumi_config.get(key="lightstep-access-token") or ""
    )
    otel_configuration = otel_config(lightstep_access_token)
    NomadJob(
        "otel-collector",
        jobspec=repository_path("nomad/observability.nomad"),
        vars=dict(otel_config=otel_configuration),
        opts=pulumi.ResourceOptions(
            provider=nomad_provider,
            custom_timeouts=CustomTimeouts(
                create=nomad_grapl_core_timeout, update=nomad_grapl_core_timeout
            ),
        ),
    )

    if config.LOCAL_GRAPL:
        ###################################
        # Local Grapl
        ###################################

        # NOTE: The ports for these `LocalPostgresInstance` databases must
        # match what's in `grapl-local-infra.nomad`, specifically
        # local { database_descriptors }.
        #
        # That Nomad job will be run _before_ this Pulumi project (because it
        # brings up infrastructure this project depends on in the
        # local case).
        #
        # There's not really a great way to deal with this duplication
        # at the moment, sadly.
        plugin_registry_db = LocalPostgresInstance(
            name="plugin-registry-db",
            port=5432,
        )

        plugin_work_queue_db = LocalPostgresInstance(
            name="plugin-work-queue-db",
            port=5433,
        )

        organization_management_db = LocalPostgresInstance(
            name="organization-management-db",
            port=5434,
        )

        uid_allocator_db = LocalPostgresInstance(
            name="uid-allocator-db",
            port=5435,
        )

        event_source_db = LocalPostgresInstance(
            name="event-source-db",
            port=5436,
        )

        graph_schema_manager_db = LocalPostgresInstance(
            name="graph-schema-manager-db", port=5437
        )

        # Since we're using an IP for Jaeger, this should only be created for local grapl.
        # Once we're using dns addresses we can create it for everything
        ConsulConfig(
            "grapl-core",
            tracing_endpoint="otel-collector-zipkin.service.consul",
            opts=pulumi.ResourceOptions(provider=consul_provider),
        )
    else:
        ###################################
        # AWS Grapl
        ###################################
        # We use stack outputs from internally developed projects
        # We assume that the stack names will match the grapl stack name
        assert upstream_stacks, "Upstream stacks previously initialized"

        vpc_id = upstream_stacks.networking.require_output("grapl-vpc")
        subnet_ids = upstream_stacks.networking.require_output(
            "grapl-private-subnet-ids"
        )
        nomad_agent_security_group_id = upstream_stacks.nomad_agents.require_output(
            "security-group"
        )
        nomad_agent_alb_security_group_id = upstream_stacks.nomad_agents.require_output(
            "alb-security-group"
        )
        nomad_agent_alb_listener_arn = upstream_stacks.nomad_agents.require_output(
            "alb-listener-arn"
        )
        nomad_agent_subnet_ids = upstream_stacks.networking.require_output(
            "nomad-agents-private-subnet-ids"
        )
        nomad_agent_role = aws.iam.Role.get(
            "nomad-agent-role",
            id=upstream_stacks.nomad_agents.require_output("iam-role"),
            # NOTE: It's somewhat odd to set a StackReference as a parent
            opts=pulumi.ResourceOptions(parent=upstream_stacks.nomad_agents),
        )

        availability_zone: pulumi.Output[str] = pulumi.Output.from_input(
            subnet_ids
        ).apply(subnets_to_single_az)

        for bucket in all_plugin_buckets:
            bucket.grant_put_permission_to(nomad_agent_role)
            bucket.grant_get_and_list_to(nomad_agent_role)

        (
            organization_management_db,
            plugin_registry_db,
            plugin_work_queue_db,
            uid_allocator_db,
            event_source_db,
            graph_schema_manager_db,
        ) = (
            Postgres(
                name=db_resource_name,
                subnet_ids=subnet_ids,
                vpc_id=vpc_id,
                availability_zone=availability_zone,
                nomad_agent_security_group_id=nomad_agent_security_group_id,
            )
            for db_resource_name in (
                "organization-management",
                "plugin-registry",
                "plugin-work-queue",
                "uid-allocator-db",
                "event-source-db",
                "graph-schema-manager-db",
            )
        )

        NomadJob(
            "grapl-observability",
            jobspec=repository_path("nomad/observability.nomad"),
            vars={},
            opts=pulumi.ResourceOptions(
                provider=nomad_provider,
            ),
        )

        api_gateway = ApiGateway(
            "grapl-api-gateway",
            nomad_agents_alb_security_group=nomad_agent_alb_security_group_id,
            nomad_agents_alb_listener_arn=nomad_agent_alb_listener_arn,
            nomad_agents_private_subnet_ids=nomad_agent_subnet_ids,
            opts=pulumi.ResourceOptions(
                depends_on=[nomad_grapl_ingress.job],
            ),
        )
        pulumi.export("stage-url", api_gateway.stage.invoke_url)

    graph_db_args: Final[NomadVars] = dict(
        graph_db=graph_db.to_nomad_scylla_args(),
        graph_schema_manager_db=graph_schema_manager_db.to_nomad_service_db_args(),
        uid_allocator_db=uid_allocator_db.to_nomad_service_db_args(),
        **_get_subset(
            nomad_inputs,
            {
                "container_images",
                "observability_env_vars",
                "rust_log",
            },
        ),
    )

    nomad_graph_db = NomadJob(
        "grapl-graph-db",
        jobspec=repository_path("nomad/grapl-graph-db.nomad"),
        vars=graph_db_args,
        opts=pulumi.ResourceOptions(
            provider=nomad_provider,
            custom_timeouts=CustomTimeouts(
                create=nomad_grapl_core_timeout, update=nomad_grapl_core_timeout
            ),
        ),
    )

    grapl_core_vars: Final[NomadVars] = dict(
        event_source_db=event_source_db.to_nomad_service_db_args(),
        organization_management_db=organization_management_db.to_nomad_service_db_args(),
        plugin_registry_db=plugin_registry_db.to_nomad_service_db_args(),
        plugin_work_queue_db=plugin_work_queue_db.to_nomad_service_db_args(),
        **nomad_inputs,
    )

    nomad_grapl_core = NomadJob(
        "grapl-core",
        jobspec=repository_path("nomad/grapl-core.nomad"),
        vars=grapl_core_vars,
        opts=pulumi.ResourceOptions(
            provider=nomad_provider,
            custom_timeouts=CustomTimeouts(
                create=nomad_grapl_core_timeout, update=nomad_grapl_core_timeout
            ),
        ),
    )

    nomad_grapl_provision = NomadJob(
        "grapl-provision",
        jobspec=repository_path("nomad/grapl-provision.nomad"),
        vars=provision_vars,
        opts=pulumi.ResourceOptions(
            provider=nomad_provider,
            depends_on=[
                nomad_grapl_core.job,
            ],
        ),
    )

    OpsAlarms(name="ops-alarms")

    ##############################
    # EXPORTS
    ##############################

    # make it easy to debug nomad var issues
    if (not config.LOCAL_GRAPL) and pulumi.runtime.is_dry_run():
        pulumi.export("prod-grapl-core-vars", grapl_core_vars)

    # Describes resources that should be destroyed/updated between
    # E2E-in-AWS runs.
    pulumi.export(
        "stateful-resource-urns",
        [
            # We need to re-provision
            nomad_grapl_provision.urn,
            dynamodb_tables.urn,
        ],
    )

    pulumi.export(
        "organization-management-db",
        organization_management_db.to_nomad_service_db_args(),
    )

    pulumi.export(
        "plugin-work-queue-db", plugin_work_queue_db.to_nomad_service_db_args()
    )

    pulumi.export("user-auth-table", dynamodb_tables.user_auth_table.name)
    pulumi.export("user-session-table", dynamodb_tables.user_session_table.name)

    pulumi.export("graph-db", graph_db.to_nomad_scylla_args())

    # Not currently imported in integration tests:
    # - uid-allocator-db
    # - plugin-registry-db


if __name__ == "__main__":
    main()<|MERGE_RESOLUTION|>--- conflicted
+++ resolved
@@ -66,7 +66,6 @@
 
     return {
         "analyzer-execution-sidecar": DockerImageId("TODO implement analzyer executor"),
-        "scylla-provisioner": builder.build_with_tag("scylla-provisioner"),
         "dgraph": DockerImageId("dgraph/dgraph:v21.03.1"),
         "event-source": builder.build_with_tag("event-source"),
         "generator-dispatcher": builder.build_with_tag("generator-dispatcher"),
@@ -87,10 +86,7 @@
         "plugin-registry": builder.build_with_tag("plugin-registry"),
         "plugin-work-queue": builder.build_with_tag("plugin-work-queue"),
         "provisioner": builder.build_with_tag("provisioner"),
-<<<<<<< HEAD
-=======
         "scylla-provisioner": builder.build_with_tag("scylla-provisioner"),
->>>>>>> 7b7452c7
         "web-ui": builder.build_with_tag("grapl-web-ui"),
         "uid-allocator": builder.build_with_tag("uid-allocator"),
     }
@@ -243,6 +239,7 @@
         schema_properties_table_name=dynamodb_tables.schema_properties_table.name,
         schema_table_name=dynamodb_tables.schema_table.name,
         session_table_name=dynamodb_tables.dynamic_session_table.name,
+        static_mapping_table_name=dynamodb_tables.static_mapping_table.name,
         test_user_name=config.GRAPL_TEST_USER_NAME,
         user_auth_table=dynamodb_tables.user_auth_table.name,
         user_session_table=dynamodb_tables.user_session_table.name,
