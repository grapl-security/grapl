import sys
from pathlib import Path

sys.path.insert(0, "..")

import os
from typing import List

import pulumi_aws as aws
from infra import dynamodb, emitter
from infra.alarms import OpsAlarms
from infra.analyzer_dispatcher import AnalyzerDispatcher
from infra.analyzer_executor import AnalyzerExecutor
from infra.api import Api
from infra.autotag import register_auto_tags
from infra.bucket import Bucket
from infra.cache import Cache
from infra.config import (
    DEPLOYMENT_NAME,
    GRAPL_TEST_USER_NAME,
    LOCAL_GRAPL,
    REAL_DEPLOYMENT,
    SHOULD_DEPLOY_INTEGRATION_TESTS,
)
from infra.dgraph_cluster import DgraphCluster, LocalStandInDgraphCluster
from infra.dgraph_ttl import DGraphTTL
from infra.e2e_test_runner import E2eTestRunner
from infra.engagement_creator import EngagementCreator
from infra.graph_merger import GraphMerger
from infra.kafka import Kafka
from infra.metric_forwarder import MetricForwarder
from infra.network import Network
from infra.node_identifier import NodeIdentifier
from infra.nomad_cluster import NomadCluster
from infra.nomad_job import NomadJob
from infra.osquery_generator import OSQueryGenerator
from infra.pipeline_dashboard import PipelineDashboard
from infra.provision_lambda import Provisioner
from infra.quiet_docker_build_output import quiet_docker_output
from infra.secret import JWTSecret, TestUserPassword
from infra.service import ServiceLike
from infra.sysmon_generator import SysmonGenerator

import pulumi


def _create_dgraph_cluster(network: Network) -> DgraphCluster:
    if LOCAL_GRAPL:
        return LocalStandInDgraphCluster()
    else:
        return DgraphCluster(
            name=f"{DEPLOYMENT_NAME}-dgraph",
            vpc=network.vpc,
        )


def main() -> None:

    if not (LOCAL_GRAPL or REAL_DEPLOYMENT):
        # Fargate services build their own images and need this
        # variable currently. We don't want this to be checked in
        # Local Grapl, or "real" deployments, though; only developer
        # sandboxes.
        if not os.getenv("DOCKER_BUILDKIT"):
            raise KeyError("Please re-run with 'DOCKER_BUILDKIT=1'")

    quiet_docker_output()

    # These tags will be added to all provisioned infrastructure
    # objects.
    register_auto_tags({"grapl deployment": DEPLOYMENT_NAME})

    network = Network("grapl-network")

    dgraph_cluster: DgraphCluster = _create_dgraph_cluster(network=network)

    DGraphTTL(network=network, dgraph_cluster=dgraph_cluster)

    jwt_secret = JWTSecret()

    test_user_password = TestUserPassword()

    dynamodb_tables = dynamodb.DynamoDB()

    forwarder = MetricForwarder(network=network)

    # TODO: Create these emitters inside the service abstraction if nothing
    # else uses them (or perhaps even if something else *does* use them)
    sysmon_log_emitter = emitter.EventEmitter("sysmon-log")
    osquery_log_emitter = emitter.EventEmitter("osquery-log")
    unid_subgraphs_generated_emitter = emitter.EventEmitter("unid-subgraphs-generated")
    subgraphs_generated_emitter = emitter.EventEmitter("subgraphs-generated")
    subgraphs_merged_emitter = emitter.EventEmitter("subgraphs-merged")
    dispatched_analyzer_emitter = emitter.EventEmitter("dispatched-analyzer")

    analyzer_matched_emitter = emitter.EventEmitter("analyzer-matched-subgraphs")
    pulumi.export(
        "analyzer-matched-subgraphs-bucket", analyzer_matched_emitter.bucket.bucket
    )

    analyzers_bucket = Bucket("analyzers-bucket", sse=True)
    pulumi.export("analyzers-bucket", analyzers_bucket.bucket)
    model_plugins_bucket = Bucket("model-plugins-bucket", sse=False)
    pulumi.export("model-plugins-bucket", model_plugins_bucket.bucket)

    services: List[ServiceLike] = []

    ux_bucket = Bucket(
        "engagement-ux-bucket",
        website_args=aws.s3.BucketWebsiteArgs(
            index_document="index.html",
        ),
    )
    pulumi.export("ux-bucket", ux_bucket.bucket)

    if LOCAL_GRAPL:
        # We need to create these queues, and wire them up to their
        # respective emitters, in Local Grapl, because they are
        # otherwise created in the FargateService instances below; we
        # don't run Fargate services in Local Grapl.
        #
        # T_T
        from infra.service_queue import ServiceQueue

        sysmon_generator_queue = ServiceQueue("sysmon-generator")
        sysmon_generator_queue.subscribe_to_emitter(sysmon_log_emitter)

        osquery_generator_queue = ServiceQueue("osquery-generator")
        osquery_generator_queue.subscribe_to_emitter(osquery_log_emitter)

        node_identifier_queue = ServiceQueue("node-identifier")
        node_identifier_queue.subscribe_to_emitter(unid_subgraphs_generated_emitter)

        graph_merger_queue = ServiceQueue("graph-merger")
        graph_merger_queue.subscribe_to_emitter(subgraphs_generated_emitter)

        analyzer_dispatcher_queue = ServiceQueue("analyzer-dispatcher")
        analyzer_dispatcher_queue.subscribe_to_emitter(subgraphs_merged_emitter)

        analyzer_executor_queue = ServiceQueue("analyzer-executor")
        analyzer_executor_queue.subscribe_to_emitter(dispatched_analyzer_emitter)

        # Temporarily disabled due to Nomad migration
        # https://github.com/grapl-security/issue-tracker/issues/670
        if False:
            kafka = Kafka("kafka")

        grapl_core_job_vars = pulumi.Output.all(
            analyzer_bucket=analyzers_bucket.bucket,
            analyzer_dispatched_bucket=dispatched_analyzer_emitter.bucket.bucket,
            analyzer_dispatcher_queue=analyzer_dispatcher_queue.main_queue_url,
            analyzer_executor_queue=analyzer_executor_queue.main_queue_url,
            analyzer_matched_subgraphs_bucket=analyzer_matched_emitter.bucket.bucket,
            analyzer_dispatcher_dead_letter_queue=analyzer_dispatcher_queue.dead_letter_queue_url,
            graph_merger_queue=graph_merger_queue.main_queue_url,
            graph_merger_dead_letter_queue=graph_merger_queue.dead_letter_queue_url,
            session_table_name=dynamodb_tables.dynamic_session_table.name,
            schema_properties_table_name=dynamodb_tables.schema_properties_table.name,
            schema_table_name=dynamodb_tables.schema_table.name,
            model_plugins_bucket=model_plugins_bucket.bucket,
            node_identifier_queue=node_identifier_queue.main_queue_url,
            node_identifier_dead_letter_queue=node_identifier_queue.dead_letter_queue_url,
            node_identifier_retry_queue=node_identifier_queue.retry_queue_url,
            subgraphs_merged_bucket=subgraphs_merged_emitter.bucket,
            subgraphs_generated_bucket=subgraphs_generated_emitter.bucket,
            user_auth_table=dynamodb_tables.user_auth_table.name,
            ux_bucket=ux_bucket.bucket,
        ).apply(
            lambda inputs: {
                # This is a special directive to our HCL file that tells it to use Localstack
                "aws_endpoint": "USE_LOCALSTACK_SENTINEL_VALUE",
                "deployment_name": DEPLOYMENT_NAME,
                "grapl_test_user_name": GRAPL_TEST_USER_NAME,
                "aws_region": aws.get_region().name,
                "redis_endpoint": "USE_REDIS_SENTINEL_VALUE",
<<<<<<< HEAD
                "aws_region": aws.get_region().name,
=======
>>>>>>> 68e4acb4
                # TODO: consider replacing with the previous per-service `configurable_envvars`
                "rust_log": "DEBUG",
                **inputs,
            }
        )

        nomad_grapl_core = NomadJob(
            "grapl-core",
            jobspec=Path("../../nomad/grapl-core.nomad").resolve(),
            vars=grapl_core_job_vars,
        )

        if SHOULD_DEPLOY_INTEGRATION_TESTS:
            # Filter out which vars we need
            integration_test_job_vars = grapl_core_job_vars.apply(
                lambda inputs: {
                    k: inputs[k]
                    for k in inputs.keys()
                    & {
                        "aws_region",
                        "deployment_name",
                        "aws_access_key_id",
                        "aws_access_key_secret",
                        "aws_endpoint",
                        "redis_endpoint",
                    }
                }
            )

            nomad_integration_tests = NomadJob(
                "integration-tests",
                jobspec=Path("../../nomad/local/integration-tests.nomad").resolve(),
                vars=integration_test_job_vars,
            )

    else:
        nomad_cluster = NomadCluster(
            "nomad-cluster",
            network=network,
        )

        # No Fargate or Elasticache in Local Grapl
        cache = Cache("main-cache", network=network)

        sysmon_generator = SysmonGenerator(
            input_emitter=sysmon_log_emitter,
            output_emitter=unid_subgraphs_generated_emitter,
            network=network,
            cache=cache,
            forwarder=forwarder,
        )

        osquery_generator = OSQueryGenerator(
            input_emitter=osquery_log_emitter,
            output_emitter=unid_subgraphs_generated_emitter,
            network=network,
            cache=cache,
            forwarder=forwarder,
        )

        node_identifier = NodeIdentifier(
            input_emitter=unid_subgraphs_generated_emitter,
            output_emitter=subgraphs_generated_emitter,
            db=dynamodb_tables,
            network=network,
            cache=cache,
            forwarder=forwarder,
        )

        graph_merger = GraphMerger(
            input_emitter=subgraphs_generated_emitter,
            output_emitter=subgraphs_merged_emitter,
            dgraph_cluster=dgraph_cluster,
            db=dynamodb_tables,
            network=network,
            cache=cache,
            forwarder=forwarder,
        )

        analyzer_dispatcher = AnalyzerDispatcher(
            input_emitter=subgraphs_merged_emitter,
            output_emitter=dispatched_analyzer_emitter,
            analyzers_bucket=analyzers_bucket,
            network=network,
            cache=cache,
            forwarder=forwarder,
        )

        analyzer_executor = AnalyzerExecutor(
            input_emitter=dispatched_analyzer_emitter,
            output_emitter=analyzer_matched_emitter,
            dgraph_cluster=dgraph_cluster,
            analyzers_bucket=analyzers_bucket,
            model_plugins_bucket=model_plugins_bucket,
            network=network,
            cache=cache,
            forwarder=forwarder,
        )

        services.extend(
            [
                sysmon_generator,
                osquery_generator,
                node_identifier,
                graph_merger,
                analyzer_dispatcher,
                analyzer_executor,
            ]
        )

    engagement_creator = EngagementCreator(
        input_emitter=analyzer_matched_emitter,
        network=network,
        forwarder=forwarder,
        dgraph_cluster=dgraph_cluster,
    )
    services.append(engagement_creator)

    OpsAlarms(name="ops-alarms")

    PipelineDashboard(services=services)

    ########################################################################

    # TODO: create everything inside of Api class

    api = Api(
        network=network,
        secret=jwt_secret,
        ux_bucket=ux_bucket,
        db=dynamodb_tables,
        plugins_bucket=model_plugins_bucket,
        forwarder=forwarder,
        dgraph_cluster=dgraph_cluster,
    )

    if not LOCAL_GRAPL:
        from infra.ux import populate_ux_bucket

        # TODO: We are not populating the UX bucket in Local Grapl at
        # the moment, as we have another means of doing this. We
        # should harmonize this, of course.
        populate_ux_bucket(ux_bucket)

        Provisioner(
            network=network,
            test_user_password=test_user_password,
            db=dynamodb_tables,
            dgraph_cluster=dgraph_cluster,
        )

        E2eTestRunner(
            network=network,
            dgraph_cluster=dgraph_cluster,
            api=api,
            jwt_secret=jwt_secret,
            test_user_password=test_user_password,
        )


if __name__ == "__main__":
    main()<|MERGE_RESOLUTION|>--- conflicted
+++ resolved
@@ -173,10 +173,6 @@
                 "grapl_test_user_name": GRAPL_TEST_USER_NAME,
                 "aws_region": aws.get_region().name,
                 "redis_endpoint": "USE_REDIS_SENTINEL_VALUE",
-<<<<<<< HEAD
-                "aws_region": aws.get_region().name,
-=======
->>>>>>> 68e4acb4
                 # TODO: consider replacing with the previous per-service `configurable_envvars`
                 "rust_log": "DEBUG",
                 **inputs,
