import sys

sys.path.insert(0, "..")

from typing import Mapping, cast

import pulumi_aws as aws
from infra import config, dynamodb, log_levels
from infra.alarms import OpsAlarms
from infra.api_gateway import ApiGateway
from infra.artifacts import ArtifactGetter
from infra.autotag import register_auto_tags
from infra.bucket import Bucket
from infra.config import repository_path
from infra.consul_config import ConsulConfig
from infra.consul_intentions import ConsulIntentions
from infra.consul_service_default import ConsulServiceDefault
from infra.docker_images import DockerImageId, DockerImageIdBuilder
from infra.firecracker_assets import (
    FirecrackerAssets,
    FirecrackerS3BucketObjects,
    FirecrackerS3BucketObjectsProtocol,
    MockFirecrackerS3BucketObjects,
)
from infra.hashicorp_provider import (
    get_consul_provider_address,
    get_nomad_provider_address,
)
from infra.kafka import Credential, Kafka
from infra.local.postgres import LocalPostgresInstance
from infra.nomad_job import NomadJob, NomadVars
from infra.nomad_service_postgres import NomadServicePostgresResource
from infra.observability_env_vars import observability_env_vars_for_local
from infra.postgres import Postgres
from infra.scylla import ScyllaInstance

# TODO: temporarily disabled until we can reconnect the ApiGateway to the new
# web UI.
# from infra.secret import JWTSecret, TestUserPassword
from infra.secret import TestUserPassword
from infra.upstream_stacks import UpstreamStacks
from pulumi.resource import CustomTimeouts, ResourceOptions
from typing_extensions import Final

import pulumi

"""
https://github.com/grapl-security/issue-tracker/issues/908
This can eventually be removed once we remove HaxDocker in favor of Firecracker
"""
USE_HAX_DOCKER_RUNTIME: bool = True


def _get_subset(inputs: NomadVars, subset: set[str]) -> NomadVars:
    return {k: inputs[k] for k in subset}


def _container_images(artifacts: ArtifactGetter) -> Mapping[str, DockerImageId]:
    """
    Build a map of {task name -> docker image identifier}.
    """
    builder = DockerImageIdBuilder(
        container_repository=config.container_repository(),
        artifacts=artifacts,
    )

    return {
        "analyzer-execution-sidecar": DockerImageId("TODO implement analzyer executor"),
        "dgraph": DockerImageId("dgraph/dgraph:v21.03.1"),
        "event-source": builder.build_with_tag("event-source"),
        "generator-dispatcher": builder.build_with_tag("generator-dispatcher"),
        "generator-execution-sidecar": builder.build_with_tag(
            "generator-execution-sidecar"
        ),
        "graph-merger": builder.build_with_tag("graph-merger"),
<<<<<<< HEAD
        "graph-query-service": builder.build_with_tag("graph-query-service"),
=======
        "graph-mutation-service": builder.build_with_tag("graph-mutation-service"),
        "graph-query-service": builder.build_with_tag("graph-query-service"),
        "graph-schema-manager": builder.build_with_tag("graph-schema-manager"),
>>>>>>> f7553fa8
        "graphql-endpoint": builder.build_with_tag("graphql-endpoint"),
        "hax-docker-plugin-runtime": DockerImageId("debian:bullseye-slim"),
        "kafka-retry": builder.build_with_tag("kafka-retry"),
        "node-identifier": builder.build_with_tag("node-identifier"),
        "organization-management": builder.build_with_tag("organization-management"),
        "pipeline-ingress": builder.build_with_tag("pipeline-ingress"),
        "plugin-bootstrap": builder.build_with_tag("plugin-bootstrap"),
        "plugin-registry": builder.build_with_tag("plugin-registry"),
        "plugin-work-queue": builder.build_with_tag("plugin-work-queue"),
        "provisioner": builder.build_with_tag("provisioner"),
        "web-ui": builder.build_with_tag("grapl-web-ui"),
        "uid-allocator": builder.build_with_tag("uid-allocator"),
    }


def _get_aws_env_vars_for_local() -> str:
    if not config.LOCAL_GRAPL:
        return "DUMMY_VAR_FOR_PROD = TRUE"

    aws_config = cast(aws.config.vars._ExportableConfig, aws.config)
    assert aws_config.access_key
    assert aws_config.secret_key

    # This uses the weird Mustache {{}} tags because this interpolation eventually
    # gets passed in to a template{} stanza.
    aws_endpoint = 'http://{{ env "attr.unique.network.ip-address" }}:4566'

    return f"""
        GRAPL_AWS_ENDPOINT          = {aws_endpoint}
        GRAPL_AWS_ACCESS_KEY_ID     = {aws_config.access_key}
        GRAPL_AWS_ACCESS_KEY_SECRET = {aws_config.secret_key}
    """


def subnets_to_single_az(ids: list[str]) -> pulumi.Output[str]:
    subnet_id = ids[-1]
    subnet = aws.ec2.Subnet.get("subnet", subnet_id)
    # for some reason mypy gets hung up on the typing of this
    az: pulumi.Output[str] = subnet.availability_zone
    return az


def main() -> None:
    pulumi_config = pulumi.Config()
    artifacts = ArtifactGetter.from_config(pulumi_config)

    # These tags will be added to all provisioned infrastructure
    # objects.
    register_auto_tags(
        {"pulumi:project": pulumi.get_project(), "pulumi:stack": config.STACK_NAME}
    )

    upstream_stacks: UpstreamStacks | None = None
    nomad_provider: pulumi.ProviderResource | None = None
    consul_provider: pulumi.ProviderResource | None = None
    if not config.LOCAL_GRAPL:
        upstream_stacks = UpstreamStacks()
        nomad_provider = get_nomad_provider_address(upstream_stacks.nomad_server)
        # Using get_output instead of require_output so that preview passes.
        # NOTE wimax Feb 2022: Not sure the above is still the case
        consul_master_token_secret_id = upstream_stacks.consul.get_output(
            "consul-master-token-secret-id"
        )
        consul_provider = get_consul_provider_address(
            upstream_stacks.consul, {"token": consul_master_token_secret_id}
        )

    pulumi.export("test-user-name", config.GRAPL_TEST_USER_NAME)
    test_user_password = TestUserPassword()
    pulumi.export("test-user-password-secret-id", test_user_password.secret_id)

    # TODO: temporarily disabled until we can reconnect the ApiGateway to the new
    # web UI.
    # jwt_secret = JWTSecret()

    dynamodb_tables = dynamodb.DynamoDB()

    kafka = Kafka(
        "kafka",
        confluent_environment_name=pulumi_config.require("confluent-environment-name"),
    )

    plugin_registry_bucket = Bucket("plugin-registry-bucket", sse=True)

    all_plugin_buckets = [
        plugin_registry_bucket,
    ]

    pipeline_ingress_healthcheck_polling_interval_ms = "5000"
    organization_management_healthcheck_polling_interval_ms = "5000"

    firecracker_s3objs: FirecrackerS3BucketObjectsProtocol = (
        MockFirecrackerS3BucketObjects()
        if USE_HAX_DOCKER_RUNTIME
        else FirecrackerS3BucketObjects(
            "firecracker-s3-bucket-objects",
            plugins_bucket=plugin_registry_bucket,
            firecracker_assets=FirecrackerAssets(
                "firecracker-assets",
                repository_name=config.cloudsmith_repository_name(),
                artifacts=artifacts,
            ),
        )
    )

    aws_env_vars_for_local = _get_aws_env_vars_for_local()
    pulumi.export("aws-env-vars-for-local", aws_env_vars_for_local)

    kafka_services = (
        "generator-dispatcher",
        "generator-dispatcher-retry",
        "graph-generator",
        "graph-merger",
        "node-identifier",
        "pipeline-ingress",
        "plugin-work-queue",
    )
    kafka_service_credentials = {
        service: kafka.service_credentials(service).apply(
            Credential.to_nomad_service_creds
        )
        for service in kafka_services
    }
    kafka_consumer_services = (
        "generator-dispatcher",
        "generator-dispatcher-retry",
        "graph-generator",
        "graph-merger",
        "node-identifier",
    )
    kafka_consumer_groups = {
        service: kafka.consumer_group(service) for service in kafka_consumer_services
    }

    observability_env_vars = observability_env_vars_for_local()

    # This Google client ID is used by grapl-web-ui for authenticating users via Sign In With Google.
    # TODO: This should be moved to Pulumi config somehwo, but I'm not sure the best way to do that atm.
    google_client_id = (
        "340240241744-6mu4h5i6h9j7ntp45p3aki81lqd4gc8t.apps.googleusercontent.com"
    )

    # These are shared across both local and prod deployments.
    nomad_inputs: Final[NomadVars] = dict(
        aws_env_vars_for_local=aws_env_vars_for_local,
        aws_region=aws.get_region().name,
        container_images=_container_images(artifacts),
        kafka_bootstrap_servers=kafka.bootstrap_servers(),
        kafka_credentials=kafka_service_credentials,
        kafka_consumer_groups=kafka_consumer_groups,
        observability_env_vars=observability_env_vars,
        organization_management_healthcheck_polling_interval_ms=organization_management_healthcheck_polling_interval_ms,
        pipeline_ingress_healthcheck_polling_interval_ms=pipeline_ingress_healthcheck_polling_interval_ms,
        plugin_registry_bucket_aws_account_id=config.AWS_ACCOUNT_ID,
        plugin_registry_bucket_name=plugin_registry_bucket.bucket,
        plugin_registry_kernel_artifact_url=firecracker_s3objs.kernel_s3obj_url,
        plugin_registry_rootfs_artifact_url=firecracker_s3objs.rootfs_s3obj_url,
        py_log_level=log_levels.PY_LOG_LEVEL,
        rust_log=log_levels.RUST_LOG_LEVELS,
        schema_properties_table_name=dynamodb_tables.schema_properties_table.name,
        schema_table_name=dynamodb_tables.schema_table.name,
        session_table_name=dynamodb_tables.dynamic_session_table.name,
        test_user_name=config.GRAPL_TEST_USER_NAME,
        user_auth_table=dynamodb_tables.user_auth_table.name,
        user_session_table=dynamodb_tables.user_session_table.name,
        google_client_id=google_client_id,
    )

    provision_vars: Final[NomadVars] = {
        "test_user_password_secret_id": test_user_password.secret_id,
        **_get_subset(
            nomad_inputs,
            {
                "aws_env_vars_for_local",
                "aws_region",
                "container_images",
                "observability_env_vars",
                "py_log_level",
                "schema_properties_table_name",
                "schema_table_name",
                "test_user_name",
                "user_auth_table",
            },
        ),
    }

    nomad_grapl_core_timeout = "5m"

    ConsulIntentions(
        "consul-intentions",
        # consul-intentions are stored in the nomad directory so that engineers remember to create/update intentions
        # when they update nomad configs
        intention_directory=repository_path("nomad/consul-intentions"),
        opts=pulumi.ResourceOptions(provider=consul_provider),
    )

    # Set the protocol explicitly
    consul_web_ui_defaults = ConsulServiceDefault(
        "web-ui",
        service_name="web-ui",
        protocol="http",
        opts=pulumi.ResourceOptions(provider=consul_provider),
    )

    ConsulServiceDefault(
        "graphql-endpoint",
        service_name="graphql-endpoint",
        protocol="http",
        opts=pulumi.ResourceOptions(provider=consul_provider),
    )

    nomad_grapl_ingress = NomadJob(
        "grapl-ingress",
        jobspec=repository_path("nomad/grapl-ingress.nomad"),
        vars={},
        opts=pulumi.ResourceOptions(
            provider=nomad_provider,
            # This dependson ensures we've switched the web-ui protocol to http instead of tcp prior. Otherwise there's
            # a protocol mismatch error
            depends_on=[consul_web_ui_defaults],
        ),
    )

    organization_management_db: NomadServicePostgresResource
    plugin_registry_db: NomadServicePostgresResource
    plugin_work_queue_db: NomadServicePostgresResource
    uid_allocator_db: NomadServicePostgresResource
    event_source_db: NomadServicePostgresResource
    graph_schema_manager_db: NomadServicePostgresResource

    graph_db = ScyllaInstance("graph-db")

    if config.LOCAL_GRAPL:
        ###################################
        # Local Grapl
        ###################################

        # NOTE: The ports for these `LocalPostgresInstance` databases must
        # match what's in `grapl-local-infra.nomad`, specifically
        # local { database_descriptors }.
        #
        # That Nomad job will be run _before_ this Pulumi project (because it
        # brings up infrastructure this project depends on in the
        # local case).
        #
        # There's not really a great way to deal with this duplication
        # at the moment, sadly.
        plugin_registry_db = LocalPostgresInstance(
            name="plugin-registry-db",
            port=5432,
        )

        plugin_work_queue_db = LocalPostgresInstance(
            name="plugin-work-queue-db",
            port=5433,
        )

        organization_management_db = LocalPostgresInstance(
            name="organization-management-db",
            port=5434,
        )

        uid_allocator_db = LocalPostgresInstance(
            name="uid-allocator-db",
            port=5435,
        )

        event_source_db = LocalPostgresInstance(
            name="event-source-db",
            port=5436,
        )

        graph_schema_manager_db = LocalPostgresInstance(
            name="graph-schema-manager-db", port=5437
        )

        # Since we're using an IP for Jaeger, this should only be created for local grapl.
        # Once we're using dns addresses we can create it for everything
        ConsulConfig(
            "grapl-core",
            tracing_endpoint="jaeger-zipkin.service.consul",
            opts=pulumi.ResourceOptions(provider=consul_provider),
        )

        local_grapl_core_vars: Final[NomadVars] = dict(
            graph_db=graph_db.to_nomad_scylla_args(),
            event_source_db=event_source_db.to_nomad_service_db_args(),
            organization_management_db=organization_management_db.to_nomad_service_db_args(),
            plugin_registry_db=plugin_registry_db.to_nomad_service_db_args(),
            plugin_work_queue_db=plugin_work_queue_db.to_nomad_service_db_args(),
            graph_schema_manager_db=graph_schema_manager_db.to_nomad_service_db_args(),
            uid_allocator_db=uid_allocator_db.to_nomad_service_db_args(),
            **nomad_inputs,
        )

        nomad_grapl_core = NomadJob(
            "grapl-core",
            jobspec=repository_path("nomad/grapl-core.nomad"),
            vars=local_grapl_core_vars,
            opts=ResourceOptions(
                custom_timeouts=CustomTimeouts(
                    create=nomad_grapl_core_timeout, update=nomad_grapl_core_timeout
                )
            ),
        )

        nomad_grapl_provision = NomadJob(
            "grapl-provision",
            jobspec=repository_path("nomad/grapl-provision.nomad"),
            vars=provision_vars,
            opts=pulumi.ResourceOptions(depends_on=[nomad_grapl_core.job]),
        )

    else:
        ###################################
        # AWS Grapl
        ###################################
        # We use stack outputs from internally developed projects
        # We assume that the stack names will match the grapl stack name
        assert upstream_stacks, "Upstream stacks previously initialized"

        vpc_id = upstream_stacks.networking.require_output("grapl-vpc")
        subnet_ids = upstream_stacks.networking.require_output(
            "grapl-private-subnet-ids"
        )
        nomad_agent_security_group_id = upstream_stacks.nomad_agents.require_output(
            "security-group"
        )
        nomad_agent_alb_security_group_id = upstream_stacks.nomad_agents.require_output(
            "alb-security-group"
        )
        nomad_agent_alb_listener_arn = upstream_stacks.nomad_agents.require_output(
            "alb-listener-arn"
        )
        nomad_agent_subnet_ids = upstream_stacks.networking.require_output(
            "nomad-agents-private-subnet-ids"
        )
        nomad_agent_role = aws.iam.Role.get(
            "nomad-agent-role",
            id=upstream_stacks.nomad_agents.require_output("iam-role"),
            # NOTE: It's somewhat odd to set a StackReference as a parent
            opts=pulumi.ResourceOptions(parent=upstream_stacks.nomad_agents),
        )

        availability_zone: pulumi.Output[str] = pulumi.Output.from_input(
            subnet_ids
        ).apply(subnets_to_single_az)

        for bucket in all_plugin_buckets:
            bucket.grant_put_permission_to(nomad_agent_role)
            bucket.grant_get_and_list_to(nomad_agent_role)

        (
            organization_management_db,
            plugin_registry_db,
            plugin_work_queue_db,
            uid_allocator_db,
            event_source_db,
            graph_schema_manager_db,
        ) = (
            Postgres(
                name=db_resource_name,
                subnet_ids=subnet_ids,
                vpc_id=vpc_id,
                availability_zone=availability_zone,
                nomad_agent_security_group_id=nomad_agent_security_group_id,
            )
            for db_resource_name in (
                "organization-management",
                "plugin-registry",
                "plugin-work-queue",
                "uid-allocator-db",
                "event-source-db",
                "graph-schema-manager-db",
            )
        )

        prod_grapl_core_vars: Final[NomadVars] = dict(
            graph_db=graph_db.to_nomad_scylla_args(),
            event_source_db=event_source_db.to_nomad_service_db_args(),
            organization_management_db=organization_management_db.to_nomad_service_db_args(),
            plugin_registry_db=plugin_registry_db.to_nomad_service_db_args(),
            plugin_work_queue_db=plugin_work_queue_db.to_nomad_service_db_args(),
            graph_schema_manager_db=graph_schema_manager_db.to_nomad_service_db_args(),
            uid_allocator_db=uid_allocator_db.to_nomad_service_db_args(),
            **nomad_inputs,
        )

        # make it easy to debug nomad var issues
        if pulumi.runtime.is_dry_run():
            pulumi.export("prod-grapl-core-vars", prod_grapl_core_vars)

        nomad_grapl_core = NomadJob(
            "grapl-core",
            jobspec=repository_path("nomad/grapl-core.nomad"),
            vars=prod_grapl_core_vars,
            opts=pulumi.ResourceOptions(
                provider=nomad_provider,
                custom_timeouts=CustomTimeouts(
                    create=nomad_grapl_core_timeout, update=nomad_grapl_core_timeout
                ),
            ),
        )

        nomad_grapl_provision = NomadJob(
            "grapl-provision",
            jobspec=repository_path("nomad/grapl-provision.nomad"),
            vars=provision_vars,
            opts=pulumi.ResourceOptions(
                depends_on=[
                    nomad_grapl_core.job,
                ],
                provider=nomad_provider,
            ),
        )

        NomadJob(
            "grapl-observability",
            jobspec=repository_path("nomad/observability.nomad"),
            vars={},
            opts=pulumi.ResourceOptions(
                provider=nomad_provider,
            ),
        )

        api_gateway = ApiGateway(
            "grapl-api-gateway",
            nomad_agents_alb_security_group=nomad_agent_alb_security_group_id,
            nomad_agents_alb_listener_arn=nomad_agent_alb_listener_arn,
            nomad_agents_private_subnet_ids=nomad_agent_subnet_ids,
            opts=pulumi.ResourceOptions(
                depends_on=[nomad_grapl_ingress.job],
            ),
        )
        pulumi.export("stage-url", api_gateway.stage.invoke_url)

        # Describes resources that should be destroyed/updated between
        # E2E-in-AWS runs.
        pulumi.export(
            "stateful-resource-urns",
            [
                # We need to re-provision
                nomad_grapl_provision.urn,
                dynamodb_tables.urn,
            ],
        )

    OpsAlarms(name="ops-alarms")

    pulumi.export(
        "organization-management-db",
        organization_management_db.to_nomad_service_db_args(),
    )

    pulumi.export(
        "plugin-work-queue-db", plugin_work_queue_db.to_nomad_service_db_args()
    )

    pulumi.export("user-auth-table", dynamodb_tables.user_auth_table.name)
    pulumi.export("user-session-table", dynamodb_tables.user_session_table.name)

    pulumi.export("graph-db", graph_db.to_nomad_scylla_args())

    # Not currently imported in integration tests:
    # - uid-allocator-db
    # - plugin-registry-db


if __name__ == "__main__":
    main()<|MERGE_RESOLUTION|>--- conflicted
+++ resolved
@@ -73,13 +73,9 @@
             "generator-execution-sidecar"
         ),
         "graph-merger": builder.build_with_tag("graph-merger"),
-<<<<<<< HEAD
-        "graph-query-service": builder.build_with_tag("graph-query-service"),
-=======
         "graph-mutation-service": builder.build_with_tag("graph-mutation-service"),
         "graph-query-service": builder.build_with_tag("graph-query-service"),
         "graph-schema-manager": builder.build_with_tag("graph-schema-manager"),
->>>>>>> f7553fa8
         "graphql-endpoint": builder.build_with_tag("graphql-endpoint"),
         "hax-docker-plugin-runtime": DockerImageId("debian:bullseye-slim"),
         "kafka-retry": builder.build_with_tag("kafka-retry"),
