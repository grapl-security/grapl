--- conflicted
+++ resolved
@@ -121,6 +121,9 @@
     analyzer_executor_queue = ServiceQueue("analyzer-executor")
     analyzer_executor_queue.subscribe_to_emitter(dispatched_analyzer_emitter)
 
+    engagement_creator_queue = ServiceQueue("engagement-creator")
+    engagement_creator_queue.subscribe_to_emitter(analyzer_matched_emitter)
+
     analyzers_bucket = Bucket("analyzers-bucket", sse=True)
     pulumi.export("analyzers-bucket", analyzers_bucket.bucket)
     model_plugins_bucket = Bucket("model-plugins-bucket", sse=False)
@@ -138,38 +141,6 @@
     pulumi.export("ux-bucket", ux_bucket.bucket)
 
     if config.LOCAL_GRAPL:
-<<<<<<< HEAD
-=======
-        # We need to create these queues, and wire them up to their
-        # respective emitters, in Local Grapl, because they are
-        # otherwise created in the FargateService instances below; we
-        # don't run Fargate services in Local Grapl.
-        #
-        # T_T
-        from infra.service_queue import ServiceQueue
-
-        sysmon_generator_queue = ServiceQueue("sysmon-generator")
-        sysmon_generator_queue.subscribe_to_emitter(sysmon_log_emitter)
-
-        osquery_generator_queue = ServiceQueue("osquery-generator")
-        osquery_generator_queue.subscribe_to_emitter(osquery_log_emitter)
-
-        node_identifier_queue = ServiceQueue("node-identifier")
-        node_identifier_queue.subscribe_to_emitter(unid_subgraphs_generated_emitter)
-
-        graph_merger_queue = ServiceQueue("graph-merger")
-        graph_merger_queue.subscribe_to_emitter(subgraphs_generated_emitter)
-
-        analyzer_dispatcher_queue = ServiceQueue("analyzer-dispatcher")
-        analyzer_dispatcher_queue.subscribe_to_emitter(subgraphs_merged_emitter)
-
-        analyzer_executor_queue = ServiceQueue("analyzer-executor")
-        analyzer_executor_queue.subscribe_to_emitter(dispatched_analyzer_emitter)
-
-        engagement_creator_queue = ServiceQueue("engagement-creator")
-        engagement_creator_queue.subscribe_to_emitter(analyzer_matched_emitter)
-
->>>>>>> ffe44763
         kafka = Kafka("kafka")
 
         # These are created in `grapl-local-infra.nomad` and not applicable to prod.
@@ -272,6 +243,7 @@
             analyzer_executor_queue=analyzer_executor_queue.main_queue_url,
             analyzer_matched_subgraphs_bucket=analyzer_matched_emitter.bucket.bucket,
             analyzer_dispatcher_dead_letter_queue=analyzer_dispatcher_queue.dead_letter_queue_url,
+            engagement_creator_queue=engagement_creator_queue.main_queue_url,
             graph_merger_queue=graph_merger_queue.main_queue_url,
             graph_merger_dead_letter_queue=graph_merger_queue.dead_letter_queue_url,
             model_plugins_bucket=model_plugins_bucket.bucket,
