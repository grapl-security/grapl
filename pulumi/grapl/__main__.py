--- conflicted
+++ resolved
@@ -68,14 +68,12 @@
         "engagement-creator": builder.build_with_tag("engagement-creator"),
         "event-source": builder.build_with_tag("event-source"),
         "generator-dispatcher": builder.build_with_tag("generator-dispatcher"),
-<<<<<<< HEAD
-        "generator-dispatcher-retry": builder.build_with_tag("generator-dispatcher-retry"),
-        "generator-executor": builder.build_with_tag("generator-executor"),
-=======
+        "generator-dispatcher-retry": builder.build_with_tag(
+            "generator-dispatcher-retry"
+        ),
         "generator-execution-sidecar": builder.build_with_tag(
             "generator-execution-sidecar"
         ),
->>>>>>> 619f0e1d
         "graph-merger": builder.build_with_tag("graph-merger"),
         "graphql-endpoint": builder.build_with_tag("graphql-endpoint"),
         "hax-docker-plugin-runtime": DockerImageId("debian:bullseye-slim"),
