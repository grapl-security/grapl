--- conflicted
+++ resolved
@@ -66,10 +66,7 @@
     return {
         "dgraph": DockerImageId("dgraph/dgraph:v21.03.1"),
         "engagement-creator": builder.build_with_tag("engagement-creator"),
-<<<<<<< HEAD
-=======
         "event-source": builder.build_with_tag("event-source"),
->>>>>>> 6d7e7512
         "generator-dispatcher": builder.build_with_tag("generator-dispatcher"),
         "generator-executor": builder.build_with_tag("generator-executor"),
         "graph-merger": builder.build_with_tag("graph-merger"),
@@ -156,11 +153,6 @@
         confluent_environment_name=pulumi_config.require("confluent-environment-name"),
     )
 
-<<<<<<< HEAD
-=======
-    analyzers_bucket = Bucket("analyzers-bucket", sse=True)
-    pulumi.export("analyzers-bucket", analyzers_bucket.bucket)
->>>>>>> 6d7e7512
     model_plugins_bucket = Bucket("model-plugins-bucket", sse=False)
     plugin_registry_bucket = Bucket("plugin-registry-bucket", sse=True)
 
@@ -214,10 +206,6 @@
 
     # These are shared across both local and prod deployments.
     nomad_inputs: Final[NomadVars] = dict(
-<<<<<<< HEAD
-=======
-        analyzer_bucket=analyzers_bucket.bucket,
->>>>>>> 6d7e7512
         aws_env_vars_for_local=aws_env_vars_for_local,
         aws_region=aws.get_region().name,
         container_images=_container_images(artifacts),
@@ -226,10 +214,7 @@
         kafka_credentials=kafka_service_credentials,
         kafka_consumer_groups=kafka_consumer_groups,
         model_plugins_bucket=model_plugins_bucket.bucket,
-<<<<<<< HEAD
         organization_management_healthcheck_polling_interval_ms=organization_management_healthcheck_polling_interval_ms,
-=======
->>>>>>> 6d7e7512
         pipeline_ingress_healthcheck_polling_interval_ms=pipeline_ingress_healthcheck_polling_interval_ms,
         plugin_registry_bucket_aws_account_id=config.AWS_ACCOUNT_ID,
         plugin_registry_bucket_name=plugin_registry_bucket.bucket,
