import sys
from pathlib import Path

sys.path.insert(0, "..")

import os
from typing import Any, List, Mapping

import pulumi_aws as aws
from infra import config, dynamodb, emitter
from infra.alarms import OpsAlarms

# TODO: temporarily disabled until we can reconnect the ApiGateway to the new
# web UI.
# from infra.api import Api
from infra.autotag import register_auto_tags
from infra.bucket import Bucket
from infra.cache import Cache
from infra.dgraph_cluster import DgraphCluster, LocalStandInDgraphCluster
from infra.dgraph_ttl import DGraphTTL

# TODO: temporarily disabled until we can reconnect the ApiGateway to the new
# web UI.
# from infra.e2e_test_runner import E2eTestRunner
from infra.kafka import Kafka
from infra.metric_forwarder import MetricForwarder
from infra.network import Network
<<<<<<< HEAD
from infra.node_identifier import NodeIdentifier
=======
>>>>>>> d16db05e
from infra.nomad_job import NomadJob
from infra.pipeline_dashboard import PipelineDashboard
from infra.quiet_docker_build_output import quiet_docker_output

# TODO: temporarily disabled until we can reconnect the ApiGateway to the new
# web UI.
# from infra.secret import JWTSecret, TestUserPassword
from infra.secret import TestUserPassword
from infra.service import ServiceLike
from infra.service_queue import ServiceQueue

import pulumi


def _create_dgraph_cluster(network: Network) -> DgraphCluster:
    if config.LOCAL_GRAPL:
        return LocalStandInDgraphCluster()
    else:
        return DgraphCluster(
            name=f"{config.DEPLOYMENT_NAME}-dgraph",
            vpc=network.vpc,
        )


def main() -> None:

    if not (config.LOCAL_GRAPL or config.REAL_DEPLOYMENT):
        # Fargate services build their own images and need this
        # variable currently. We don't want this to be checked in
        # Local Grapl, or "real" deployments, though; only developer
        # sandboxes.
        if not os.getenv("DOCKER_BUILDKIT"):
            raise KeyError("Please re-run with 'DOCKER_BUILDKIT=1'")

    quiet_docker_output()

    # These tags will be added to all provisioned infrastructure
    # objects.
    register_auto_tags({"grapl deployment": config.DEPLOYMENT_NAME})

    network = Network("grapl-network")

    dgraph_cluster: DgraphCluster = _create_dgraph_cluster(network=network)

    DGraphTTL(network=network, dgraph_cluster=dgraph_cluster)

    # TODO: temporarily disabled until we can reconnect the ApiGateway to the new
    # web UI.
    # jwt_secret = JWTSecret()

    test_user_password = TestUserPassword()

    dynamodb_tables = dynamodb.DynamoDB()

    forwarder = MetricForwarder(network=network)

    # TODO: Create these emitters inside the service abstraction if nothing
    # else uses them (or perhaps even if something else *does* use them)
    sysmon_log_emitter = emitter.EventEmitter("sysmon-log")
    osquery_log_emitter = emitter.EventEmitter("osquery-log")
    unid_subgraphs_generated_emitter = emitter.EventEmitter("unid-subgraphs-generated")
    subgraphs_generated_emitter = emitter.EventEmitter("subgraphs-generated")
    subgraphs_merged_emitter = emitter.EventEmitter("subgraphs-merged")
    dispatched_analyzer_emitter = emitter.EventEmitter("dispatched-analyzer")

    analyzer_matched_emitter = emitter.EventEmitter("analyzer-matched-subgraphs")
    pulumi.export(
        "analyzer-matched-subgraphs-bucket", analyzer_matched_emitter.bucket.bucket
    )

    sysmon_generator_queue = ServiceQueue("sysmon-generator")
    sysmon_generator_queue.subscribe_to_emitter(sysmon_log_emitter)

    osquery_generator_queue = ServiceQueue("osquery-generator")
    osquery_generator_queue.subscribe_to_emitter(osquery_log_emitter)

    node_identifier_queue = ServiceQueue("node-identifier")
    node_identifier_queue.subscribe_to_emitter(unid_subgraphs_generated_emitter)

    graph_merger_queue = ServiceQueue("graph-merger")
    graph_merger_queue.subscribe_to_emitter(subgraphs_generated_emitter)

    analyzer_dispatcher_queue = ServiceQueue("analyzer-dispatcher")
    analyzer_dispatcher_queue.subscribe_to_emitter(subgraphs_merged_emitter)

    analyzer_executor_queue = ServiceQueue("analyzer-executor")
    analyzer_executor_queue.subscribe_to_emitter(dispatched_analyzer_emitter)

    engagement_creator_queue = ServiceQueue("engagement-creator")
    engagement_creator_queue.subscribe_to_emitter(analyzer_matched_emitter)

    analyzers_bucket = Bucket("analyzers-bucket", sse=True)
    pulumi.export("analyzers-bucket", analyzers_bucket.bucket)
    model_plugins_bucket = Bucket("model-plugins-bucket", sse=False)
    pulumi.export("model-plugins-bucket", model_plugins_bucket.bucket)

    services: List[ServiceLike] = []

    # TODO: Potentially just removable
    ux_bucket = Bucket(
        "engagement-ux-bucket",
        website_args=aws.s3.BucketWebsiteArgs(
            index_document="index.html",
        ),
    )
    pulumi.export("ux-bucket", ux_bucket.bucket)

    nomad_inputs = dict(
        analyzer_bucket=analyzers_bucket.bucket,
        analyzer_dispatched_bucket=dispatched_analyzer_emitter.bucket.bucket,
        analyzer_dispatcher_queue=analyzer_dispatcher_queue.main_queue_url,
        analyzer_executor_queue=analyzer_executor_queue.main_queue_url,
        analyzer_matched_subgraphs_bucket=analyzer_matched_emitter.bucket.bucket,
        analyzer_dispatcher_dead_letter_queue=analyzer_dispatcher_queue.dead_letter_queue_url,
        aws_region=aws.get_region().name,
        deployment_name=config.DEPLOYMENT_NAME,
        engagement_creator_queue=engagement_creator_queue.main_queue_url,
        graph_merger_queue=graph_merger_queue.main_queue_url,
        graph_merger_dead_letter_queue=graph_merger_queue.dead_letter_queue_url,
        model_plugins_bucket=model_plugins_bucket.bucket,
        node_identifier_queue=node_identifier_queue.main_queue_url,
        node_identifier_dead_letter_queue=node_identifier_queue.dead_letter_queue_url,
        node_identifier_retry_queue=node_identifier_queue.retry_queue_url,
        osquery_generator_queue=osquery_generator_queue.main_queue_url,
        osquery_generator_dead_letter_queue=osquery_generator_queue.dead_letter_queue_url,
        schema_properties_table_name=dynamodb_tables.schema_properties_table.name,
        schema_table_name=dynamodb_tables.schema_table.name,
        session_table_name=dynamodb_tables.dynamic_session_table.name,
        subgraphs_merged_bucket=subgraphs_merged_emitter.bucket,
        subgraphs_generated_bucket=subgraphs_generated_emitter.bucket,
        sysmon_generator_queue=sysmon_generator_queue.main_queue_url,
        sysmon_generator_dead_letter_queue=sysmon_generator_queue.dead_letter_queue_url,
        test_user_name=config.GRAPL_TEST_USER_NAME,
        unid_subgraphs_generated_bucket=unid_subgraphs_generated_emitter.bucket,
        user_auth_table=dynamodb_tables.user_auth_table.name,
        user_session_table=dynamodb_tables.user_session_table.name,
    )

    if config.LOCAL_GRAPL:
        kafka = Kafka("kafka")

        # These are created in `grapl-local-infra.nomad` and not applicable to prod.
        # Nomad will replace the LOCAL_GRAPL_REPLACE_IP sentinel value with the correct IP.
        aws_endpoint = "http://LOCAL_GRAPL_REPLACE_IP:4566"
        kafka_endpoint = "LOCAL_GRAPL_REPLACE_IP:19092"  # intentionally not 29092
        redis_endpoint = "redis://LOCAL_GRAPL_REPLACE_IP:6379"

        grapl_core_job_vars_inputs = dict(
            # The vars with a leading underscore indicate that the hcl local version of the variable should be used
            # instead of the var version.
            _aws_endpoint=aws_endpoint,
            _redis_endpoint=redis_endpoint,
            aws_access_key_id=aws.config.access_key,
            aws_access_key_secret=aws.config.secret_key,
            rust_log="DEBUG",
        )
        grapl_core_job_vars = dict(
            **grapl_core_job_vars_inputs,
            **nomad_inputs,
        )

        nomad_grapl_core = NomadJob(
            "grapl-core",
            jobspec=Path("../../nomad/grapl-core.nomad").resolve(),
            vars=grapl_core_job_vars,
        )

        def _get_provisioner_job_vars(inputs: Mapping[str, Any]) -> Mapping[str, Any]:
            return {
                k: inputs[k]
                for k in {
                    "_aws_endpoint",
                    "aws_access_key_id",
                    "aws_access_key_secret",
                    "aws_region",
                    "deployment_name",
                    "rust_log",
                    "schema_table_name",
                    "schema_properties_table_name",
                    "test_user_name",
                    "user_auth_table",
                }
            }

        provision_vars = _get_provisioner_job_vars(
            dict(
                **grapl_core_job_vars_inputs,
                **nomad_inputs,
            )
        )

        nomad_grapl_provision = NomadJob(
            "grapl-provision",
            jobspec=Path("../../nomad/grapl-provision.nomad").resolve(),
            vars=provision_vars,
            opts=pulumi.ResourceOptions(depends_on=[nomad_grapl_core]),
        )

        if config.SHOULD_DEPLOY_INTEGRATION_TESTS:

            def _get_integration_test_job_vars(
                inputs: Mapping[str, Any]
            ) -> Mapping[str, Any]:
                return {
                    k: inputs[k]
                    for k in {
                        "_aws_endpoint",
                        "_kafka_endpoint",
                        "_redis_endpoint",
                        "aws_access_key_id",
                        "aws_access_key_secret",
                        "aws_region",
                        "deployment_name",
                        "schema_properties_table_name",
                        "test_user_name",
<<<<<<< HEAD
                        "_redis_endpoint",
                        # integration-test only, specified below
                        "_kafka_endpoint",
                        "non_root_user",
                    }
                }

            integration_test_job_vars = pulumi.Output.all(
                _kafka_endpoint=kafka_endpoint,
                non_root_user=os.environ["NON_ROOT_USER"],
                **grapl_core_job_vars_inputs,
            ).apply(_get_integration_test_job_vars)
=======
                    }
                }

            integration_test_job_vars = _get_integration_test_job_vars(
                dict(
                    _kafka_endpoint=kafka_endpoint,
                    **grapl_core_job_vars_inputs,
                    **nomad_inputs,
                )
            )
>>>>>>> d16db05e

            integration_tests = NomadJob(
                "integration-tests",
                jobspec=Path("../../nomad/local/integration-tests.nomad").resolve(),
                vars=integration_test_job_vars,
            )

        if config.SHOULD_DEPLOY_E2E_TESTS:

            def _get_e2e_test_job_vars(inputs: Mapping[str, Any]) -> Mapping[str, Any]:
                return {
                    k: inputs[k]
                    for k in {
                        "_aws_endpoint",
                        "analyzer_bucket",
                        "aws_access_key_id",
                        "aws_access_key_secret",
                        "aws_region",
                        "deployment_name",
                        "schema_properties_table_name",
                        "schema_table_name",
                        "sysmon_generator_queue",
                        "sysmon_log_bucket",
                        "test_user_name",
                    }
                }

            e2e_test_job_vars = _get_e2e_test_job_vars(
                dict(
                    sysmon_log_bucket=sysmon_log_emitter.bucket.bucket,
                    **grapl_core_job_vars_inputs,
                    **nomad_inputs,
                )
            )
            e2e_tests = NomadJob(
                "e2e-tests",
                jobspec=Path("../../nomad/local/e2e-tests.nomad").resolve(),
                vars=e2e_test_job_vars,
            )

    else:
<<<<<<< HEAD
        # No Fargate or Elasticache in Local Grapl
=======
>>>>>>> d16db05e
        cache = Cache("main-cache", network=network)
        pulumi_config = pulumi.Config()
        artifacts = pulumi_config.require_object("artifacts")

        grapl_core_job_vars = dict(
            # The vars with a leading underscore indicate that the hcl local version of the variable should be used
            # instead of the var version.
            _redis_endpoint=cache.endpoint,
            container_registry="docker.cloudsmith.io/",
            container_repo="raw/",
            # TODO: consider replacing with the previous per-service `configurable_envvars`
            rust_log="DEBUG",
            # Build Tags. We use per service tags so we can update services independently
            analyzer_dispatcher_tag=artifacts["analyzer-dispatcher"],
            analyzer_executor_tag=artifacts["analyzer-executor"],
            dgraph_tag="latest",
            engagement_creator_tag=artifacts["engagement-creator"],
            graph_merger_tag=artifacts["graph-merger"],
            # graphql_endpoint_tag=artifacts["graphql-endpoint"], # enable this once this is in the rc branch
            node_identifier_tag=artifacts["node-identifier"],
            osquery_generator_tag=artifacts["osquery-generator"],
            sysmon_generator_tag=artifacts["sysmon-generator"],
            # web_ui_tag=artifacts["web-ui"], # enable this once this is in the rc branch
            **nomad_inputs,
        )

        nomad_grapl_core = NomadJob(
            "grapl-core",
            jobspec=Path("../../nomad/grapl-core.nomad").resolve(),
            vars=grapl_core_job_vars,
        )

        def _get_provisioner_job_vars(inputs: Mapping[str, Any]) -> Mapping[str, Any]:
            return {
                k: inputs[k]
                for k in {
                    "aws_region",
                    "container_registry",
                    "container_repo",
                    "deployment_name",
                    "rust_log",
                    "schema_table_name",
                    "schema_properties_table_name",
                    "test_user_name",
                    "user_auth_table",
                }
            }

        grapl_provision_job_vars = _get_provisioner_job_vars(
            dict(
                # The vars with a leading underscore indicate that the hcl local version of the variable should be used
                # instead of the var version.
                container_registry="docker.cloudsmith.io/",
                container_repo="raw/",
                # TODO: consider replacing with the previous per-service `configurable_envvars`
                rust_log="DEBUG",
                provisioner_tag=artifacts["provisioner"],
                **nomad_inputs,
            )
        )

        nomad_grapl_provision = NomadJob(
            "grapl-provision",
            jobspec=Path("../../nomad/grapl-provision.nomad").resolve(),
            vars=grapl_provision_job_vars,
            opts=pulumi.ResourceOptions(depends_on=[nomad_grapl_core]),
        )

    OpsAlarms(name="ops-alarms")

    PipelineDashboard(services=services)


if __name__ == "__main__":
    main()<|MERGE_RESOLUTION|>--- conflicted
+++ resolved
@@ -25,10 +25,6 @@
 from infra.kafka import Kafka
 from infra.metric_forwarder import MetricForwarder
 from infra.network import Network
-<<<<<<< HEAD
-from infra.node_identifier import NodeIdentifier
-=======
->>>>>>> d16db05e
 from infra.nomad_job import NomadJob
 from infra.pipeline_dashboard import PipelineDashboard
 from infra.quiet_docker_build_output import quiet_docker_output
@@ -236,39 +232,27 @@
                     k: inputs[k]
                     for k in {
                         "_aws_endpoint",
-                        "_kafka_endpoint",
+                        "_kafka_endpoint", # integration-test only
                         "_redis_endpoint",
                         "aws_access_key_id",
                         "aws_access_key_secret",
                         "aws_region",
                         "deployment_name",
+                        # integration-test only
+                        "non_root_user",  # integration-test only
                         "schema_properties_table_name",
                         "test_user_name",
-<<<<<<< HEAD
-                        "_redis_endpoint",
-                        # integration-test only, specified below
-                        "_kafka_endpoint",
-                        "non_root_user",
-                    }
-                }
-
-            integration_test_job_vars = pulumi.Output.all(
-                _kafka_endpoint=kafka_endpoint,
-                non_root_user=os.environ["NON_ROOT_USER"],
-                **grapl_core_job_vars_inputs,
-            ).apply(_get_integration_test_job_vars)
-=======
                     }
                 }
 
             integration_test_job_vars = _get_integration_test_job_vars(
                 dict(
                     _kafka_endpoint=kafka_endpoint,
+                    non_root_user=os.environ["NON_ROOT_USER"],
                     **grapl_core_job_vars_inputs,
                     **nomad_inputs,
                 )
             )
->>>>>>> d16db05e
 
             integration_tests = NomadJob(
                 "integration-tests",
@@ -310,10 +294,6 @@
             )
 
     else:
-<<<<<<< HEAD
-        # No Fargate or Elasticache in Local Grapl
-=======
->>>>>>> d16db05e
         cache = Cache("main-cache", network=network)
         pulumi_config = pulumi.Config()
         artifacts = pulumi_config.require_object("artifacts")
