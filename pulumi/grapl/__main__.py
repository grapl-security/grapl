--- conflicted
+++ resolved
@@ -230,26 +230,6 @@
             def _get_integration_test_job_vars(
                 inputs: Mapping[str, Any]
             ) -> Mapping[str, Any]:
-<<<<<<< HEAD
-                # Filter out which vars we need
-                subset_keys = {
-                    "aws_access_key_id",
-                    "aws_access_key_secret",
-                    "_aws_endpoint",
-                    "aws_region",
-                    "deployment_name",
-                    "schema_properties_table_name",
-                    "grapl_test_user_name",
-                    "_redis_endpoint",
-                }
-
-                subset = {k: inputs[k] for k in subset_keys}
-
-                integration_test_only_job_vars = {
-                    "_kafka_endpoint": kafka_endpoint,
-                    "grapl_root": os.environ["GRAPL_ROOT"],
-                    "non_root_uid": os.environ["UID"],
-=======
                 return {
                     k: inputs[k]
                     for k in {
@@ -261,13 +241,18 @@
                         "schema_properties_table_name",
                         "test_user_name",
                         "_redis_endpoint",
+                        # integration-test only, specified below
                         "_kafka_endpoint",
+                        "grapl_root",
+                        "non_root_uid",
                     }
->>>>>>> 3edab1f0
                 }
 
             integration_test_job_vars = pulumi.Output.all(
-                _kafka_endpoint=kafka_endpoint, **grapl_core_job_vars_inputs
+                _kafka_endpoint=kafka_endpoint,
+                grapl_root=os.environ["GRAPL_ROOT"],
+                non_root_uid=os.environ["UID"],
+                **grapl_core_job_vars_inputs,
             ).apply(_get_integration_test_job_vars)
 
             integration_tests = NomadJob(
