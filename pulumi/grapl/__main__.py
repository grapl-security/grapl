import sys
from pathlib import Path

sys.path.insert(0, "..")

import os
from typing import Any, List, Mapping

import pulumi_aws as aws
from infra import config, dynamodb, emitter
from infra.alarms import OpsAlarms

# TODO: temporarily disabled until we can reconnect the ApiGateway to the new
# web UI.
# from infra.api import Api
from infra.autotag import register_auto_tags
from infra.bucket import Bucket
from infra.cache import Cache
from infra.dgraph_cluster import DgraphCluster, LocalStandInDgraphCluster
from infra.dgraph_ttl import DGraphTTL

# TODO: temporarily disabled until we can reconnect the ApiGateway to the new
# web UI.
# from infra.e2e_test_runner import E2eTestRunner
from infra.kafka import Kafka
from infra.metric_forwarder import MetricForwarder
from infra.network import Network
from infra.nomad_job import NomadJob
from infra.pipeline_dashboard import PipelineDashboard
from infra.quiet_docker_build_output import quiet_docker_output

# TODO: temporarily disabled until we can reconnect the ApiGateway to the new
# web UI.
# from infra.secret import JWTSecret, TestUserPassword
from infra.secret import TestUserPassword
from infra.service import ServiceLike
from infra.service_queue import ServiceQueue

import pulumi


def _create_dgraph_cluster(network: Network) -> DgraphCluster:
    if config.LOCAL_GRAPL:
        return LocalStandInDgraphCluster()
    else:
        return DgraphCluster(
            name=f"{config.DEPLOYMENT_NAME}-dgraph",
            vpc=network.vpc,
        )


def main() -> None:

    if not (config.LOCAL_GRAPL or config.REAL_DEPLOYMENT):
        # Fargate services build their own images and need this
        # variable currently. We don't want this to be checked in
        # Local Grapl, or "real" deployments, though; only developer
        # sandboxes.
        if not os.getenv("DOCKER_BUILDKIT"):
            raise KeyError("Please re-run with 'DOCKER_BUILDKIT=1'")

    quiet_docker_output()

    # These tags will be added to all provisioned infrastructure
    # objects.
    register_auto_tags({"grapl deployment": config.DEPLOYMENT_NAME})

    network = Network("grapl-network")

    dgraph_cluster: DgraphCluster = _create_dgraph_cluster(network=network)

    DGraphTTL(network=network, dgraph_cluster=dgraph_cluster)

    # TODO: temporarily disabled until we can reconnect the ApiGateway to the new
    # web UI.
    # jwt_secret = JWTSecret()

    test_user_password = TestUserPassword()

    dynamodb_tables = dynamodb.DynamoDB()

    forwarder = MetricForwarder(network=network)

    # TODO: Create these emitters inside the service abstraction if nothing
    # else uses them (or perhaps even if something else *does* use them)
    sysmon_log_emitter = emitter.EventEmitter("sysmon-log")
    osquery_log_emitter = emitter.EventEmitter("osquery-log")
    unid_subgraphs_generated_emitter = emitter.EventEmitter("unid-subgraphs-generated")
    subgraphs_generated_emitter = emitter.EventEmitter("subgraphs-generated")
    subgraphs_merged_emitter = emitter.EventEmitter("subgraphs-merged")
    dispatched_analyzer_emitter = emitter.EventEmitter("dispatched-analyzer")

    analyzer_matched_emitter = emitter.EventEmitter("analyzer-matched-subgraphs")
    pulumi.export(
        "analyzer-matched-subgraphs-bucket", analyzer_matched_emitter.bucket.bucket
    )

    sysmon_generator_queue = ServiceQueue("sysmon-generator")
    sysmon_generator_queue.subscribe_to_emitter(sysmon_log_emitter)

    osquery_generator_queue = ServiceQueue("osquery-generator")
    osquery_generator_queue.subscribe_to_emitter(osquery_log_emitter)

    node_identifier_queue = ServiceQueue("node-identifier")
    node_identifier_queue.subscribe_to_emitter(unid_subgraphs_generated_emitter)

    graph_merger_queue = ServiceQueue("graph-merger")
    graph_merger_queue.subscribe_to_emitter(subgraphs_generated_emitter)

    analyzer_dispatcher_queue = ServiceQueue("analyzer-dispatcher")
    analyzer_dispatcher_queue.subscribe_to_emitter(subgraphs_merged_emitter)

    analyzer_executor_queue = ServiceQueue("analyzer-executor")
    analyzer_executor_queue.subscribe_to_emitter(dispatched_analyzer_emitter)

    engagement_creator_queue = ServiceQueue("engagement-creator")
    engagement_creator_queue.subscribe_to_emitter(analyzer_matched_emitter)

    analyzers_bucket = Bucket("analyzers-bucket", sse=True)
    pulumi.export("analyzers-bucket", analyzers_bucket.bucket)
    model_plugins_bucket = Bucket("model-plugins-bucket", sse=False)
    pulumi.export("model-plugins-bucket", model_plugins_bucket.bucket)

    services: List[ServiceLike] = []

    # TODO: Potentially just removable
    ux_bucket = Bucket(
        "engagement-ux-bucket",
        website_args=aws.s3.BucketWebsiteArgs(
            index_document="index.html",
        ),
    )
    pulumi.export("ux-bucket", ux_bucket.bucket)

    nomad_inputs = {
        "analyzer_bucket": analyzers_bucket.bucket,
        "analyzer_dispatched_bucket": dispatched_analyzer_emitter.bucket.bucket,
        "analyzer_dispatcher_queue": analyzer_dispatcher_queue.main_queue_url,
        "analyzer_executor_queue": analyzer_executor_queue.main_queue_url,
        "analyzer_matched_subgraphs_bucket": analyzer_matched_emitter.bucket.bucket,
        "analyzer_dispatcher_dead_letter_queue": analyzer_dispatcher_queue.dead_letter_queue_url,
        "aws_region": aws.get_region().name,
        "deployment_name": config.DEPLOYMENT_NAME,
        "engagement_creator_queue": engagement_creator_queue.main_queue_url,
        "graph_merger_queue": graph_merger_queue.main_queue_url,
        "graph_merger_dead_letter_queue": graph_merger_queue.dead_letter_queue_url,
        "model_plugins_bucket": model_plugins_bucket.bucket,
        "node_identifier_queue": node_identifier_queue.main_queue_url,
        "node_identifier_dead_letter_queue": node_identifier_queue.dead_letter_queue_url,
        "node_identifier_retry_queue": node_identifier_queue.retry_queue_url,
        "osquery_generator_queue": osquery_generator_queue.main_queue_url,
        "osquery_generator_dead_letter_queue": osquery_generator_queue.dead_letter_queue_url,
        "schema_properties_table_name": dynamodb_tables.schema_properties_table.name,
        "schema_table_name": dynamodb_tables.schema_table.name,
        "session_table_name": dynamodb_tables.dynamic_session_table.name,
        "subgraphs_merged_bucket": subgraphs_merged_emitter.bucket,
        "subgraphs_generated_bucket": subgraphs_generated_emitter.bucket,
        "sysmon_generator_queue": sysmon_generator_queue.main_queue_url,
        "sysmon_generator_dead_letter_queue": sysmon_generator_queue.dead_letter_queue_url,
        "unid_subgraphs_generated_bucket": unid_subgraphs_generated_emitter.bucket,
        "user_auth_table": dynamodb_tables.user_auth_table.name,
        "user_session_table": dynamodb_tables.user_session_table.name,
    }

    if config.LOCAL_GRAPL:
        kafka = Kafka("kafka")

        # These are created in `grapl-local-infra.nomad` and not applicable to prod.
        # Nomad will replace the LOCAL_GRAPL_REPLACE_IP sentinel value with the correct IP.
        aws_endpoint = "http://LOCAL_GRAPL_REPLACE_IP:4566"
        kafka_endpoint = "LOCAL_GRAPL_REPLACE_IP:19092"  # intentionally not 29092
        redis_endpoint = "redis://LOCAL_GRAPL_REPLACE_IP:6379"

<<<<<<< HEAD
        grapl_core_job_vars = pulumi.Output.all(**nomad_inputs,).apply(
            lambda inputs: {
                # This is a special directive to our HCL file that tells it to use Localstack
                "_aws_endpoint": aws_endpoint,
                "aws_access_key_id": aws.config.access_key,
                "aws_access_key_secret": aws.config.secret_key,
                "grapl_test_user_name": config.GRAPL_TEST_USER_NAME,
                "_redis_endpoint": redis_endpoint,
                # TODO: consider replacing with the previous per-service `configurable_envvars`
                "rust_log": "DEBUG",
                **inputs,
            }
=======
        grapl_core_job_vars_inputs = dict(
            analyzer_bucket=analyzers_bucket.bucket,
            analyzer_dispatched_bucket=dispatched_analyzer_emitter.bucket.bucket,
            analyzer_dispatcher_dead_letter_queue=analyzer_dispatcher_queue.dead_letter_queue_url,
            analyzer_dispatcher_queue=analyzer_dispatcher_queue.main_queue_url,
            analyzer_executor_queue=analyzer_executor_queue.main_queue_url,
            analyzer_matched_subgraphs_bucket=analyzer_matched_emitter.bucket.bucket,
            aws_access_key_id=aws.config.access_key,
            aws_access_key_secret=aws.config.secret_key,
            # This is a special directive to our HCL file that tells it to use Localstack
            _aws_endpoint=aws_endpoint,
            aws_region=aws.get_region().name,
            deployment_name=config.DEPLOYMENT_NAME,
            engagement_creator_queue=engagement_creator_queue.main_queue_url,
            graph_merger_queue=graph_merger_queue.main_queue_url,
            graph_merger_dead_letter_queue=graph_merger_queue.dead_letter_queue_url,
            model_plugins_bucket=model_plugins_bucket.bucket,
            node_identifier_dead_letter_queue=node_identifier_queue.dead_letter_queue_url,
            node_identifier_queue=node_identifier_queue.main_queue_url,
            node_identifier_retry_queue=node_identifier_queue.retry_queue_url,
            osquery_generator_dead_letter_queue=osquery_generator_queue.dead_letter_queue_url,
            osquery_generator_queue=osquery_generator_queue.main_queue_url,
            _redis_endpoint=redis_endpoint,
            rust_log="DEBUG",
            schema_properties_table_name=dynamodb_tables.schema_properties_table.name,
            schema_table_name=dynamodb_tables.schema_table.name,
            session_table_name=dynamodb_tables.dynamic_session_table.name,
            subgraphs_generated_bucket=subgraphs_generated_emitter.bucket.bucket,
            subgraphs_merged_bucket=subgraphs_merged_emitter.bucket.bucket,
            sysmon_generator_dead_letter_queue=sysmon_generator_queue.dead_letter_queue_url,
            sysmon_generator_queue=sysmon_generator_queue.main_queue_url,
            test_user_name=config.GRAPL_TEST_USER_NAME,
            unid_subgraphs_generated_bucket=unid_subgraphs_generated_emitter.bucket,
            user_auth_table=dynamodb_tables.user_auth_table.name,
            user_session_table=dynamodb_tables.user_session_table.name,
>>>>>>> 3edab1f0
        )
        grapl_core_job_vars = pulumi.Output.all(**grapl_core_job_vars_inputs)

        nomad_grapl_core = NomadJob(
            "grapl-core",
            jobspec=Path("../../nomad/grapl-core.nomad").resolve(),
            vars=grapl_core_job_vars,
        )

        nomad_grapl_provision = NomadJob(
            "grapl-provision",
            jobspec=Path("../../nomad/grapl-provision.nomad").resolve(),
            vars=pulumi.Output.all(
                # A hack to declare "this depends on the previous one having completed first"
                _unused_output_from_grapl_core=nomad_grapl_core.job.deployment_id,
                **grapl_core_job_vars_inputs,
            ).apply(
                lambda inputs: {
                    k: inputs[k]
                    for k in {
                        "aws_access_key_id",
                        "aws_access_key_secret",
                        "_aws_endpoint",
                        "aws_region",
                        "deployment_name",
                        "schema_table_name",
                        "schema_properties_table_name",
                        "user_auth_table",
                        "test_user_name",
                        "rust_log",
                    }
                }
            ),
        )

        if config.SHOULD_DEPLOY_INTEGRATION_TESTS:

            def _get_integration_test_job_vars(
                inputs: Mapping[str, Any]
            ) -> Mapping[str, Any]:
                return {
                    k: inputs[k]
                    for k in {
                        "aws_access_key_id",
                        "aws_access_key_secret",
                        "_aws_endpoint",
                        "aws_region",
                        "deployment_name",
                        "schema_properties_table_name",
                        "test_user_name",
                        "_redis_endpoint",
                        "_kafka_endpoint",
                    }
                }

            integration_test_job_vars = pulumi.Output.all(
                _kafka_endpoint=kafka_endpoint, **grapl_core_job_vars_inputs
            ).apply(_get_integration_test_job_vars)

            integration_tests = NomadJob(
                "integration-tests",
                jobspec=Path("../../nomad/local/integration-tests.nomad").resolve(),
                vars=integration_test_job_vars,
            )

        if config.SHOULD_DEPLOY_E2E_TESTS:

            def _get_e2e_test_job_vars(inputs: Mapping[str, Any]) -> Mapping[str, Any]:
                return {
                    k: inputs[k]
                    for k in {
                        "analyzer_bucket",
                        "aws_access_key_id",
                        "aws_access_key_secret",
                        "_aws_endpoint",
                        "aws_region",
                        "deployment_name",
                        "test_user_name",
                        "schema_properties_table_name",
                        "schema_table_name",
                        "sysmon_generator_queue",
                        "sysmon_log_bucket",
                    }
                }

            e2e_test_job_vars = pulumi.Output.all(
                sysmon_log_bucket=sysmon_log_emitter.bucket.bucket,
                **grapl_core_job_vars_inputs,
            ).apply(_get_e2e_test_job_vars)
            e2e_tests = NomadJob(
                "e2e-tests",
                jobspec=Path("../../nomad/local/e2e-tests.nomad").resolve(),
                vars=e2e_test_job_vars,
            )

    else:
        cache = Cache("main-cache", network=network)
        pulumi_config = pulumi.Config()

        grapl_core_job_aws_vars = pulumi.Output.all(**nomad_inputs,).apply(
            lambda inputs: {
                "container_registry": "docker.cloudsmith.io/",
                "container_repo": "raw/",
                "grapl_test_user_name": config.GRAPL_TEST_USER_NAME,
                "_redis_endpoint": cache.endpoint,
                # TODO: consider replacing with the previous per-service `configurable_envvars`
                "rust_log": "DEBUG",
                # Build Tags. We use per service tags so we can update services independently
                "analyzer_dispatcher_tag": pulumi_config.require_object("artifacts")[
                    "analyzer-dispatcher"
                ],
                "analyzer_executor_tag": pulumi_config.require_object("artifacts")[
                    "analyzer-executor"
                ],
                "dgraph_tag": "latest",
                "graph_merger_tag": pulumi_config.require_object("artifacts")[
                    "graph-merger"
                ],
                "graphql_endpoint_tag": pulumi_config.require_object("artifacts")[
                    "graphql-endpoint"
                ],
                "provisioner_tag": pulumi_config.require_object("artifacts")[
                    "provisioner"
                ],
                "node_identifier_tag": pulumi_config.require_object("artifacts")[
                    "node-identifier"
                ],
                "sysmon_generator_tag": pulumi_config.require_object("artifacts")[
                    "sysmon-generator"
                ],
                **inputs,
            }
        )

        nomad_grapl_core = NomadJob(
            "grapl-core",
            jobspec=Path("../../nomad/grapl-core.nomad").resolve(),
            vars=grapl_core_job_aws_vars,
        )

    OpsAlarms(name="ops-alarms")

    PipelineDashboard(services=services)


if __name__ == "__main__":
    main()<|MERGE_RESOLUTION|>--- conflicted
+++ resolved
@@ -171,56 +171,15 @@
         kafka_endpoint = "LOCAL_GRAPL_REPLACE_IP:19092"  # intentionally not 29092
         redis_endpoint = "redis://LOCAL_GRAPL_REPLACE_IP:6379"
 
-<<<<<<< HEAD
-        grapl_core_job_vars = pulumi.Output.all(**nomad_inputs,).apply(
-            lambda inputs: {
-                # This is a special directive to our HCL file that tells it to use Localstack
-                "_aws_endpoint": aws_endpoint,
-                "aws_access_key_id": aws.config.access_key,
-                "aws_access_key_secret": aws.config.secret_key,
-                "grapl_test_user_name": config.GRAPL_TEST_USER_NAME,
-                "_redis_endpoint": redis_endpoint,
-                # TODO: consider replacing with the previous per-service `configurable_envvars`
-                "rust_log": "DEBUG",
-                **inputs,
-            }
-=======
         grapl_core_job_vars_inputs = dict(
-            analyzer_bucket=analyzers_bucket.bucket,
-            analyzer_dispatched_bucket=dispatched_analyzer_emitter.bucket.bucket,
-            analyzer_dispatcher_dead_letter_queue=analyzer_dispatcher_queue.dead_letter_queue_url,
-            analyzer_dispatcher_queue=analyzer_dispatcher_queue.main_queue_url,
-            analyzer_executor_queue=analyzer_executor_queue.main_queue_url,
-            analyzer_matched_subgraphs_bucket=analyzer_matched_emitter.bucket.bucket,
             aws_access_key_id=aws.config.access_key,
             aws_access_key_secret=aws.config.secret_key,
             # This is a special directive to our HCL file that tells it to use Localstack
             _aws_endpoint=aws_endpoint,
-            aws_region=aws.get_region().name,
-            deployment_name=config.DEPLOYMENT_NAME,
-            engagement_creator_queue=engagement_creator_queue.main_queue_url,
-            graph_merger_queue=graph_merger_queue.main_queue_url,
-            graph_merger_dead_letter_queue=graph_merger_queue.dead_letter_queue_url,
-            model_plugins_bucket=model_plugins_bucket.bucket,
-            node_identifier_dead_letter_queue=node_identifier_queue.dead_letter_queue_url,
-            node_identifier_queue=node_identifier_queue.main_queue_url,
-            node_identifier_retry_queue=node_identifier_queue.retry_queue_url,
-            osquery_generator_dead_letter_queue=osquery_generator_queue.dead_letter_queue_url,
-            osquery_generator_queue=osquery_generator_queue.main_queue_url,
             _redis_endpoint=redis_endpoint,
             rust_log="DEBUG",
-            schema_properties_table_name=dynamodb_tables.schema_properties_table.name,
-            schema_table_name=dynamodb_tables.schema_table.name,
-            session_table_name=dynamodb_tables.dynamic_session_table.name,
-            subgraphs_generated_bucket=subgraphs_generated_emitter.bucket.bucket,
-            subgraphs_merged_bucket=subgraphs_merged_emitter.bucket.bucket,
-            sysmon_generator_dead_letter_queue=sysmon_generator_queue.dead_letter_queue_url,
-            sysmon_generator_queue=sysmon_generator_queue.main_queue_url,
             test_user_name=config.GRAPL_TEST_USER_NAME,
-            unid_subgraphs_generated_bucket=unid_subgraphs_generated_emitter.bucket,
-            user_auth_table=dynamodb_tables.user_auth_table.name,
-            user_session_table=dynamodb_tables.user_session_table.name,
->>>>>>> 3edab1f0
+            **nomad_inputs,
         )
         grapl_core_job_vars = pulumi.Output.all(**grapl_core_job_vars_inputs)
 
