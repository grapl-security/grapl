meta:
  project: grapl
  default: build

#
# mounts
#

mount=dist:
  bind: ./dist
  path: /home/grapl/dist
  file: false

# a volume, not a bind-mount
# dump-compose-artifacts will take care of extracting things from it
mount=dynamodb_dump:
  name: dynamodb_dump
  path: /mnt/dynamodb_dump
  read-only: false
  file: false

#
# images
#

# rust images

image=rust-build:
  image: grapl/grapl-rust-src-build
  context: src/rust
  dockerfile: Dockerfile
  args:
    release_target: "{env.GRAPL_RELEASE_TARGET:debug}"
  target: grapl-rust-src-build
  tags:
    - latest

image=analyzer-dispatcher:
  image: grapl/grapl-analyzer-dispatcher
  context: src/rust/analyzer-dispatcher
  dockerfile: Dockerfile
  args:
    release_target: "{env.GRAPL_RELEASE_TARGET:debug}"
  target: grapl-analyzer-dispatcher
  tags:
    - "{env.TAG}"
  depends:
    - rust-build

image=metric-forwarder:
  image: grapl/grapl-metric-forwarder
  context: src/rust/metric-forwarder
  dockerfile: Dockerfile
  args:
    release_target: "{env.GRAPL_RELEASE_TARGET:debug}"
  target: grapl-metric-forwarder
  tags:
    - "{env.TAG}"
  depends:
    - rust-build

image=generic-subgraph-generator:
  image: grapl/grapl-generic-subgraph-generator
  context: src/rust/generic-subgraph-generator
  dockerfile: Dockerfile
  args:
    release_target: "{env.GRAPL_RELEASE_TARGET:debug}"
  target: grapl-generic-subgraph-generator
  tags:
    - "{env.TAG}"
  depends:
    - rust-build

image=graph-merger:
  image: grapl/grapl-graph-merger
  context: src/rust/graph-merger
  dockerfile: Dockerfile
  args:
    release_target: "{env.GRAPL_RELEASE_TARGET:debug}"
  target: grapl-graph-merger
  tags:
    - "{env.TAG}"
  depends:
    - rust-build

image=node-identifier:
  image: grapl/grapl-node-identifier
  context: src/rust/node-identifier
  dockerfile: Dockerfile
  args:
    release_target: "{env.GRAPL_RELEASE_TARGET:debug}"
  target: grapl-node-identifier
  tags:
    - "{env.TAG}"
  depends:
    - rust-build

image=node-identifier-retry-handler:
  image: grapl/grapl-node-identifier-retry-handler
  context: src/rust/node-identifier
  dockerfile: Dockerfile
  args:
    release_target: "{env.GRAPL_RELEASE_TARGET:debug}"
  target: grapl-node-identifier-retry-handler
  tags:
    - "{env.TAG}"
  depends:
    - rust-build

image=sysmon-subgraph-generator:
  image: grapl/grapl-sysmon-subgraph-generator
  context: src/rust/sysmon-subgraph-generator
  dockerfile: Dockerfile
  args:
    release_target: "{env.GRAPL_RELEASE_TARGET:debug}"
  target: grapl-sysmon-subgraph-generator
  tags:
    - "{env.TAG}"
  depends:
    - rust-build

# python images

image=python-build:
  image: grapl/grapl-python-build
  context: src/python/grapl-python-build
  dockerfile: Dockerfile
  target: grapl-python-build
  tags:
    - latest

image=python-deploy:
  image: grapl/grapl-python-deploy
  context: src/python/grapl-python-deploy/
  dockerfile: Dockerfile
  target: grapl-python-deploy
  tags:
    - latest

image=graph-descriptions-build:
  image: grapl/grapl-graph-descriptions-python-build
  context: src/rust/graph-descriptions/
  dockerfile: Dockerfile
  target: grapl-graph-descriptions-python-build
  depends:
    - python-build
  tags:
    - latest

image=grapl-common-build:
  image: grapl/grapl-common-python-build
  context: src/python/grapl-common/
  dockerfile: Dockerfile
  target: grapl-common-python-build
  depends:
    - python-build
  tags:
    - latest

image=grapl-tests-common-build:
  image: grapl/grapl-tests-common-python-build
  context: src/python/grapl-tests-common/
  dockerfile: Dockerfile
  target: grapl-tests-common-python-build
  depends:
    - python-build
    - grapl-analyzerlib-build
  tags:
    - latest

image=grapl-analyzerlib-build:
  image: grapl/grapl-analyzerlib-python-build
  context: src/python/grapl_analyzerlib/
  dockerfile: Dockerfile
  target: grapl-analyzerlib-python-build
  depends:
    - python-build
    - graph-descriptions-build
    - grapl-common-build
  tags:
    - latest

image=analyzer-deployer-build:
  image: grapl/analyzer-deployer-build
  context: src/python/analyzer-deployer/
  dockerfile: Dockerfile
  target: analyzer-deployer-build
  depends:
    - python-build
  tags:
    - latest

image=analyzer-deployer:
  image: grapl/analyzer-deployer
  context: src/python/analyzer-deployer/
  dockerfile: Dockerfile
  target: analyzer-deployer
  depends:
    - analyzer-deployer-build
    - python-deploy
  tags:
    - "{env.TAG}"

image=analyzer-executor-build:
  image: grapl/analyzer-executor-build
  context: src/python/analyzer_executor/
  dockerfile: Dockerfile
  target: analyzer-executor-build
  depends:
    - python-build
    - graph-descriptions-build
    - grapl-analyzerlib-build
  tags:
    - latest

image=analyzer-executor:
  image: grapl/grapl-analyzer-executor
  context: src/python/analyzer_executor/
  dockerfile: Dockerfile
  target: grapl-analyzer-executor
  depends:
    - analyzer-executor-build
    - python-deploy
  tags:
    - "{env.TAG}"

image=engagement-creator-build:
  image: grapl/engagement-creator-build
  context: src/python/engagement-creator
  dockerfile: Dockerfile
  target: engagement-creator-build
  depends:
    - python-build
    - graph-descriptions-build
    - grapl-analyzerlib-build
  tags:
    - latest

image=engagement-creator:
  image: grapl/grapl-engagement-creator
  context: src/python/engagement-creator
  dockerfile: Dockerfile
  target: grapl-engagement-creator
  depends:
    - engagement-creator-build
    - python-deploy
  tags:
    - "{env.TAG}"

image=engagement-edge-build:
  image: grapl/engagement-edge-build
  context: src/python/engagement_edge
  dockerfile: Dockerfile
  target: engagement-edge-build
  depends:
    - python-build
    - graph-descriptions-build
    - grapl-analyzerlib-build
  tags:
    - latest

image=engagement-edge:
  image: grapl/grapl-engagement-edge
  context: src/python/engagement_edge
  dockerfile: Dockerfile
  target: grapl-engagement-edge
  depends:
    - engagement-edge-build
    - python-deploy
  tags:
    - "{env.TAG}"

image=dgraph-ttl-build:
  image: grapl/grapl-dgraph-ttl-build
  context: src/python/grapl-dgraph-ttl
  dockerfile: Dockerfile
  target: grapl-dgraph-ttl-build
  depends:
    - python-build
    - graph-descriptions-build
    - grapl-analyzerlib-build
  tags:
    - latest

image=dgraph-ttl:
  image: grapl/grapl-dgraph-ttl
  context: src/python/grapl-dgraph-ttl
  dockerfile: Dockerfile
  target: grapl-dgraph-ttl
  depends:
    - dgraph-ttl-build
    - python-deploy
  tags:
    - "{env.TAG}"

image=model-plugin-deployer-build:
  image: grapl/grapl-model-plugin-deployer-build
  context: src/python/grapl-model-plugin-deployer
  dockerfile: Dockerfile
  target: grapl-model-plugin-deployer-build
  depends:
    - python-build
    - graph-descriptions-build
    - grapl-analyzerlib-build
  tags:
    - latest

image=model-plugin-deployer:
  image: grapl/grapl-model-plugin-deployer
  context: src/python/grapl-model-plugin-deployer
  dockerfile: Dockerfile
  target: grapl-model-plugin-deployer
  depends:
    - model-plugin-deployer-build
    - python-deploy
  tags:
    - "{env.TAG}"

image=grapl-notebook:
  image: grapl/grapl-notebook
  context: src/python/grapl-notebook
  dockerfile: Dockerfile
  tags:
    - "{env.TAG}"

image=grapl-provision:
  image: grapl/grapl-provision
  context: src/python/grapl_provision/
  dockerfile: Dockerfile
  target: grapl-provision-build
  depends:
    - python-build
    - grapl-analyzerlib-build
  tags:
    - "{env.TAG}"

image=grapl-e2e-tests-build:
  image: grapl/grapl-e2e-tests-build
  context: src/python/grapl_e2e_tests/
  dockerfile: Dockerfile
  target: grapl-e2e-tests-build
  depends:
    - grapl-tests-common-build
    - etc-build  # has all the test data
  tags:
    - latest

# js images

image=grapl-cdk-build:
  image: grapl/grapl-cdk-build
  context: src/js/grapl-cdk
  dockerfile: Dockerfile
  target: grapl-cdk-build
  tags:
    - latest

image=engagement-view-build:
  image: grapl/engagement-view-build
  context: src/js/engagement_view
  dockerfile: Dockerfile
  target: engagement-view-build
  tags:
    - latest

image=engagement-view:
  image: grapl/grapl-engagement-view
  context: src/js/engagement_view
  dockerfile: Dockerfile
  target: grapl-engagement-view
  tags:
    - "{env.TAG}"

image=graphql-endpoint-build:
  image: grapl/grapl-graphql-endpoint-build
  context: src/js/graphql_endpoint
  dockerfile: Dockerfile
  target: grapl-graphql-endpoint-build
  tags:
    - latest

image=graphql-endpoint:
  image: grapl/grapl-graphql-endpoint
  context: src/js/graphql_endpoint
  dockerfile: Dockerfile
  target: grapl-graphql-endpoint
  depends:
    - graphql-endpoint-build
  tags:
    - "{env.TAG}"

# local grapl
image=etc-build:
  image: grapl/etc-build
  context: etc/
  dockerfile: Dockerfile
  target: etc-build
  tags:
    - "{env.TAG}"

#
# compose
#
# This is where hook into the docker-compose environment for running
# integration tests. It should be identical to local Grapl. The most
# important thing here is to keep the 'depends' list up to date.
#
# To view the logs during an integration test, run `dobi integration-env:attach` in another tab/tmux session.
# (also try out `GRAPL_LOG_LEVEL=DEBUG`)

compose=integration-env:
  files:
    - docker-compose.yml
  project: grapl-integration-tests
  depends:
    # rust images
    - analyzer-dispatcher
    - generic-subgraph-generator
    - metric-forwarder  # though, not currently used in integration
    - graph-merger
    - node-identifier
    - node-identifier-retry-handler
    - sysmon-subgraph-generator
    # python images
    - analyzer-deployer
    - analyzer-executor
    - engagement-creator
    - engagement-edge
    - dgraph-ttl
    - model-plugin-deployer
    - grapl-notebook
    - grapl-provision
    # js images
    - engagement-view
    - graphql-endpoint

#
# jobs -- these are where we build release artifacts
#

# rust jobs

job=build-rust:
  use: rust-build
  mounts:
    - dist
  artifact:
    - ./dist/

job=run-rust-unit-tests:
  use: rust-build
  command: /bin/bash -c "cargo test --target=x86_64-unknown-linux-musl"
  depends:
    - rust-build

job=run-node-identifier-integration-tests:
  use: rust-build
  net-mode: grapl-network
  command: |
    /bin/bash -c "
      wait-for-it grapl-provision:8126 --timeout=60 &&
      cargo test --target=x86_64-unknown-linux-musl --manifest-path node-identifier/Cargo.toml --features integration
      "
  env:
    - GRAPL_LOG_LEVEL={env.GRAPL_LOG_LEVEL:INFO}
    - RUST_LOG=INFO
    - RUST_BACKTRACE=1
    - "BUCKET_PREFIX=local-grapl"
    - "IS_LOCAL=True"
    - "MG_ALPHAS=grapl-master-graph-db:9080"
    - "SOURCE_QUEUE_URL=http://sqs.us-east-1.amazonaws.com:9324/queue/grapl-node-identifier-retry-queue"
    - "GRAPH_MERGER_QUEUE_URL=http://sqs.us-east-1.amazonaws.com:9324/queue/grapl-graph-merger-queue"
    - STATIC_MAPPING_TABLE=local-grapl-static_mapping_table
    - DYNAMIC_SESSION_TABLE=local-grapl-dynamic_session_table
    - PROCESS_HISTORY_TABLE=local-grapl-process_history_table
    - FILE_HISTORY_TABLE=local-grapl-file_history_table
    - INBOUND_CONNECTION_HISTORY_TABLE=local-grapl-inbound_connection_history_table
    - OUTBOUND_CONNECTION_HISTORY_TABLE=local-grapl-outbound_connection_history_table
    - NETWORK_CONNECTION_HISTORY_TABLE=local-grapl-network_connection_history_table
    - IP_CONNECTION_HISTORY_TABLE=local-grapl-ip_connection_history_table
    - ASSET_ID_MAPPINGS=local-grapl-asset_id_mappings
  depends:
    - rust-build
    - integration-env

# python jobs

job=run-grapl-common-unit-tests:
  use: grapl-common-build
  command: /bin/bash -c "source venv/bin/activate && cd grapl_common/tests && ls && py.test -n auto -m 'not integration_test'"


job=typecheck-engagement-creator:
  use: engagement-creator-build
  command: |
    /bin/bash -c "
      source venv/bin/activate &&
      cd engagement-creator &&
      pip install '.[typecheck]' &&
      mypy .
      "

job=typecheck-grapl-common:
  use: grapl-common-build
  command: |
    /bin/bash -c "
      source venv/bin/activate &&
      cd grapl_common &&
      pip install '.[typecheck]' &&
      mypy .
      "

job=typecheck-grapl-tests-common:
  use: grapl-tests-common-build
  command: |
    /bin/bash -c "
      source venv/bin/activate &&
      cd grapl-tests-common &&
      pip install '.[typecheck]' &&
      mypy .
      "

job=typecheck-e2e-tests:
  use: grapl-e2e-tests-build
  # since there's no setup.py, I have an explicit `pip install mypy` instead of `.[typecheck]`
  command: |
    /bin/bash -c "
      source venv/bin/activate &&
      pip install mypy && 
      mypy -p grapl_e2e_tests
      "

job=typecheck-analyzer-deployer:
  use: analyzer-deployer-build
  # since there's no setup.py, I have an explicit `pip install mypy` instead of `.[typecheck]`
  # the `touch` is a hack for mypy until https://github.com/aws/chalice/pull/1500 is in	
  command: | 
    /bin/bash -c "
      source venv/bin/activate &&
      touch venv/lib/python3.7/site-packages/chalice/py.typed &&	
      cd analyzer-deployer &&
      pip install mypy &&
      mypy .
      "

job=typecheck-model-plugin-deployer:
  use: model-plugin-deployer-build
  # since there's no setup.py, I have an explicit `pip install mypy` instead of `.[typecheck]`
  # the `touch` is a hack for mypy until https://github.com/aws/chalice/pull/1500 is in	
  command: | 
    /bin/bash -c "
      source venv/bin/activate &&
      touch venv/lib/python3.7/site-packages/chalice/py.typed &&	
      cd model-plugin-deployer &&
      pip install mypy &&
      mypy .
      "
job=typecheck-grapl-analyzerlib:
  use: grapl-analyzerlib-build
  command: |
    /bin/bash -c "
      source venv/bin/activate &&
      cd grapl_analyzerlib &&
      pip install '.[typecheck]' &&
      pytype --config ./pytype.cfg .
      "

job=run-grapl-analyzerlib-unit-tests:
  use: grapl-analyzerlib-build
  command: /bin/bash -c "source venv/bin/activate && cd grapl_analyzerlib && py.test -n auto -m 'not integration_test'"

job=run-grapl-analyzerlib-integration-tests:
  use: grapl-analyzerlib-build
  net-mode: grapl-network
  command: |
    /bin/bash -c "
      wait-for-it grapl-provision:8126 --timeout=60 &&
      source venv/bin/activate && 
      cd grapl_analyzerlib && 
      py.test -n auto -m 'integration_test'
      "
  env:
    -  GRAPL_LOG_LEVEL={env.GRAPL_LOG_LEVEL:INFO}
    - "BUCKET_PREFIX=local-grapl"
    - "IS_LOCAL=True"
    - "MG_ALPHAS=grapl-master-graph-db:9080"
  depends:
    - integration-env

job=build-analyzer-deployer:
  use: analyzer-deployer-build
  mounts:
    - dist
  artifact:
    - ./dist/analyzer-deployer/lambda.zip

job=run-analyzer-deployer-unit-tests:
  use: analyzer-deployer-build
  command: /bin/bash -c "source venv/bin/activate && cd analyzer-deployer && py.test -n auto -m 'not integration_test'"

job=run-analyzer-deployer-integration-tests:
  use: analyzer-deployer-build
  net-mode: grapl-network
  command: |
    /bin/bash -c "
      wait-for-it grapl-provision:8126 --timeout=60 &&
      source venv/bin/activate &&
      cd analyzer-deployer && 
      py.test -n auto -m 'integration_test'
      "
  env:
    -  GRAPL_LOG_LEVEL={env.GRAPL_LOG_LEVEL:INFO}
    - "BUCKET_PREFIX=local-grapl"
    - "IS_LOCAL=True"
  depends:
    - integration-env

<<<<<<< HEAD
job=run-analyzer-executor-integration-tests:
  use: analyzer-executor-build
  net-mode: grapl-network
  command: |
    /bin/bash -c "
      source venv/bin/activate &&
      cd analyzer_executor && 
      export PYTHONPATH="${PYTHONPATH}:$(pwd)/src" &&
      py.test -n auto -m 'integration_test'
      "
  env:
    - HITCACHE_ADDR=big-dumb-redis
    - HITCACHE_PORT=6379
    - MESSAGECACHE_ADDR=big-dumb-redis
    - MESSAGECACHE_PORT=6379
    - GRAPL_LOG_LEVEL={env.GRAPL_LOG_LEVEL:INFO}
    - IS_LOCAL=True
    - IS_RETRY=False
  depends:
    - integration-env

job=run-e2e-integration-tests:
=======
job=run-e2e-tests:
>>>>>>> 66a3b158
  use: grapl-e2e-tests-build
  net-mode: grapl-network
  command: | 
    /bin/bash -c "
      wait-for-it grapl-provision:8126 --timeout=60 &&
      source venv/bin/activate && 
      cd grapl_e2e_tests && 
      python3 ./main.py
      "
  env:
    -  GRAPL_LOG_LEVEL={env.GRAPL_LOG_LEVEL:INFO}
    - "BUCKET_PREFIX=local-grapl"
    - "IS_LOCAL=True"
    - "MG_ALPHAS=grapl-master-graph-db:9080"
    - DEBUG_SERVICES={env.DEBUG_SERVICES:}
    - DUMP_ARTIFACTS={env.DUMP_ARTIFACTS:-False}
  depends:
    - integration-env
  mounts:
    - dynamodb_dump
  ports:
    # Used for debugger
    - 8400:8400
  annotations:
    description: "Run end-to-end tests"

job=build-analyzer-executor:
  use: analyzer-executor-build
  mounts:
    - dist
  artifact:
    - ./dist/analyzer-executor/lambda.zip

job=run-analyzer-executor-unit-tests:
  use: analyzer-executor-build
  command: |
    /bin/bash -c "
      source venv/bin/activate &&
      cd analyzer_executor &&
      export PYTHONPATH="${PYTHONPATH}:$(pwd)/src" &&
      py.test -n auto -m 'not integration_test'
    "
  env:
    - IS_LOCAL=True
    - IS_RETRY=False

job=typecheck-analyzer-executor:
  use: analyzer-executor-build
  command: |
    /bin/bash -c "
      source venv/bin/activate &&
      pip install mypy && 
      mypy analyzer_executor/**/*.py
      "

job=build-engagement-creator:
  use: engagement-creator-build
  mounts:
    - dist
  artifact:
    - ./dist/engagement-creator/lambda.zip

job=run-engagement-creator-unit-tests:
  use: engagement-creator-build
  command: /bin/bash -c "source venv/bin/activate && cd engagement-creator && py.test -n auto -m 'not integration_test'"

job=build-engagement-edge:
  use: engagement-edge-build
  mounts:
    - dist
  artifact:
    - ./dist/engagement-edge/lambda.zip

job=run-engagement-edge-unit-tests:
  use: engagement-edge-build
  command: /bin/bash -c "source venv/bin/activate && cd engagement_edge && py.test -n auto -m 'not integration_test'"

job=build-dgraph-ttl:
  use: dgraph-ttl-build
  mounts:
    - dist
  artifact:
    - ./dist/dgraph-ttl/lambda.zip

job=run-dgraph-ttl-unit-tests:
  use: dgraph-ttl-build
  command: /bin/bash -c "source venv/bin/activate && cd dgraph-ttl && py.test -n auto -m 'not integration_test'"

job=build-model-plugin-deployer:
  use: model-plugin-deployer-build
  mounts:
    - dist
  artifact:
    - ./dist/model-plugin-deployer/lambda.zip

job=run-model-plugin-deployer-unit-tests:
  use: model-plugin-deployer-build
  command: /bin/bash -c "source venv/bin/activate && cd model-plugin-deployer && py.test -n auto -m 'not integration_test'"

# js jobs

# TODO: more normal build job for engagement-view w/ deploy artifact

job=run-engagement-view-unit-tests:
  use: engagement-view-build
  command: /bin/bash -c "CI=true yarn test"

job=build-graphql-endpoint:
  use: graphql-endpoint-build
  mounts:
    - dist
  artifact:
    - ./dist/graphql-endpoint/lambda.zip

job=build-grapl-cdk:
  use: grapl-cdk-build

# TODO: graphql endpoint unit tests

# TODO: graphql endpoint integration tests

#
# aliases
#

alias=rust:
  tasks:
    - build-rust
    - "analyzer-dispatcher:tag"
    - "generic-subgraph-generator:tag"
    - "graph-merger:tag"
    - "metric-forwarder:tag"
    - "node-identifier:tag"
    - "node-identifier-retry-handler:tag"
    - "sysmon-subgraph-generator:tag"
  annotations:
    description: "Build artifacts and images for rust services"

alias=clean-rust-build:
  tasks:
    - "rust-build:rm"
  annotations:
    description: "Delete the rust build image"

alias=rust-unit-tests:
  tasks:
    - run-rust-unit-tests
  annotations:
    description: "Run the rust unit tests"

alias=rust-integration-tests:
  tasks:
    - run-node-identifier-integration-tests
  annotations:
    description: "Run the rust integration tests"

alias=python:
  tasks:
    - build-analyzer-deployer
    - build-analyzer-executor
    - build-engagement-creator
    - build-engagement-edge
    - build-dgraph-ttl
    - build-model-plugin-deployer
    - "analyzer-deployer:tag"
    - "analyzer-executor:tag"
    - "engagement-creator:tag"
    - "engagement-edge:tag"
    - "dgraph-ttl:tag"
    - "model-plugin-deployer:tag"
    - "grapl-notebook:tag"
    - "grapl-provision:tag"
  annotations:
    description: "Build artifacts and images for python services"

alias=clean-python-build:
  tasks:
    - "analyzer-deployer-build:rm"
    - "analyzer-executor-build:rm"
    - "engagement-creator-build:rm"
    - "engagement-edge-build:rm"
    - "dgraph-ttl-build:rm"
    - "model-plugin-deployer-build:rm"
    - "grapl-analyzerlib-build:rm"
    - "grapl-common-build:rm"
    - "graph-descriptions-build:rm"
    - "python-build:rm"
  annotations:
    description: "Delete the python build images"

alias=python-unit-tests:
  tasks:
    - run-grapl-common-unit-tests
    - run-grapl-analyzerlib-unit-tests
    - run-analyzer-deployer-unit-tests
    - run-analyzer-executor-unit-tests
    - run-engagement-creator-unit-tests
    - run-engagement-edge-unit-tests
    - run-dgraph-ttl-unit-tests
    - run-model-plugin-deployer-unit-tests
  annotations:
    description: "Run the python unit tests"

alias=python-integration-tests:
  tasks:
    - run-grapl-analyzerlib-integration-tests
    - run-analyzer-deployer-integration-tests
    - run-analyzer-executor-integration-tests
  annotations:
    description: "Run the python integration tests"

alias=js:
  tasks:
    - build-graphql-endpoint
    - build-grapl-cdk
    - "graphql-endpoint:tag"
    - "engagement-view:tag"
  annotations:
    description: "Build artifacts and images for js services"

alias=clean-js-build:
  tasks:
    - "grapl-cdk-build:rm"
    - "graphql-endpoint-build:rm"
  annotations:
    description: "Delete the js build images"

alias=js-unit-tests:
  tasks:
    - run-engagement-view-unit-tests
  annotations:
    description: "Run the js unit tests"

# TODO: js integration tests

alias=build:
  tasks:
    - rust
    - python
    - js
  annotations:
    description: "Build artifacts and images for all services"

alias=clean-build:
  tasks:
    - clean-rust-build
    - clean-python-build
    - clean-js-build
  annotations:
    description: "Delete all the build images"

alias=unit-tests:
  tasks:
    - rust-unit-tests
    - python-unit-tests
    - js-unit-tests
  annotations:
    description: "Run all the unit tests"

alias=integration-tests:
  tasks:
    - rust-integration-tests
    - python-integration-tests
    # TODO: js integration tests
  annotations:
    description: "Run all the integration tests"

alias=python-typecheck:
  tasks:
    # TODO: Add more and more here!
    - typecheck-grapl-common
    - typecheck-grapl-tests-common
    - typecheck-analyzer-deployer
    - typecheck-e2e-tests
    - typecheck-engagement-creator
    - typecheck-model-plugin-deployer
    - typecheck-analyzer-executor
    # Broken, temporarily
    # - typecheck-grapl-analyzerlib
  annotations:
    description: "Run mypy or pytype type checks on a subset of our Python libs/services"<|MERGE_RESOLUTION|>--- conflicted
+++ resolved
@@ -615,7 +615,6 @@
   depends:
     - integration-env
 
-<<<<<<< HEAD
 job=run-analyzer-executor-integration-tests:
   use: analyzer-executor-build
   net-mode: grapl-network
@@ -637,10 +636,7 @@
   depends:
     - integration-env
 
-job=run-e2e-integration-tests:
-=======
 job=run-e2e-tests:
->>>>>>> 66a3b158
   use: grapl-e2e-tests-build
   net-mode: grapl-network
   command: | 
