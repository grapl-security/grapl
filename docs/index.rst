--- conflicted
+++ resolved
@@ -22,10 +22,7 @@
     queryable
     analyzers/index
     setup/index
-<<<<<<< HEAD
-=======
     plugins/index
->>>>>>> dfb14880
 
 .. toctree::
     :caption: Development
