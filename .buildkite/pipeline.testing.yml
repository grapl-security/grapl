--- conflicted
+++ resolved
@@ -7,25 +7,6 @@
 # from our grapl/testing stack.
 
 steps:
-<<<<<<< HEAD
-=======
-  - label: ":aws: E2E tests in AWS"
-    agents:
-      queue: "pulumi-staging"
-    plugins:
-      - grapl-security/vault-login#v0.1.3
-      - grapl-security/vault-env#v0.1.0:
-          secrets:
-            - PULUMI_ACCESS_TOKEN
-      - improbable-eng/metahook#v0.4.1:
-          post-command: |
-            .buildkite/scripts/grapl_testing_stack/dump_artifacts.sh
-    command:
-      - .buildkite/scripts/grapl_testing_stack/run_parameterized_job.sh e2e-tests 6
-    artifact_paths:
-      - "test_artifacts/**/*"
-
->>>>>>> 68386b42
   - label: ":aws: Integration tests in AWS"
     agents:
       queue: "pulumi-staging"
