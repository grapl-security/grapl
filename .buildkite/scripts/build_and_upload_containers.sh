#!/usr/bin/env bash

set -euo pipefail

# ISSUES:
# - How to do this selectively? I only really want to do this if we've
#   got real changes to build
# - Can this be decomposed in such a way that we can do it on a
#   per-container basis, rather than having to manage everything globally?

source .buildkite/scripts/lib/artifacts.sh
source .buildkite/scripts/lib/version.sh

<<<<<<< HEAD
# This variable is used in the docker-compose.build.yml file
TAG="$(timestamp_and_sha_version)"
export TAG

readonly CLOUDSMITH_DOCKER_REGISTRY="docker.cloudsmith.io/grapl/raw"

# These are defined in docker-compose.build.yml. There are other
# services defined in that file for other reasons; we do not need to
# build them all.
services=(
    analyzer-dispatcher
    analyzer-executor
    e2e-tests
    engagement-creator
    graph-merger
    graphql-endpoint
    grapl-web-ui
    model-plugin-deployer
    node-identifier
    node-identifier-retry
    org-management
    osquery-generator
    plugin-bootstrap
    plugin-registry
    plugin-work-queue
    provisioner
    # Heads up: Adding `rust-integration-tests` here? Reconsider!
    # It's 9GB and Cloudsmith space is pricy!
    # https://github.com/grapl-security/grapl/pull/1296
    sysmon-generator
)

cloudsmith_tag() {
    local -r service="${1}"
    local -r tag="${2}"
    echo "${CLOUDSMITH_DOCKER_REGISTRY}/${service}:${tag}"
}
=======
# While we have Docker Compose files present, we have to explicitly
# declare we're using an HCL file (compose YAML files are used
# preferentially, in the absence of explicit overrides).
#
# The name of this variable is our own; there doesn't appear to be an
# official one to specify such a file.
readonly BUILDX_BAKE_FILE="docker-bake.hcl"

# The target in our ${BAKE_HCL_FILE} file that defines all the images
# for us to build and push to Cloudsmith. If you want to add a new
# image, make sure it's part of this target.
readonly BUILDX_TARGET="cloudsmith-images"

# This triggers release builds to be made; see ${BAKE_HCL_FILE} for more
IMAGE_TAG="$(timestamp_and_sha_version)"
export IMAGE_TAG
>>>>>>> be38f05c

echo "--- Building all ${IMAGE_TAG} images"

# NOTE: We could theoretically collapse these two commands into a
# single Makefile target, but I have opted to structure them like this
# while we have to do the "check if the image is new" logic to keep
# all the buildx file introspection (and thus build-target awareness)
# localised here.
make build-image-prerequisites
docker buildx bake --file="${BUILDX_BAKE_FILE}" --push "${BUILDX_TARGET}"

########################################################################
# Determine whether or not this image is "new"
#
# Cloudsmith apparently has a bug that affects promotions when an
# artifact already exists in the destination repository. It seems to
# detect that the artifact is present and doesn't overwrite it, but it
# also doesn't carry tags / labels over. Thus, when we have services
# that don't change, we end up losing them in Cloudsmith.
#
# Until we can inspect the source of our Rust services to determine if
# they need a new image, we will build the images, but then query the
# upstream registry to see if that content exists there already or
# not.
#
# This does require us to build the images first (which wastes a bit
# of time). It also requires us to push the images to our `raw`
# repository first in order to obtain the image's sha256 checksum
# (there doesn't appear to be a way to do this purely locally,
# amazingly enough!). It also requires this script to be aware that
# we'll ultimately be promoting to our `testing` repository. These are
# all unfortunate, but it does allow us to sidestep this Cloudsmith
# bug. More importantly, it should make deployments quicker and more
# responsive, since services should churn less (they'll only restart
# when a new image is available, rather than for every single
# deployment). As such, we should keep this general logic even after
# the Cloudsmith bug is fixed.

# This is the list of services that actually have different images.
new_services=()

# This is where our images will ultimately be promoted to. It is the
# registry we'll need to query to see if an image with the same
# content already exists.
readonly UPSTREAM_REGISTRY="docker.cloudsmith.io/grapl/testing"

# It seems you can only get the sha256 sum of an image after pushing
# it to a registry. Fun.
#
# Returns a string like `sha256:deadbeef....`
sha256_of_image() {
    docker manifest inspect --verbose "${1}" | jq --raw-output '.Descriptor.digest'
}

# Returns 0 if it is present; 1 if not.
#
# We'll go ahead and allow the output to go to our logs; that will
# help debugging.
image_present_upstream() {
    docker manifest inspect "${1}"
}

echo "--- :cloudsmith::sleuth_or_spy: Checking upstream repository to determine what to promote"
# Generate a TSV of "${SERVICE}\t${TAG}" for each image we're
# pushing to Cloudsmith
#
# NOTE: This assumes that we have at least one tag for each image
# (which should be true!) and that this tag is for our Cloudsmith
# "raw" repository (which should also be true!)
while IFS=$'\t' read -r service tag; do
    echo "--- :cloudsmith: Checking '${service}:${IMAGE_TAG}' in 'grapl/testing'"
    sha256="$(sha256_of_image "${tag}")"
    echo "${tag} has identifier '${sha256}'"
    upstream_sha256_identifier="${UPSTREAM_REGISTRY}/${service}@${sha256}"

    echo "Checking the existence of '${upstream_sha256_identifier}'"
    if ! image_present_upstream "${upstream_sha256_identifier}"; then
        echo "Image not present upstream; adding '${service}' to the list of images to promote"
        new_services+=("${service}")
    else
        echo "Image already found upstream; nothing else to be done"
    fi
done < <(docker buildx bake --file="${BUILDX_BAKE_FILE}" "${BUILDX_TARGET}" --print |
    jq --raw-output '.target | to_entries[] | [.key, .value.tags[0]] | @tsv')

# Now that we've filtered out things that already exist upstream, we
# only need to care about the new stuff.
artifact_json "${IMAGE_TAG}" "${new_services[@]}" > "$(artifacts_file_for containers)"<|MERGE_RESOLUTION|>--- conflicted
+++ resolved
@@ -11,45 +11,6 @@
 source .buildkite/scripts/lib/artifacts.sh
 source .buildkite/scripts/lib/version.sh
 
-<<<<<<< HEAD
-# This variable is used in the docker-compose.build.yml file
-TAG="$(timestamp_and_sha_version)"
-export TAG
-
-readonly CLOUDSMITH_DOCKER_REGISTRY="docker.cloudsmith.io/grapl/raw"
-
-# These are defined in docker-compose.build.yml. There are other
-# services defined in that file for other reasons; we do not need to
-# build them all.
-services=(
-    analyzer-dispatcher
-    analyzer-executor
-    e2e-tests
-    engagement-creator
-    graph-merger
-    graphql-endpoint
-    grapl-web-ui
-    model-plugin-deployer
-    node-identifier
-    node-identifier-retry
-    org-management
-    osquery-generator
-    plugin-bootstrap
-    plugin-registry
-    plugin-work-queue
-    provisioner
-    # Heads up: Adding `rust-integration-tests` here? Reconsider!
-    # It's 9GB and Cloudsmith space is pricy!
-    # https://github.com/grapl-security/grapl/pull/1296
-    sysmon-generator
-)
-
-cloudsmith_tag() {
-    local -r service="${1}"
-    local -r tag="${2}"
-    echo "${CLOUDSMITH_DOCKER_REGISTRY}/${service}:${tag}"
-}
-=======
 # While we have Docker Compose files present, we have to explicitly
 # declare we're using an HCL file (compose YAML files are used
 # preferentially, in the absence of explicit overrides).
@@ -66,7 +27,6 @@
 # This triggers release builds to be made; see ${BAKE_HCL_FILE} for more
 IMAGE_TAG="$(timestamp_and_sha_version)"
 export IMAGE_TAG
->>>>>>> be38f05c
 
 echo "--- Building all ${IMAGE_TAG} images"
 
