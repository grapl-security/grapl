---
env:
  PANTS_CONFIG_FILES: "['pants.toml', 'pants.ci.toml']"

steps:
  - label: ":aws-lambda::rust: Build Rust Lambdas"
    key: "rust-lambdas"
    plugins:
      - chronotc/monorepo-diff#v2.0.4:
          diff: .buildkite/shared/scripts/diff.sh
          log_level: "debug"
          watch:
            - path:
                - "src/rust/" # This is not minimal, obviously
                - "docker-compose.lambda-zips.rust.yml"
              config:
                command:
                  - "make build-lambda-zips-rust"
                artifact_paths:
                  - "dist/*-lambda.zip"
                agents:
                  queue: "docker"

  - label: ":aws-lambda::typescript: Build Typescript Lambdas"
    key: "js-lambdas"
    plugins:
      - chronotc/monorepo-diff#v2.0.4:
          diff: .buildkite/shared/scripts/diff.sh
          log_level: "debug"
          watch:
            - path:
                - "src/js/" # This is not minimal, obviously
                - "docker-compose.lambda-zips.js.yml"
              config:
                command:
                  - "make build-lambda-zips-js"
                artifact_paths:
                  - "dist/*-lambda.zip"
                agents:
                  queue: "docker"

  - label: ":aws-lambda::python: Build Python Lambdas"
    key: "python-lambdas"
    command:
      # Strictly speaking, this would also build Python wheels, but
      # those aren't named *-lambda.zip
      - "./pants --changed-since=internal/last-successful-merge --changed-dependees=transitive package"
    artifact_paths:
      - "dist/*-lambda.zip"

  - label: ":docker: Build Docker Containers"
    command:
      - ".buildkite/scripts/build_and_upload_containers.sh"
    key: "docker-containers"
    plugins:
      - seek-oss/aws-sm#v2.3.1:
          env:
            CLOUDSMITH_API_KEY: "cloudsmith-token"
      - docker-login#v2.0.1:
          username: grapl-cicd
          password-env: CLOUDSMITH_API_KEY
          server: docker.cloudsmith.io
    agents:
      queue: "docker"
    artifact_paths:
      - "*.grapl-artifacts.json"

  - label: ":aws-lambda::cloudsmith: Upload Lambda ZIPs"
    command:
      - ".buildkite/scripts/upload_lambda_artifacts.sh"
    depends_on:
      - "rust-lambdas"
      - "js-lambdas"
      - "python-lambdas"
    plugins:
      - seek-oss/aws-sm#v2.3.1:
          env:
            CLOUDSMITH_API_KEY: "cloudsmith-token"
    agents:
      queue: "artifact-uploaders"
    artifact_paths:
      - "*.grapl-artifacts.json"

<<<<<<< HEAD
  - label: ":thinking_face: UX Build?"
=======
  - label: ":thinking_face: AMI Build?"
>>>>>>> a031a5e6
    plugins:
      - chronotc/monorepo-diff#v2.0.4:
          diff: .buildkite/shared/scripts/diff.sh
          log_level: "debug"
          watch:
            - path:
<<<<<<< HEAD
                - "src/js/engagement_view/"
                - ".buildkite/scripts/upload_ux_assets.sh"
                - ".buildkite/pipeline.merge.ux-build.yml"
              config:
                label: ":pipeline: Upload UX Build"
                command: "buildkite-agent pipeline upload .buildkite/pipeline.merge.ux-build.yml"
=======
                - "packer/"
                - ".buildkite/scripts/build_packer_ci.sh"
                - ".buildkite/scripts/record_artifacts.sh"
                - ".buildkite/scripts/lib/packer.sh"
                - ".buildkite/scripts/lib/packer_constants.sh"
                - ".buildkite/pipeline.merge.ami-build.yml"
              config:
                label: ":pipeline: Upload AMI Build"
                command: "buildkite-agent pipeline upload .buildkite/pipeline.merge.ami-build.yml"
>>>>>>> a031a5e6

  - wait

  # Downloads and operates on all the *.grapl-artifacts.json files
  # that were uploaded in any previous steps of this pipeline.
  - label: "Merge artifacts files"
    command:
      - .buildkite/scripts/merge_artifact_files.sh

  - wait

  - label: ":medal: Create new release candidate"
    command:
      - .buildkite/scripts/create_new_rc.sh
    plugins:
      - seek-oss/aws-sm#v2.3.1:
          env:
            PULUMI_ACCESS_TOKEN: "pulumi-token"
    env:
      # We're going to be doing some git manipulation, so it's best if
      # we have a clean slate.
      BUILDKITE_CLEAN_CHECKOUT: true
    agents:
      queue: "rc"

  - wait

  - label: ":writing_hand: Record successful build"
    command:
      - .buildkite/shared/steps/record_successful_pipeline_run.sh<|MERGE_RESOLUTION|>--- conflicted
+++ resolved
@@ -81,36 +81,19 @@
     artifact_paths:
       - "*.grapl-artifacts.json"
 
-<<<<<<< HEAD
   - label: ":thinking_face: UX Build?"
-=======
-  - label: ":thinking_face: AMI Build?"
->>>>>>> a031a5e6
     plugins:
       - chronotc/monorepo-diff#v2.0.4:
           diff: .buildkite/shared/scripts/diff.sh
           log_level: "debug"
           watch:
             - path:
-<<<<<<< HEAD
                 - "src/js/engagement_view/"
                 - ".buildkite/scripts/upload_ux_assets.sh"
                 - ".buildkite/pipeline.merge.ux-build.yml"
               config:
                 label: ":pipeline: Upload UX Build"
                 command: "buildkite-agent pipeline upload .buildkite/pipeline.merge.ux-build.yml"
-=======
-                - "packer/"
-                - ".buildkite/scripts/build_packer_ci.sh"
-                - ".buildkite/scripts/record_artifacts.sh"
-                - ".buildkite/scripts/lib/packer.sh"
-                - ".buildkite/scripts/lib/packer_constants.sh"
-                - ".buildkite/pipeline.merge.ami-build.yml"
-              config:
-                label: ":pipeline: Upload AMI Build"
-                command: "buildkite-agent pipeline upload .buildkite/pipeline.merge.ami-build.yml"
->>>>>>> a031a5e6
-
   - wait
 
   # Downloads and operates on all the *.grapl-artifacts.json files
