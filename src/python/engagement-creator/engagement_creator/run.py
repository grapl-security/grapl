import asyncio
import os

import boto3
from engagement_creator.lib.engagement_creator import lambda_handler
from grapl_common.env_helpers import SQSClientFactory
from grapl_common.grapl_logger import get_module_grapl_logger
from grapl_common.grapl_tracer import get_tracer
from grapl_common.sqs.event_retriever import EventRetriever
from grapl_common.sqs.sqs_timeout_manager import (
    SqsTimeoutManager,
    SqsTimeoutManagerException,
)

LOGGER = get_module_grapl_logger()
TRACER = get_tracer(service_name="engagement_creator", module_name=__name__)


async def _main() -> None:
    """
    Some TODOs to bring this inline with sqs-executor in Rust:
    - add the shortcut-to-DEAD_LETTER_QUEUE_URL case
    """
<<<<<<< HEAD
    with TRACER.start_as_current_span("engagement_creator"):
=======
    with TRACER.start_as_current_span(__name__):
>>>>>>> f5a93ba7
        queue_url = os.environ["SOURCE_QUEUE_URL"]
        retriever = EventRetriever(queue_url=queue_url)
        sqs_client = SQSClientFactory(boto3).from_env()

        for sqs_message in retriever.retrieve():
            # We'd feed this coroutine into the timeout manager.
            message_handle_coroutine = lambda_handler(sqs_message.body, {})
            # While we're waiting for that future to complete, keep telling SQS
            # "hey, we're working on it" so it doesn't become visible on the
            # input queue again.
            timeout_manager = SqsTimeoutManager(
                sqs_client=sqs_client,
                queue_url=queue_url,
                receipt_handle=sqs_message.receipt_handle,
                message_id=sqs_message.message_id,
                coroutine=message_handle_coroutine,
            )
            try:
                await timeout_manager.keep_alive()
            except SqsTimeoutManagerException:
                LOGGER.error("SQS Timeout Manager exception", exc_info=True)


def run() -> None:
    asyncio.run(_main())


if __name__ == "__main__":
    run()<|MERGE_RESOLUTION|>--- conflicted
+++ resolved
@@ -21,11 +21,7 @@
     Some TODOs to bring this inline with sqs-executor in Rust:
     - add the shortcut-to-DEAD_LETTER_QUEUE_URL case
     """
-<<<<<<< HEAD
-    with TRACER.start_as_current_span("engagement_creator"):
-=======
     with TRACER.start_as_current_span(__name__):
->>>>>>> f5a93ba7
         queue_url = os.environ["SOURCE_QUEUE_URL"]
         retriever = EventRetriever(queue_url=queue_url)
         sqs_client = SQSClientFactory(boto3).from_env()
