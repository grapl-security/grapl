--- conflicted
+++ resolved
@@ -1,12 +1,7 @@
 from __future__ import annotations
 
-<<<<<<< HEAD
 from abc import ABCMeta, abstractmethod
-from typing import Generic, Type, TypeVar
-=======
-from abc import ABCMeta, abstractmethod, abstractstaticmethod
 from typing import Generic, TypeVar
->>>>>>> b8253d01
 
 from google.protobuf.message import Message as _Message
 
@@ -14,12 +9,8 @@
 
 
 class SerDe(Generic[P], metaclass=ABCMeta):
-<<<<<<< HEAD
-    proto_cls: Type[P]
+    proto_cls: type[P]
     __slots__ = ("proto_cls",)
-=======
-    proto_cls: type[P]
->>>>>>> b8253d01
 
     @classmethod
     def __subclasshook__(cls, subclass: SerDe[P]) -> bool:
@@ -78,26 +69,16 @@
         )
 
     @staticmethod
-<<<<<<< HEAD
     @abstractmethod
-    def deserialize(bytes_: bytes, inner_cls: Type[I]) -> SerDeWithInner[P, I]:
-=======
-    @abstractstaticmethod
     def deserialize(bytes_: bytes, inner_cls: type[I]) -> SerDeWithInner[P, I]:
->>>>>>> b8253d01
         raise NotImplementedError
 
     def serialize(self) -> bytes:
         return self.into_proto().SerializeToString()
 
     @staticmethod
-<<<<<<< HEAD
     @abstractmethod
-    def from_proto(proto: P, inner_cls: Type[I]) -> SerDeWithInner[P, I]:
-=======
-    @abstractstaticmethod
     def from_proto(proto: P, inner_cls: type[I]) -> SerDeWithInner[P, I]:
->>>>>>> b8253d01
         raise NotImplementedError
 
     @abstractmethod
