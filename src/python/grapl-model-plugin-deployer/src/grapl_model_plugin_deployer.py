import base64
import hmac
import inspect
import json
import os
import sys
import threading
import traceback
from base64 import b64decode
from hashlib import sha1
from http import HTTPStatus
from pathlib import Path
from typing import Dict, List, Optional, TypeVar, Union

import boto3  # type: ignore
import jwt
import pydgraph  # type: ignore
from botocore.client import BaseClient  # type: ignore
from chalice import Chalice, Response
from github import Github
from grapl_common.env_helpers import DynamoDBResourceFactory, S3ClientFactory
from grapl_common.grapl_logger import get_module_grapl_logger

from grapl_analyzerlib.node_types import (
    EdgeRelationship,
    EdgeT,
    PropPrimitive,
    PropType,
)
from grapl_analyzerlib.prelude import *
from grapl_analyzerlib.schema import Schema

sys.path.append("/tmp/")

T = TypeVar("T")

IS_LOCAL = bool(os.environ.get("IS_LOCAL", False))

LOGGER = get_module_grapl_logger(default_log_level="ERROR")

try:
    directory = Path("/tmp/model_plugins/")
    directory.mkdir(parents=True, exist_ok=True)
except Exception as e:
    LOGGER.error("Failed to create directory", e)

if IS_LOCAL:
    import time

    for i in range(0, 150):
        try:
            secretsmanager = boto3.client(
                "secretsmanager",
                region_name="us-east-1",
                aws_access_key_id="dummy_cred_aws_access_key_id",
                aws_secret_access_key="dummy_cred_aws_secret_access_key",
                endpoint_url="http://secretsmanager.us-east-1.amazonaws.com:4584",
            )

            JWT_SECRET = secretsmanager.get_secret_value(
                SecretId="JWT_SECRET_ID",
            )["SecretString"]
            break
        except Exception as e:
            LOGGER.debug(e)
            time.sleep(1)

    os.environ["BUCKET_PREFIX"] = "local-grapl"
else:
    JWT_SECRET_ID = os.environ["JWT_SECRET_ID"]

    client = boto3.client("secretsmanager")

    JWT_SECRET = client.get_secret_value(
        SecretId=JWT_SECRET_ID,
    )["SecretString"]

app = Chalice(app_name="model-plugin-deployer")


def into_list(t: Union[T, List[T]]) -> List[T]:
    if isinstance(t, list):
        return t
    return [t]


def check_jwt(headers):
    encoded_jwt = None
    for cookie in headers.get("Cookie", "").split(";"):
        if "grapl_jwt=" in cookie:
            encoded_jwt = cookie.split("grapl_jwt=")[1].strip()

    if not encoded_jwt:
        return False

    try:
        jwt.decode(encoded_jwt, JWT_SECRET, algorithms=["HS256"])
        return True
    except Exception:
        LOGGER.error(traceback.format_exc())
        return False


def verify_payload(payload_body, key, signature):
    new_signature = "sha1=" + hmac.new(key, payload_body, sha1).hexdigest()
    return new_signature == signature


def set_schema(client: GraphClient, schema: str) -> None:
    op = pydgraph.Operation(schema=schema, run_in_background=True)
    client.alter(op)


def format_schemas(schema_defs: List["BaseSchema"]) -> str:
    schemas = "\n\n".join([schema.generate_schema() for schema in schema_defs])

    types = "\n\n".join([schema.generate_type() for schema in schema_defs])

    return "\n".join(
        ["  # Type Definitions", types, "\n  # Schema Definitions", schemas]
    )


def store_schema(dynamodb, schema: "Schema"):
    table = dynamodb.Table(os.environ["BUCKET_PREFIX"] + "-grapl_schema_table")
    for f_edge, (edge_t, r_edge) in schema.get_edges().items():
        if not (f_edge and r_edge):
            LOGGER.warn(f"missing {f_edge} {r_edge} for {schema.self_type()}")
            continue
        table.put_item(
            Item={
                "f_edge": f_edge,
                "r_edge": r_edge,
                "relationship": int(edge_t.rel),
            }
        )

        table.put_item(
            Item={
                "f_edge": r_edge,
                "r_edge": f_edge,
                "relationship": int(edge_t.rel.reverse()),
            }
        )


def provision_master_graph(
    master_graph_client: GraphClient, schemas: List["BaseSchema"]
) -> None:
    mg_schema_str = format_schemas(schemas)
    set_schema(master_graph_client, mg_schema_str)


<<<<<<< HEAD
def get_s3_client() -> Any:
    if IS_LOCAL:
        return boto3.client(
            "s3",
            endpoint_url="http://s3:9000",
            aws_access_key_id="minioadmin",
            aws_secret_access_key="minioadmin",
        )
    else:
        return boto3.client("s3")


def get_dynamodb_client() -> Any:
    if IS_LOCAL:
        return boto3.resource(
            "dynamodb",
            endpoint_url="http://dynamodb:8000",
            region_name="us-east-1",
            aws_access_key_id="dummy_cred_aws_access_key_id",
            aws_secret_access_key="dummy_cred_aws_secret_access_key",
        )
    else:
        return boto3.resource("dynamodb")


=======
>>>>>>> e5f83b52
def git_walker(repo, directory, f):
    f(directory)
    for path in into_list(repo.get_contents(directory.path)):
        if path.path == directory.path:
            return
        inner_directories = into_list(repo.get_contents(path.path))
        for inner_directory in inner_directories:
            git_walker(repo, inner_directory, f)


def is_schema(schema_cls):
    try:
        schema_cls.self_type()
    except Exception as e:
        LOGGER.debug(f"no self_type {e}")
        return False
    return True


def get_schema_objects(meta_globals) -> "Dict[str, BaseSchema]":
    clsmembers = [(m, c) for m, c in meta_globals.items() if inspect.isclass(c)]

    return {an[0]: an[1]() for an in clsmembers if is_schema(an[1])}


def provision_schemas(master_graph_client, raw_schemas):
    # For every schema, exec the schema
    meta_globals = {}
    for raw_schema in raw_schemas:
        exec(raw_schema, meta_globals)

    # Now fetch the schemas back from memory
    schemas = list(get_schema_objects(meta_globals).values())
    LOGGER.info(f"deploying schemas: {[s.self_type() for s in schemas]}")

    LOGGER.info("init_reverse")
    for schema in schemas:
        schema.init_reverse()

    LOGGER.info("Merge the schemas with what exists in the graph")
    dynamodb = DynamoDBResourceFactory(boto3).from_env()
    for schema in schemas:
        store_schema(dynamodb, schema)

    LOGGER.info("Reprovision the graph")
    provision_master_graph(master_graph_client, schemas)

    for schema in schemas:
        extend_schema(dynamodb, master_graph_client, schema)

    for schema in schemas:
        store_schema(dynamodb, schema)


def query_dgraph_predicate(client: "GraphClient", predicate_name: str):
    query = f"""
        schema(pred: {predicate_name}) {{  }}
    """
    txn = client.txn(read_only=True)
    try:
        res = json.loads(txn.query(query).json)["schema"][0]
    finally:
        txn.discard()

    return res


def meta_into_edge(dynamodb, schema: "Schema", f_edge):
    table = dynamodb.Table(os.environ["BUCKET_PREFIX"] + "-grapl_schema_table")
    edge_res = table.get_item(Key={"f_edge": f_edge})["Item"]
    edge_t = schema.edges[f_edge][0]  # type: EdgeT

    return EdgeT(type(schema), edge_t.dest, EdgeRelationship(edge_res["relationship"]))


def meta_into_property(predicate_meta):
    is_set = predicate_meta.get("list")
    type_name = predicate_meta["type"]
    primitive = None
    if type_name == "string":
        primitive = PropPrimitive.Str
    if type_name == "int":
        primitive = PropPrimitive.Int
    if type_name == "bool":
        primitive = PropPrimitive.Bool

    return PropType(primitive, is_set, index=predicate_meta.get("index", []))


def meta_into_predicate(dynamodb, schema, predicate_meta):
    try:
        if predicate_meta["type"] == "uid":
            return meta_into_edge(dynamodb, schema, predicate_meta["predicate"])
        else:
            return meta_into_property(predicate_meta)
    except Exception as e:
        LOGGER.error(f"Failed to convert meta to predicate: {predicate_meta} {e}")
        raise e


def query_dgraph_type(client: "GraphClient", type_name: str):
    query = f"""
        schema(type: {type_name}) {{ type }}
    """
    txn = client.txn(read_only=True)
    try:
        res = json.loads(txn.query(query).json)
    finally:
        txn.discard()

    if not res:
        return []
    if not res.get("types"):
        return []

    res = res["types"][0]["fields"]
    predicate_names = []
    for pred in res:
        predicate_names.append(pred["name"])

    predicate_metas = []
    for predicate_name in predicate_names:
        predicate_metas.append(query_dgraph_predicate(client, predicate_name))

    return predicate_metas


def get_reverse_edge(dynamodb, schema, f_edge):
    table = dynamodb.Table(os.environ["BUCKET_PREFIX"] + "-grapl_schema_table")
    edge_res = table.get_item(Key={"f_edge": f_edge})["Item"]
    return edge_res["r_edge"]


def extend_schema(dynamodb, graph_client: GraphClient, schema: "BaseSchema"):
    predicate_metas = query_dgraph_type(graph_client, schema.self_type())
    for predicate_meta in predicate_metas:
        predicate = meta_into_predicate(dynamodb, schema, predicate_meta)
        if isinstance(predicate, PropType):
            schema.add_property(predicate_meta["predicate"], predicate)
        else:
            r_edge = get_reverse_edge(dynamodb, schema, predicate_meta["predicate"])
            schema.add_edge(predicate_meta["predicate"], predicate, r_edge)


def upload_plugin(s3_client: BaseClient, key: str, contents: str) -> Optional[Response]:
    plugin_bucket = (os.environ["BUCKET_PREFIX"] + "-model-plugins-bucket").lower()

    plugin_parts = key.split("/")
    plugin_name = plugin_parts[0]
    plugin_key = "/".join(plugin_parts[1:])

    if not (plugin_name and plugin_key):
        # if we upload a dir that looks like
        # model_plugins/
        #   __init__.py
        #   grapl_aws_model_plugin/
        #     ...lots of files...
        # we want to skip uploading the initial __init__.py, since we can't figure out what
        # plugin_name it would belong to.
        LOGGER.info(f"Skipping uploading key {key}")
        return None

    try:
        s3_client.put_object(
            Body=contents,
            Bucket=plugin_bucket,
            Key=plugin_name
            + "/"
            + base64.encodebytes((plugin_key.encode("utf8"))).decode(),
        )
    except Exception:
        msg = f"Failed to put_object to s3 {key}"
        LOGGER.error(f"{msg} {traceback.format_exc()}")
        return respond(msg)
    return None


BUCKET_PREFIX = os.environ["BUCKET_PREFIX"]


def respond(
    err, res=None, headers=None, status_code: Optional[HTTPStatus] = None
) -> Response:
    if not headers:
        headers = {}

    if IS_LOCAL:
        override = app.current_request.headers.get("origin", "")
        headers = {"Access-Control-Allow-Origin": override, **headers}
    status_code = status_code or (HTTPStatus.BAD_REQUEST if err else HTTPStatus.OK)

    return Response(
        body={"error": err} if err else json.dumps({"success": res}),
        status_code=status_code.value,
        headers={
            "Content-Type": "application/json",
            "Access-Control-Allow-Credentials": "true",
            "Access-Control-Allow-Methods": "GET,POST,OPTIONS",
            "X-Requested-With": "*",
            "Access-Control-Allow-Headers": "Content-Type, Access-Control-Allow-Headers, Authorization, X-Requested-With",
            **headers,
        },
    )


def requires_auth(path):
    if not IS_LOCAL:
        path = "/{proxy+}" + path

    def route_wrapper(route_fn):
        @app.route(path, methods=["OPTIONS", "POST"])
        def inner_route():
            if app.current_request.method == "OPTIONS":
                return respond(None, {})

            if not check_jwt(app.current_request.headers):
                LOGGER.warning("not logged in")
                return respond("Must log in", status_code=HTTPStatus.UNAUTHORIZED)
            try:
                return route_fn()
            except Exception as e:
                LOGGER.error(traceback.format_exc())
                return respond("Unexpected Error")

        return inner_route

    return route_wrapper


def no_auth(path):
    if not IS_LOCAL:
        path = "/{proxy+}" + path

    def route_wrapper(route_fn):
        @app.route(path, methods=["OPTIONS", "POST"])
        def inner_route():
            if app.current_request.method == "OPTIONS":
                return respond(None, {})
            try:
                return route_fn()
            except Exception:
                LOGGER.error(path + " failed " + traceback.format_exc())
                return respond("Unexpected Error")

        return inner_route

    return route_wrapper


def upload_plugins(s3_client, plugin_files: Dict[str, str]) -> Optional[Response]:
    plugin_files = {f: c for f, c in plugin_files.items() if not f.endswith(".pyc")}
    raw_schemas = [
        contents
        for path, contents in plugin_files.items()
        if path.endswith("schema.py") or path.endswith("schemas.py")
    ]

    py_files = {f: c for f, c in plugin_files.items() if f.endswith(".py")}

    for path, contents in py_files.items():
        directory = Path(os.path.join("/tmp/model_plugins/", os.path.dirname(path)))

        directory.mkdir(parents=True, exist_ok=True)
        with open(os.path.join("/tmp/model_plugins/", path), "w") as f:
            f.write(contents)

    th = threading.Thread(
        target=provision_schemas,
        args=(
            GraphClient(),
            raw_schemas,
        ),
    )
    th.start()

    try:
        for path, file in plugin_files.items():
            upload_resp = upload_plugin(s3_client, path, file)
            if upload_resp:
                return upload_resp
    finally:
        th.join()
    return None


@no_auth("/gitWebhook")
def webhook():
    shared_secret = os.environ["GITHUB_SHARED_SECRET"]
    access_token = os.environ["GITHUB_ACCESS_TOKEN"]

    signature = app.current_request.headers["X-Hub-Signature"]

    assert verify_payload(
        app.current_request.body.encode("utf8"), shared_secret.encode(), signature
    )

    repo_name = app.current_request.json_body["repository"]["full_name"]
    if body["ref"] != "refs/heads/master":
        return

    g = Github(access_token)

    repo = g.get_repo(repo_name)

    plugin_folders = repo.get_contents("model_plugins")
    # Upload every single file and folder, within 'plugins', to Grapl

    plugin_paths = []
    for plugin_folder in plugin_folders:
        git_walker(repo, plugin_folder, lambda file: plugin_paths.append(file))

    plugin_files = {}
    for path in plugin_paths:
        if not path.content:
            continue

        file_contents = b64decode(path.content).decode()
        plugin_files[path.path] = file_contents

    s3 = S3ClientFactory(boto3).from_env()
    upload_plugins_resp = upload_plugins(s3, plugin_files)
    if upload_plugins_resp:
        return upload_plugins_resp
    return respond(None, {})


# We expect a body of:
"""
"plugins": {
    "<plugin_path>": "<plugin_contents>",
}
"""


@requires_auth("/deploy")
def deploy():
    LOGGER.info("/deploy")
    request = app.current_request
    plugins = request.json_body.get("plugins", {})

    LOGGER.info(f"Deploying {request.json_body['plugins'].keys()}")
    upload_plugins_resp = upload_plugins(get_s3_client(), plugins)
    if upload_plugins_resp:
        return upload_plugins_resp
    LOGGER.info("uploaded plugins")
    return respond(None, {"Success": True})


def get_plugin_list(s3: BaseClient):
    plugin_bucket = (os.environ["BUCKET_PREFIX"] + "-model-plugins-bucket").lower()
    list_response = s3.list_objects_v2(Bucket=plugin_bucket)
    if not list_response.get("Contents"):
        return []

    plugin_names = set()
    for response in list_response["Contents"]:
        key = response["Key"]
        plugin_name = key.split("/")[0]
        plugin_names.add(plugin_name)
    return [plugin_name for plugin_name in plugin_names if plugin_name != "__init__.py"]


@requires_auth("/listModelPlugins")
def list_model_plugins():
    LOGGER.info("/listModelPlugins")
    try:
        plugin_names = get_plugin_list(get_s3_client())
    except Exception as e:
        LOGGER.error("failed with %s", traceback.format_exc())
        return respond({"Failed": "Failed"})

    LOGGER.info("plugin_names: %s", plugin_names)
    return respond(None, {"plugin_list": plugin_names})


def delete_plugin(s3_client, plugin_name):
    plugin_bucket = (os.environ["BUCKET_PREFIX"] + "-model-plugins-bucket").lower()

    list_response = s3_client.list_objects_v2(
        Bucket=plugin_bucket,
        Prefix=plugin_name,
    )

    if not list_response.get("Contents"):
        return []

    plugin_names = set()
    for response in list_response["Contents"]:
        s3_client.delete_object(Bucket=plugin_bucket, Key=response["Key"])


@requires_auth("/deleteModelPlugin")
def delete_model_plugin():
    try:
        LOGGER.info("/deleteModelPlugin")
        request = app.current_request
        plugins_to_delete = request.json_body.get("plugins_to_delete", [])

        s3_client = get_s3_client()
        for plugin_name in plugins_to_delete:
            delete_plugin(s3_client, plugin_name)
    except Exception as e:
        LOGGER.error(traceback.format_exc())
        return respond("deleteModelPlugin: Server Error")

    return respond(None, {"Success": "Deleted plugins"})


@app.route("/modelPluginDeployer/{proxy+}", methods=["OPTIONS", "POST"])
def nop_route():
    LOGGER.info("routing: " + app.current_request.context["path"])

    if app.current_request.method == "OPTIONS":
        return respond(None, {})

    try:
        path = app.current_request.context["path"]
        if path == "/prod/modelPluginDeployer/gitWebhook":
            return webhook()
        if path == "/prod/modelPluginDeployer/deploy":
            return deploy()
        if path == "/prod/modelPluginDeployer/listModelPlugins":
            return list_model_plugins()
        if path == "/prod/modelPluginDeployer/deleteModelPlugin":
            return delete_model_plugin()

        return respond("InvalidPath")
    except Exception:
        LOGGER.error(traceback.format_exc())
        return respond("Route Server Error")<|MERGE_RESOLUTION|>--- conflicted
+++ resolved
@@ -151,34 +151,6 @@
     set_schema(master_graph_client, mg_schema_str)
 
 
-<<<<<<< HEAD
-def get_s3_client() -> Any:
-    if IS_LOCAL:
-        return boto3.client(
-            "s3",
-            endpoint_url="http://s3:9000",
-            aws_access_key_id="minioadmin",
-            aws_secret_access_key="minioadmin",
-        )
-    else:
-        return boto3.client("s3")
-
-
-def get_dynamodb_client() -> Any:
-    if IS_LOCAL:
-        return boto3.resource(
-            "dynamodb",
-            endpoint_url="http://dynamodb:8000",
-            region_name="us-east-1",
-            aws_access_key_id="dummy_cred_aws_access_key_id",
-            aws_secret_access_key="dummy_cred_aws_secret_access_key",
-        )
-    else:
-        return boto3.resource("dynamodb")
-
-
-=======
->>>>>>> e5f83b52
 def git_walker(repo, directory, f):
     f(directory)
     for path in into_list(repo.get_contents(directory.path)):
