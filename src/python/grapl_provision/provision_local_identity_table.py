#!/usr/bin/python3
import logging
import os
import time
import boto3
import botocore
from grapl_common.env_helpers import DynamoDBClientFactory
from grapl_common.grapl_logger import get_module_grapl_logger

LOGGER = get_module_grapl_logger(default_log_level="INFO")

table_names = [
    "local-grapl-process_history_table",
    "local-grapl-file_history_table",
    "local-grapl-outbound_connection_history_table",
    "local-grapl-inbound_connection_history_table",
    "local-grapl-network_connection_history_table",
    "local-grapl-ip_connection_history_table",
    "local-grapl-asset_id_mappings",
    "local-grapl-dynamic_session_table",
    "local-grapl-static_mapping_table",
    "local-grapl-user_auth_table",
    "local-grapl-analyzers_table",
    "local-grapl-grapl_schema_table",
]

table_defs = {
    "local-grapl-network_connection_history_table": {
        "key_schema": [
            {"KeyType": "HASH", "AttributeName": "pseudo_key"},
            {"KeyType": "RANGE", "AttributeName": "create_time"},
        ],
        "attribute_definitions": [
            {"AttributeName": "create_time", "AttributeType": "N"},
            {"AttributeName": "pseudo_key", "AttributeType": "S"},
        ],
    },
    "local-grapl-inbound_connection_history_table": {
        "key_schema": [
            {"KeyType": "HASH", "AttributeName": "pseudo_key"},
            {"KeyType": "RANGE", "AttributeName": "create_time"},
        ],
        "attribute_definitions": [
            {"AttributeName": "create_time", "AttributeType": "N"},
            {"AttributeName": "pseudo_key", "AttributeType": "S"},
        ],
    },
    "local-grapl-static_mapping_table": {
        "key_schema": [{"KeyType": "HASH", "AttributeName": "pseudo_key"}],
        "attribute_definitions": [
            {"AttributeName": "pseudo_key", "AttributeType": "S"}
        ],
    },
    "local-grapl-dynamic_session_table": {
        "key_schema": [
            {"KeyType": "HASH", "AttributeName": "pseudo_key"},
            {"KeyType": "RANGE", "AttributeName": "create_time"},
        ],
        "attribute_definitions": [
            {"AttributeName": "create_time", "AttributeType": "N"},
            {"AttributeName": "pseudo_key", "AttributeType": "S"},
        ],
    },
    "local-grapl-process_history_table": {
        "key_schema": [
            {"KeyType": "HASH", "AttributeName": "pseudo_key"},
            {"KeyType": "RANGE", "AttributeName": "create_time"},
        ],
        "attribute_definitions": [
            {"AttributeName": "create_time", "AttributeType": "N"},
            {"AttributeName": "pseudo_key", "AttributeType": "S"},
        ],
    },
    "local-grapl-file_history_table": {
        "key_schema": [
            {"KeyType": "HASH", "AttributeName": "pseudo_key"},
            {"KeyType": "RANGE", "AttributeName": "create_time"},
        ],
        "attribute_definitions": [
            {"AttributeName": "create_time", "AttributeType": "N"},
            {"AttributeName": "pseudo_key", "AttributeType": "S"},
        ],
    },
    "local-grapl-outbound_connection_history_table": {
        "key_schema": [
            {"KeyType": "HASH", "AttributeName": "pseudo_key"},
            {"KeyType": "RANGE", "AttributeName": "create_time"},
        ],
        "attribute_definitions": [
            {"AttributeName": "create_time", "AttributeType": "N"},
            {"AttributeName": "pseudo_key", "AttributeType": "S"},
        ],
    },
    "local-grapl-asset_id_mappings": {
        "key_schema": [
            {"KeyType": "HASH", "AttributeName": "pseudo_key"},
            {"KeyType": "RANGE", "AttributeName": "c_timestamp"},
        ],
        "attribute_definitions": [
            {"AttributeName": "c_timestamp", "AttributeType": "N"},
            {"AttributeName": "pseudo_key", "AttributeType": "S"},
        ],
    },
    "local-grapl-ip_connection_history_table": {
        "key_schema": [
            {"KeyType": "HASH", "AttributeName": "pseudo_key"},
            {"KeyType": "RANGE", "AttributeName": "create_time"},
        ],
        "attribute_definitions": [
            {"AttributeName": "create_time", "AttributeType": "N"},
            {"AttributeName": "pseudo_key", "AttributeType": "S"},
        ],
    },
    "local-grapl-user_auth_table": {
        "key_schema": [
            {"KeyType": "HASH", "AttributeName": "username"},
        ],
        "attribute_definitions": [
            {"AttributeName": "username", "AttributeType": "S"},
        ],
    },
    "local-grapl-analyzers_table": {
        "key_schema": [
            {"KeyType": "HASH", "AttributeName": "partition_key"},
            {"KeyType": "RANGE", "AttributeName": "sort_key"},
        ],
        "attribute_definitions": [
            {"AttributeName": "partition_key", "AttributeType": "S"},
            {"AttributeName": "sort_key", "AttributeType": "S"},
        ],
    },
    "local-grapl-grapl_schema_table": {
        "key_schema": [
            {"KeyType": "HASH", "AttributeName": "f_edge"},
        ],
        "attribute_definitions": [
            {"AttributeName": "f_edge", "AttributeType": "S"},
        ],
    },
}

dynamodb = DynamoDBClientFactory(boto3).from_env()


def try_create_loop(table_name):
    for i in range(0, 10):
        try:
            d = dynamodb.create_table(
                TableName=table_name,
                BillingMode="PAY_PER_REQUEST",
                AttributeDefinitions=table_defs[table_name]["attribute_definitions"],
                KeySchema=table_defs[table_name]["key_schema"],
            )

            return
        except botocore.exceptions.ClientError as e:
            if "ResourceInUseException" in e.__class__.__name__:
                break
            else:
                if i >= 5:
                    LOGGER.warn(f"failed to provision dynamodb table: {table_name} {e}")
                else:
                    LOGGER.debug(
                        f"failed to provision dynamodb table: {table_name} {e}"
                    )
                time.sleep(2)
        except Exception as e:
            if i >= 5:
                LOGGER.warn(f"failed to provision dynamodb table: {table_name} {e}")
            else:
                LOGGER.debug(f"failed to provision dynamodb table: {table_name} {e}")
            time.sleep(2)


for table_name in table_names:
    try:
        try_create_loop(table_name)
    except Exception as e:
<<<<<<< HEAD
        print(table_name, e)
=======
        LOGGER.error(table_name, e)
        raise e
>>>>>>> e5f83b52

LOGGER.info("Provisioned DynamoDB")<|MERGE_RESOLUTION|>--- conflicted
+++ resolved
@@ -1,6 +1,4 @@
 #!/usr/bin/python3
-import logging
-import os
 import time
 import boto3
 import botocore
@@ -176,11 +174,7 @@
     try:
         try_create_loop(table_name)
     except Exception as e:
-<<<<<<< HEAD
-        print(table_name, e)
-=======
         LOGGER.error(table_name, e)
         raise e
->>>>>>> e5f83b52
 
 LOGGER.info("Provisioned DynamoDB")