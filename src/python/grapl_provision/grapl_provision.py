--- conflicted
+++ resolved
@@ -422,13 +422,7 @@
         try:
             if not mg_succ:
                 time.sleep(1)
-<<<<<<< HEAD
-                provision_mg(local_dg_provision_client,)
-=======
-                provision_mg(
-                    graph_client,
-                )
->>>>>>> 54145f61
+                provision_mg(graph_client,)
                 mg_succ = True
                 LOGGER.info("Provisioned master graph")
                 break
