import dataclasses
import logging
import os
import sys
import uuid

from datetime import datetime, timezone, timedelta
from typing import (
    Any,
    Dict,
    Generic,
    Iterable,
    Iterator,
    Optional,
    Tuple,
    TypeVar,
    Union,
)
from typing_extensions import Literal

import botocore
import boto3
<<<<<<< HEAD
=======
from chalice import Chalice
from mypy_boto3_dynamodb import DynamoDBServiceResource
from mypy_boto3_sqs import SQSServiceResource
>>>>>>> 5c87e42a

from mypy_boto3 import dynamodb, s3, sqs

from chalice import Chalice, ConflictError, NotFoundError, Response

<<<<<<< HEAD
from grapl_common.time_utils import Millis, as_millis
=======
def _create_queue(queue_name: str):
    client: SQSServiceResource = boto3.resource("sqs")
    client.create_queue(QueueName=queue_name)
    pass
>>>>>>> 5c87e42a

IS_LOCAL = bool(os.environ.get("IS_LOCAL", False))

ANALYZERS_TABLE = os.getenv("ANALYZERS_TABLE")
ANALYZERS_BUCKET = os.getenv("BUCKET_PREFIX", "local-grapl") + "-analyzers"
GRAPL_LOG_LEVEL = os.getenv("GRAPL_LOG_LEVEL", "ERROR")
LOGGER = logging.getLogger(__name__)
LOGGER.setLevel(GRAPL_LOG_LEVEL)
LOGGER.addHandler(logging.StreamHandler(stream=sys.stdout))

app = Chalice(app_name="analyzer-deployer")

ANALYZER_PARTITION = "analyzer"
ANALYZER_DEPLOYMENT_PARTITION = "analyzer_deployment"

DYNAMODB_CLIENT: dynamodb.DynamoDBServiceResource = (
    boto3.resource(
        "dynamodb",
        region_name="us-west-2",
        endpoint_url="http://dynamodb:8000",
        aws_access_key_id="dummy_cred_aws_access_key_id",
        aws_secret_access_key="dummy_cred_aws_secret_access_key",
    )
    if IS_LOCAL
    else boto3.resource("dynamodb")
)

#
# data model objects
#


@dataclasses.dataclass
class PortConfig:
    protocol: str = ""
    port: int = 0

    def into_json(self) -> Dict[str, Any]:
        return dataclasses.asdict(self)

    @classmethod
    def from_json(cls, data: Dict[str, Union[str, int]]) -> "PortConfig":
        return cls(**data)


@dataclasses.dataclass
class TableConfig:
    table: str = ""
    write: bool = False

    def into_json(self) -> Dict[str, Any]:
        return dataclasses.asdict(self)

    @classmethod
    def from_json(cls, data: Dict[str, Union[str, bool]]) -> "TableConfig":
        return cls(**data)


@dataclasses.dataclass
class SecretConfig:
    SecretId: str = ""
    VersionId: Optional[str] = None
    VersionStage: Optional[str] = None

    def into_json(self) -> Dict[str, Any]:
        return dataclasses.asdict(self)

    @classmethod
    def from_json(cls, data: Dict[str, str]) -> "SecretConfig":
        return cls(**data)


@dataclasses.dataclass
class AnalyzerConfig:
    requires_external_internet: Optional[Iterable[PortConfig]] = None
    requires_dynamodb: Optional[Iterable[TableConfig]] = None
    requires_graph: bool = False
    requires_secrets: Optional[Iterable[SecretConfig]] = None

    def into_json(self) -> Dict[str, Any]:
        return dataclasses.asdict(self)

    @classmethod
    def from_json(cls, data: Dict[str, Union[bool, Iterable[Any]]]) -> "AnalyzerConfig":
        return cls(
            requires_external_internet=(
                None
                if "requires_external_internet" not in data
                or data["requires_external_internet"] is None
                or len(data["requires_external_internet"]) == 0
                else [
                    PortConfig.from_json(d) for d in data["requires_external_internet"]
                ]
            ),
            requires_dynamodb=(
                None
                if "requires_dynamodb" not in data
                or data["requires_dynamodb"] is None
                or len(data["requires_dynamodb"]) == 0
                else [TableConfig.from_json(d) for d in data["requires_dynamodb"]]
            ),
            requires_graph=data["requires_graph"],
            requires_secrets=(
                None
                if "requires_secrets" not in data
                or data["requires_secrets"] is None
                or len(data["requires_secrets"]) == 0
                else [SecretConfig.from_json(d) for d in data["requires_secrets"]]
            ),
        )


@dataclasses.dataclass
class AnalyzerDeployment:
    analyzer_id: str = ""
    analyzer_version: int = 0
    s3_key: str = ""
    currently_deployed: bool = False
    last_deployed_time: Optional[int] = None
    analyzer_configuration: Optional[AnalyzerConfig] = None

    def into_json(self) -> Dict[str, Any]:
        return dataclasses.asdict(self)

    @classmethod
    def from_json(cls, data: Dict[str, Any]) -> "AnalyzerDeployment":
        return cls(
            analyzer_id=data["analyzer_id"],
            analyzer_version=data["analyzer_version"],
            s3_key=data["s3_key"],
            currently_deployed=data["currently_deployed"],
            last_deployed_time=data["last_deployed_time"],
            analyzer_configuration=(
                None
                if "analyzer_configuration" not in data
                or data["analyzer_configuration"] is None
                else AnalyzerConfig.from_json(data["analyzer_configuration"])
            ),
        )

    @classmethod
    def from_analyzer(cls, analyzer: "Analyzer") -> "AnalyzerDeployment":
        return cls(
            analyzer_id=analyzer.analyzer_id,
            analyzer_version=0,
            s3_key=_s3_key(analyzer_id=analyzer.analyzer_id, analyzer_version=0),
            currently_deployed=False,
        )


@dataclasses.dataclass
class Analyzer:
    analyzer_id: str = ""
    analyzer_active: bool = False
    created_time: int = 0
    last_update_time: int = 0

    def new_deployment(self) -> AnalyzerDeployment:
        return AnalyzerDeployment.from_analyzer(self)

    def into_json(self) -> Dict[str, Any]:
        return dataclasses.asdict(self)

    @classmethod
    def from_json(cls, data: Dict[str, Union[str, bool, int]]) -> "Analyzer":
        return cls(**data)

    @classmethod
    def create(cls) -> "Analyzer":
        now: Millis = as_millis(datetime.utcnow())
        return cls(
            analyzer_id=f"{uuid.uuid4()}",
            analyzer_active=True,
            created_time=now,
            last_update_time=now,
        )


@dataclasses.dataclass
class DynamoWrapper:
    partition_key: str = ""
    sort_key: str = ""
    analyzer_id: str = ""
    analyzer: Optional[Analyzer] = None
    analyzer_deployment: Optional[AnalyzerDeployment] = None

    def into_json(self) -> Dict[str, Any]:
        return dataclasses.asdict(self)

    def is_analyzer_row(self):
        return self.analyzer is not None

    @classmethod
    def from_json(cls, data: Dict[str, Union[str, Dict[str, Any]]]) -> "DynamoWrapper":
        analyzer = (
            None
            if "analyzer" not in data or data["analyzer"] is None
            else Analyzer.from_json(data["analyzer"])
        )
        analyzer_deployment = (
            None
            if "analyzer_deployment" not in data or data["analyzer_deployment"] is None
            else AnalyzerDeployment.from_json(data["analyzer_deployment"])
        )
        return cls(
            partition_key=data["partition_key"],
            sort_key=data["sort_key"],
            analyzer_id=data["analyzer_id"],
            analyzer=analyzer,
            analyzer_deployment=analyzer_deployment,
        )

    @classmethod
    def from_analyzer(cls, analyzer: Analyzer) -> "DynamoWrapper":
        return cls(
            partition_key=DynamoWrapper.partition_key(analyzer),
            sort_key=DynamoWrapper.sort_key(analyzer),
            analyzer=analyzer,
        )

    @classmethod
    def from_analyzer_deployment(
        cls, analyzer_deployment: AnalyzerDeployment
    ) -> "DynamoWrapper":
        return cls(
            partition_key=DynamoWrapper.partition_key(analyzer_deployment),
            sort_key=DynamoWrapper.sort_key(analyzer_deployment),
            analyzer_deployment=analyzer_deployment,
        )

    @staticmethod
    def partition_key(obj: Union[Analyzer, AnalyzerDeployment]) -> str:
        if isinstance(obj, Analyzer):
            return ANALYZER_PARTITION
        elif isinstance(obj, AnalyzerDeployment):
            return ANALYZER_DEPLOYMENT_PARTITION
        else:
            raise TypeError("Encountered object of unknown type")

    @staticmethod
    def sort_key(obj: Union[Analyzer, AnalyzerDeployment]) -> str:
        if isinstance(obj, Analyzer):
            return DynamoWrapper.analyzer_sort_key(obj.analyzer_id)
        elif isinstance(obj, AnalyzerDeployment):
            return DynamoWrapper.analyzer_deployment_sort_key(
                obj.analyzer_id, obj.analyzer_version
            )
        else:
            raise TypeError("Encountered object of unknown type")

    @staticmethod
    def analyzer_sort_key(analyzer_id: str) -> str:
        return f"{ANALYZER_PARTITION}-{analyzer_id}"

    @staticmethod
    def analyzer_deployment_sort_key(analyzer_id: str, analyzer_version: int) -> str:
        return f"{ANALYZER_DEPLOYMENT_PARTITION}-{analyzer_id}-{analyzer_version}"


@dataclasses.dataclass
class CreateAnalyzerResponse:
    analyzer_id: str = ""
    analyzer_version: int = 0
    s3_key: str = ""

    def into_json(self) -> Dict[str, Any]:
        return dataclasses.asdict(self)

    @classmethod
    def from_json(cls, data: Dict[str, Union[str, int]]) -> "CreateAnalyzerResponse":
        return cls(**data)

    @classmethod
    def from_analyzer_deployment(
        cls, analyzer_deployment: AnalyzerDeployment
    ) -> "CreateAnalyzerResponse":
        return CreateAnalyzerResponse(
            analyzer_id=analyzer_deployment.analyzer_id,
            analyzer_version=analyzer_deployment.analyzer_version,
            s3_key=analyzer_deployment.s3_key,
        )


T = TypeVar("T")


@dataclasses.dataclass
class PagingResponse(Generic[T]):
    limit: int = 0
    next_page: Optional[str] = None


@dataclasses.dataclass
class ListAnalyzersResponse(PagingResponse):
    analyzers: Iterable[Analyzer] = tuple()

    def into_json(self) -> Dict[str, Any]:
        return dataclasses.asdict(self)

    @classmethod
    def from_json(cls, data: Dict[str, Union[str, int]]):
        return cls(
            analyzers=[Analyzer.from_json(a) for a in data["analyzers"]],
            limit=data["limit"],
            next_page=data.get("next_page", None),
        )


@dataclasses.dataclass
class ListAnalyzerDeploymentsResponse(PagingResponse):
    analyzer_deployments: Iterable[AnalyzerDeployment] = tuple()

    def into_json(self) -> Dict[str, Any]:
        return dataclasses.asdict(self)

    @classmethod
    def from_json(cls, data: Dict[str, Union[str, int]]):
        return cls(
            analyzer_deployments=[
                AnalyzerDeployment.from_json(a) for a in data["analyzer_deployments"]
            ],
            limit=data["limit"],
            next_page=data.get("next_page", None),
        )


#
# helper functions
#


def _s3_key(analyzer_id: str, analyzer_version: int) -> str:
    return f"{ANALYZERS_BUCKET}/{analyzer_id}/{analyzer_version}/lambda.zip"


def _analyzers_table() -> dynamodb.ServiceResource.Table:
    return DYNAMODB_CLIENT.Table(ANALYZERS_TABLE)


#
# create analyzer
# POST /api/1/analyzers
#


def _create_analyzer(
<<<<<<< HEAD
    analyzers_table: dynamodb.ServiceResource.Table,
=======
    dynamodb_client: DynamoDBServiceResource,
>>>>>>> 5c87e42a
) -> CreateAnalyzerResponse:
    analyzer = Analyzer.create()
    analyzers_table.put_item(Item=DynamoWrapper.from_analyzer(analyzer).into_json())
    analyzer_deployment = analyzer.new_deployment()
    analyzers_table.put_item(
        Item=DynamoWrapper.from_analyzer_deployment(analyzer_deployment).into_json()
    )
    return CreateAnalyzerResponse.from_analyzer_deployment(analyzer_deployment)


@app.route("api/1/analyzers", methods=("POST",))
def create_analyzer() -> Dict[str, Any]:
    analyzers_table = _analyzers_table()
    return _create_analyzer(analyzers_table).into_json()


#
# list analyzers
# GET /api/1/analyzers?[active=(true|false|all)]&[limit=100]&[start]
#


def _extract_analyzers_paging_params() -> Tuple[
    Literal["true", "false", "all"], int, Optional[str]
]:
    active: Optional[Literal["true", "false", "all"]] = None
    limit: Optional[int] = None
    start: Optional[str] = None
    query_params = app.current_request.query_params
    if query_params is not None:
        active = query_params.get("active", "all")
        limit = int(query_params.get("limit", "100"))
        start = query_params.get("start", None)
    return active, limit, start


def _get_analyzers_page(
    analyzers_table: dynamodb.ServiceResource.Table,
    active: Literal["true", "false", "all"],
    limit: int,
    start: str = None,
) -> ListAnalyzersResponse:
    key_condition_expression = "partition_key = :partition_key_val AND begins_with (sort_key, :partition_key_val)"
    expression_attribute_values = {
        ":partition_key_val": ANALYZER_PARTITION,
    }
    filter_expression = (
        "analyzer.analyzer_active = :active_val"
        if active == "true" or active == "false"
        else None
    )
    query_kwargs = {
        "Select": "ALL_ATTRIBUTES",
        "KeyConditionExpression": key_condition_expression,
        "Limit": limit,
    }

    if start is not None:
        query_kwargs["ExclusiveStartKey"] = {
            "partition_key": ANALYZER_PARTITION,
            "sort_key": start,
        }

    if filter_expression is not None:
        expression_attribute_values[":active_val"] = active
        query_kwargs["FilterExpression"] = filter_expression

    query_kwargs["ExpressionAttributeValues"] = expression_attribute_values

    result: dynamodb.type_defs.QueryOutputTypeDef = analyzers_table.query(
        **query_kwargs
    )
    next_page = (
        result["LastEvaluatedKey"]["sort_key"] if "LastEvaluatedKey" in result else None
    )

    return ListAnalyzersResponse(
        limit,
        next_page,
        [DynamoWrapper.from_json(a).analyzer for a in result["Items"]],
    )


@app.route("api/1/analyzers", methods=("GET",))
def list_analyzers() -> Dict[str, Any]:
    analyzers_table = _analyzers_table()
    active, limit, start = _extract_analyzers_paging_params()
    return _get_analyzers_page(analyzers_table, active, limit, start).into_json()


#
# get analyzer
# GET /api/1/analyzers/<analyzer_id>
#


@app.route("api/1/analyzers/{analyzer_id}", methods=("GET",))
def get_analyzer(analyzer_id: str) -> Dict[str, Any]:
    analyzers_table = _analyzers_table()
    result = analyzers_table.get_item(
        Key={
            "partition_key": ANALYZER_PARTITION,
            "sort_key": DynamoWrapper.analyzer_sort_key(analyzer_id),
        }
    )
    if "Item" in result:
        dynamo_wrapper = DynamoWrapper.from_json(result["Item"])
        if dynamo_wrapper.is_analyzer_row():
            return dynamo_wrapper.analyzer.into_json()

    raise NotFoundError("Not found")


#
# deactivate analyzer
# DELETE /api/1/analyzers/<analyzer_id>
#


@app.route("api/1/analyzers/{analyzer_id}", methods=("DELETE",))
def deactivate_analyzer(analyzer_id: str):
    analyzers_table = _analyzers_table()
    try:
        analyzer_deployments = list_analyzer_deployments(analyzer_id)
        result = analyzers_table.update_item(
            Key={
                "partition_key": ANALYZER_PARTITION,
                "sort_key": DynamoWrapper.analyzer_sort_key(analyzer_id),
            },
            UpdateExpression="set analyzer.analyzer_active=:active",
            ExpressionAttributeValues={":active": False},
            ConditionExpression=boto3.dynamodb.conditions.Attr(
                "analyzer.analyzer_active"
            ).eq(True)
            & boto3.dynamodb.conditions.Attr("analyzer."),
            ReturnValues="UPDATED_OLD",
        )

        if "Attributes" not in result:
            raise NotFoundError("Analyzer does not exist")

        return Response(body="Accepted", status_code=202)
    except botocore.exceptions.ClientError as e:
        if e.response["Error"]["Code"] == "ConditionalCheckFailedException":
            raise ConflictError("Analyzer is already active")


#
# update analyzer
# POST /api/1/analyzers/<analyzer_id>/update
#


@app.route("api/1/analyzers/{analyzer_id}/update", methods=("POST",))
def update_analyzer(analyzer_id: str):
    analyzers_table = _analyzers_table()
    analyzers_table.update_item()  # FIXME


#
# deploy analyzer
# POST /api/1/analyzers/<analyzer_id>/deploy
#


def _create_queue(queue_name: str):
    client: sqs.Client = boto3.resource("sqs")
    client.create_queue()
    pass


@app.route("api/1/analyzers/{analyzer_id}/deploy", methods=("POST",))
def deploy_analyzer(analyzer_id: str):
    analyzers_table = _analyzers_table()
    analyzers_table.update_item()  # FIXME


#
# list analyzer deployments
# GET /api/1/analyzers/<analyzer_id>/deployments?[currently_deployed=(true|false|all)]&[limit=100]&[start]
#


def _extract_analyzer_deployments_paging_params() -> Tuple[
    Optional[Literal["true", "false", "all"]], Optional[int], Optional[str]
]:
    currently_deployed: Optional[bool] = None
    limit: Optional[int] = None
    start: Optional[str] = None
    query_params = app.current_request.query_params
    if query_params is not None:
        currently_deployed = query_params.get("currently_deployed", "all")
        limit = int(query_params.get("limit", "100"))
        start = query_params.get("start", None)
    return currently_deployed, limit, start


def _get_analyzer_deployments_page(
    analyzers_table: dynamodb.ServiceResource.Table,
    currently_deployed: Literal["true", "false", "all"],
    limit: int,
    start: str = None,
) -> ListAnalyzerDeploymentsResponse:
    key_condition_expression = "partition_key = :partition_key_val AND begins_with (sort_key, :partition_key_val)"
    expression_attribute_values = {":partition_key_val": ANALYZER_DEPLOYMENT_PARTITION}
    filter_expression = (
        "analyzer_deployment.currently_deployed = :currently_deployed_val"
        if currently_deployed == "true" or currently_deployed == "false"
        else None
    )
    query_kwargs = {
        "Select": "ALL_ATTRIBUTES",
        "KeyConditionExpression": key_condition_expression,
        "Limit": limit,
    }

    if start is not None:
        query_kwargs["ExclusiveStartKey"] = {
            "partition_key": ANALYZER_DEPLOYMENT_PARTITION,
            "sort_key": start,
        }

    if filter_expression is not None:
        expression_attribute_values[":currently_deployed_val"] = currently_deployed
        query_kwargs["FilterExpression"] = filter_expression

    query_kwargs["ExpressionAttributeValues"] = expression_attribute_values

    result: dynamodb.type_defs.QueryOutputTypeDef = analyzers_table.query(
        **query_kwargs
    )
    next_page = (
        result["LastEvaluatedKey"]["sort_key"] if "LastEvaluatedKey" in result else None
    )

    return ListAnalyzerDeploymentsResponse(
        limit,
        next_page,
        [DynamoWrapper.from_json(a).analyzer_deployment for a in result["Items"]],
    )


@app.route("api/1/analyzers/{analyzer_id}/deployments", methods=("GET",))
def list_analyzer_deployments(analyzer_id: str):
    analyzers_table = _analyzers_table()
    currently_deployed, limit = _extract_paging_params()
    # FIXME


#
# get analyzer deployment
# GET /api/1/analyzers/<analyzer_id>/deployments/<analyzer_version>
#


@app.route(
    "api/1/analyzers/{analyzer_id}/deployments/{analyzer_version}", methods=("GET",)
)
def get_analyzer_deployment(analyzer_id: str, analyzer_version: int):
    analyzers_table = _analyzers_table()
    result = analyzers_table.get_item(
        Key={
            "partition_key": ANALYZER_DEPLOYMENT_PARTITION,
            "sort_key": DynamoWrapper.analyzer_deployment_sort_key(
                analyzer_id, analyzer_version
            ),
        }
    )
    if "Item" in result:
        dynamo_wrapper = DynamoWrapper.from_json(result["Item"])
        if not dynamo_wrapper.is_analyzer_row():
            return dynamo_wrapper.analyzer_deployment.into_json()

    raise NotFoundError("Not found")


#
# teardown analyzer deployment
# DELETE /api/1/analyzers/<analyzer_id>/deployments/<analyzer_version>
#


@app.route(
    "api/1/analyzers/{analyzer_id}/deployments/{analyzer_version}", methods=("DELETE",)
)
def teardown_analyzer_deployment(analyzer_id: str, analyzer_version: int):
    analyzers_table = _analyzers_table()
    analyzers_table.update_item()  # FIXME<|MERGE_RESOLUTION|>--- conflicted
+++ resolved
@@ -20,25 +20,15 @@
 
 import botocore
 import boto3
-<<<<<<< HEAD
-=======
 from chalice import Chalice
 from mypy_boto3_dynamodb import DynamoDBServiceResource
 from mypy_boto3_sqs import SQSServiceResource
->>>>>>> 5c87e42a
 
 from mypy_boto3 import dynamodb, s3, sqs
 
 from chalice import Chalice, ConflictError, NotFoundError, Response
 
-<<<<<<< HEAD
 from grapl_common.time_utils import Millis, as_millis
-=======
-def _create_queue(queue_name: str):
-    client: SQSServiceResource = boto3.resource("sqs")
-    client.create_queue(QueueName=queue_name)
-    pass
->>>>>>> 5c87e42a
 
 IS_LOCAL = bool(os.environ.get("IS_LOCAL", False))
 
@@ -385,11 +375,7 @@
 
 
 def _create_analyzer(
-<<<<<<< HEAD
     analyzers_table: dynamodb.ServiceResource.Table,
-=======
-    dynamodb_client: DynamoDBServiceResource,
->>>>>>> 5c87e42a
 ) -> CreateAnalyzerResponse:
     analyzer = Analyzer.create()
     analyzers_table.put_item(Item=DynamoWrapper.from_analyzer(analyzer).into_json())
