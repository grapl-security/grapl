from __future__ import annotations
from typing import (
    Dict,
    Iterator,
    MutableMapping,
)

<<<<<<< HEAD
from pydgraph import DgraphClient

from graplinc.grapl.api.graph.v1beta1.types_pb2 import MergedEdgeList, MergedGraph
=======
from grapl_analyzerlib.grapl_client import GraphClient
from graplinc.grapl.api.graph.v1beta1.types_pb2 import EdgeList, Graph
>>>>>>> 6819521d


class SubgraphView(object):
    def __init__(
        self, nodes: Dict[str, BaseView], edges: MutableMapping[str, EdgeList]
    ) -> None:
        self.nodes = nodes
        self.edges = edges

    @staticmethod
    def from_proto(graph_client: GraphClient, s: bytes) -> SubgraphView:
        from grapl_analyzerlib.view_from_proto import view_from_proto

        subgraph = MergedGraph()
        subgraph.ParseFromString(s)

        nodes = {
            k: view_from_proto(graph_client, node) for k, node in subgraph.nodes.items()
        }
        return SubgraphView(nodes, subgraph.edges)

    def node_iter(self) -> Iterator[BaseView]:
        for node in self.nodes.values():
            yield node


from grapl_analyzerlib.prelude import BaseView<|MERGE_RESOLUTION|>--- conflicted
+++ resolved
@@ -5,14 +5,8 @@
     MutableMapping,
 )
 
-<<<<<<< HEAD
-from pydgraph import DgraphClient
-
 from graplinc.grapl.api.graph.v1beta1.types_pb2 import MergedEdgeList, MergedGraph
-=======
 from grapl_analyzerlib.grapl_client import GraphClient
-from graplinc.grapl.api.graph.v1beta1.types_pb2 import EdgeList, Graph
->>>>>>> 6819521d
 
 
 class SubgraphView(object):
