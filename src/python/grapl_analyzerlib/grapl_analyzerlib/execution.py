--- conflicted
+++ resolved
@@ -1,9 +1,5 @@
 import json
-<<<<<<< HEAD
-from typing import Union, cast, List, Tuple
-=======
-from typing import Union, cast, List, Sequence, Optional
->>>>>>> 222e5cfc
+from typing import List, Tuple, Optional, Sequence
 
 
 class ExecutionHit(object):
@@ -12,12 +8,7 @@
         analyzer_name: str,
         node_view: "EntityView",
         risk_score: int,
-<<<<<<< HEAD
         lenses: List[Tuple[str, str]],
-    ) -> None:
-        self.root_node_key = node_view.node_key
-=======
-        lenses: Union[List[str], str],
         risky_node_keys: Optional[Sequence[str]] = None,
     ) -> None:
         """
@@ -34,12 +25,7 @@
 
         .. TODO wimax Aug 2020: Update `implementing.md` to mention `risky_nodes`
         """
-        node_view = cast(NodeView, NodeView.from_view(node_view))
-        self.root_node_key = node_view.node.node_key
-
-        if isinstance(lenses, str):
-            lenses = [lenses]
->>>>>>> 222e5cfc
+        self.root_node_key = node_view.node_key
 
         node_dict = node_view.to_adjacency_list()
         self.analyzer_name = analyzer_name
