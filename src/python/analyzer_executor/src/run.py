--- conflicted
+++ resolved
@@ -25,11 +25,7 @@
     - add the shortcut-to-DEAD_LETTER_QUEUE_URL case
     - pull the manual eventing out of `handle_events` and into an EventEmitter (maybe?)
     """
-<<<<<<< HEAD
-    with TRACER.start_as_current_span("_main"):
-=======
     with TRACER.start_as_current_span(__name__):
->>>>>>> f5a93ba7
         queue_url = os.environ["SOURCE_QUEUE_URL"]
         retriever = EventRetriever(queue_url=queue_url)
         sqs_client = SQSClientFactory(boto3).from_env()
