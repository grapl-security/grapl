--- conflicted
+++ resolved
@@ -1,17 +1,3 @@
-<<<<<<< HEAD
-import * as cdk from "@aws-cdk/core";
-import * as s3 from "@aws-cdk/aws-s3";
-import { BlockPublicAccess, BucketEncryption } from "@aws-cdk/aws-s3";
-import * as sns from "@aws-cdk/aws-sns";
-import * as sqs from "@aws-cdk/aws-sqs";
-import * as ec2 from "@aws-cdk/aws-ec2";
-import * as events from "@aws-cdk/aws-events";
-import * as targets from "@aws-cdk/aws-events-targets";
-import * as lambda from "@aws-cdk/aws-lambda";
-import { Runtime } from "@aws-cdk/aws-lambda";
-import * as iam from "@aws-cdk/aws-iam";
-import * as apigateway from "@aws-cdk/aws-apigateway";
-=======
 import * as cdk from '@aws-cdk/core';
 import * as s3 from '@aws-cdk/aws-s3';
 import * as sns from '@aws-cdk/aws-sns';
@@ -22,7 +8,6 @@
 import * as lambda from '@aws-cdk/aws-lambda';
 import * as iam from '@aws-cdk/aws-iam';
 import * as apigateway from '@aws-cdk/aws-apigateway';
->>>>>>> 06395c4e
 import * as secretsmanager from '@aws-cdk/aws-secretsmanager';
 
 import { Service } from './service';
@@ -114,22 +99,6 @@
         const service = new Service(this, id, {
             prefix: props.prefix,
             environment: {
-<<<<<<< HEAD
-                "BUCKET_PREFIX": bucket_prefix,
-                "RETRY_IDENTITY_CACHE_ADDR": retry_identity_cache.cluster.attrRedisEndpointAddress,
-                "RETRY_IDENTITY_CACHE_PORT": retry_identity_cache.cluster.attrRedisEndpointPort,
-                "STATIC_MAPPING_TABLE": history_db.static_mapping_table.tableName,
-                "DYNAMIC_SESSION_TABLE": history_db.dynamic_session_table.tableName,
-                "PROCESS_HISTORY_TABLE": history_db.proc_history.tableName,
-                "FILE_HISTORY_TABLE": history_db.file_history.tableName,
-                "INBOUND_CONNECTION_HISTORY_TABLE": history_db.inbound_connection_history.tableName,
-                "OUTBOUND_CONNECTION_HISTORY_TABLE": history_db.outbound_connection_history.tableName,
-                "NETWORK_CONNECTION_HISTORY_TABLE": history_db.network_connection_history.tableName,
-                "IP_CONNECTION_HISTORY_TABLE": history_db.ip_connection_history.tableName,
-                "ASSET_ID_MAPPINGS": history_db.asset_history.tableName,
-                "USER_AUTH_TABLE": history_db.user_auth_table.tableName,
-
-=======
                 BUCKET_PREFIX: bucket_prefix,
                 RETRY_IDENTITY_CACHE_ADDR:
                     retry_identity_cache.cluster.attrRedisEndpointAddress,
@@ -149,7 +118,6 @@
                 IP_CONNECTION_HISTORY_TABLE:
                     history_db.ip_connection_history.tableName,
                 ASSET_ID_MAPPINGS: history_db.asset_history.tableName,
->>>>>>> 06395c4e
             },
             vpc: props.vpc,
             reads_from: unid_subgraphs.bucket,
@@ -430,26 +398,6 @@
 
         const serviceName = props.prefix + '-DGraphTtl';
 
-<<<<<<< HEAD
-        const event_handler = new lambda.Function(
-            this, "Handler", {
-                runtime: Runtime.PYTHON_3_7,
-                handler: "app.prune_expired_subgraphs",
-                functionName: serviceName + "-Handler",
-                code: lambda.Code.fromAsset(`./zips/dgraph-ttl-${props.version}.zip`),
-                vpc: props.vpc,
-                environment: {
-                    "MG_ALPHAS": props.masterGraph.alphaHostPorts().join(","),
-                    "GRAPL_DGRAPH_TTL_S": "2678400", // 60 * 60 * 24 * 31 == 1 month
-                    "GRAPL_LOG_LEVEL": "INFO",
-                    "GRAPL_TTL_DELETE_BATCH_SIZE": "1000"
-                },
-                timeout: cdk.Duration.seconds(600),
-                memorySize: 128,
-                description: props.version,
-            }
-        );
-=======
         const role = new iam.Role(this, 'ExecutionRole', {
             assumedBy: new iam.ServicePrincipal('lambda.amazonaws.com'),
             roleName: serviceName + '-HandlerRole',
@@ -483,7 +431,6 @@
             description: props.version,
             role
         });
->>>>>>> 06395c4e
         event_handler.currentVersion.addAlias('live');
 
         const target = new targets.LambdaFunction(event_handler);
@@ -493,16 +440,12 @@
         });
         rule.addTarget(target);
 
-<<<<<<< HEAD
-        props.watchful.watchLambdaFunction(event_handler.functionName, event_handler);
-=======
         if (props.watchful) {
             props.watchful.watchLambdaFunction(
                 event_handler.functionName,
                 event_handler
             );
         }
->>>>>>> 06395c4e
     }
 }
 
@@ -510,7 +453,8 @@
     modelPluginBucket: s3.IBucket;
 }
 
-class ModelPluginDeployer extends cdk.NestedStack {
+export class ModelPluginDeployer extends cdk.NestedStack {
+    integrationName: string;
 
     constructor(
         parent: cdk.Construct,
@@ -520,30 +464,6 @@
         super(parent, id);
 
         const serviceName = props.prefix + '-ModelPluginDeployer';
-<<<<<<< HEAD
-
-        const event_handler = new lambda.Function(
-            this, 'Handler', {
-                runtime: Runtime.PYTHON_3_7,
-                handler: `grapl_model_plugin_deployer.app`,
-                functionName: serviceName + '-Handler',
-                code: lambda.Code.fromAsset(`./zips/model-plugin-deployer-${props.version}.zip`),
-                vpc: props.vpc,
-                environment: {
-                    "MG_ALPHAS": props.masterGraph.alphaHostPorts().join(","),
-                    "JWT_SECRET_ID": props.jwtSecret.secretArn,
-                    "USER_AUTH_TABLE": props.userAuthTable.user_auth_table.tableName,
-                    "BUCKET_PREFIX": props.prefix,
-                },
-                timeout: cdk.Duration.seconds(25),
-                memorySize: 256,
-                description: props.version,
-            }
-        );
-        event_handler.currentVersion.addAlias('live');
-
-        props.watchful.watchLambdaFunction(event_handler.functionName, event_handler);
-=======
         this.integrationName = id + props.prefix + 'Integration';
         const ux_bucket = s3.Bucket.fromBucketName(
             this,
@@ -594,7 +514,6 @@
                 event_handler
             );
         }
->>>>>>> 06395c4e
 
         if (event_handler.role) {
             props.jwtSecret.grantRead(event_handler.role);
@@ -604,22 +523,11 @@
             props.modelPluginBucket.grantDelete(event_handler.role);
         }
 
-<<<<<<< HEAD
-        const integration = new apigateway.LambdaRestApi(
-            this,
-            'Integration',
-            {
-                restApiName: serviceName + '-Integration',
-                handler: event_handler,
-            },
-        );
-=======
         const integration = new apigateway.LambdaRestApi(this, 'Integration', {
             restApiName: this.integrationName,
             endpointExportName: serviceName + '-EndpointApi',
             handler: event_handler,
         });
->>>>>>> 06395c4e
 
         integration.addUsagePlan('integrationApiUsagePlan', {
             quota: {
@@ -633,54 +541,6 @@
             },
         });
 
-<<<<<<< HEAD
-        props.watchful.watchApiGateway(serviceName + '-Integration', integration, {
-            serverErrorThreshold: 1, // any 5xx alerts
-            cacheGraph: true,
-            watchedOperations: [
-                {
-                    httpMethod: "POST",
-                    resourcePath: "/gitWebhook"
-                },
-                {
-                    httpMethod: "OPTIONS",
-                    resourcePath: "/gitWebHook"
-                },
-                {
-                    httpMethod: "POST",
-                    resourcePath: "/deploy"
-                },
-                {
-                    httpMethod: "OPTIONS",
-                    resourcePath: "/deploy"
-                },
-                {
-                    httpMethod: "POST",
-                    resourcePath: "/listModelPlugins"
-                },
-                {
-                    httpMethod: "OPTIONS",
-                    resourcePath: "/listModelPlugins"
-                },
-                {
-                    httpMethod: "POST",
-                    resourcePath: "/deleteModelPlugin"
-                },
-                {
-                    httpMethod: "OPTIONS",
-                    resourcePath: "/deleteModelPlugin"
-                },
-                {
-                    httpMethod: "POST",
-                    resourcePath: "/{proxy+}"
-                },
-                {
-                    httpMethod: "OPTIONS",
-                    resourcePath: "/{proxy+}"
-                }
-            ]
-        });
-=======
         if (props.watchful) {
             props.watchful.watchApiGateway(
                 serviceName + '-Integration',
@@ -733,28 +593,10 @@
                 }
             );
         }
->>>>>>> 06395c4e
     }
 }
 
 export interface GraplServiceProps {
-<<<<<<< HEAD
-    prefix: string,
-    version: string,
-    jwtSecret: secretsmanager.Secret,
-    vpc: ec2.IVpc,
-    masterGraph: DGraphEcs,
-    userAuthTable: UserAuthDb,
-    watchful: Watchful
-}
-
-export interface GraplStackProps extends cdk.StackProps {
-    stackName: string,
-    version?: string,
-    graphAlphaCount?: number,
-    graphAlphaPort?: number,
-    graphZeroCount?: number,
-=======
     prefix: string;
     version: string;
     jwtSecret: secretsmanager.Secret;
@@ -771,13 +613,13 @@
     graphAlphaPort?: number;
     graphZeroCount?: number;
     watchfulEmail?: string;
->>>>>>> 06395c4e
 }
 
 export class GraplCdkStack extends cdk.Stack {
     prefix: string;
     engagement_edge: EngagementEdge;
     graphql_endpoint: GraphQLEndpoint;
+    model_plugin_deployer: ModelPluginDeployer;
 
     constructor(scope: cdk.Construct, id: string, props: GraplStackProps) {
         super(scope, id, props);
@@ -809,23 +651,17 @@
             zeroCount: props.graphAlphaCount || 1,
         });
 
-        const alarmSqs = new sqs.Queue(this, 'alarmSqs');
-        const alarmSns = new sns.Topic(this, 'alarmSns');
-
-<<<<<<< HEAD
-        const watchful = new Watchful(this, id + "-Watchful", {
-            alarmEmail: "operations@graplsecurity.com",
-            alarmSqs,
-            alarmSns
-        });
-=======
+        let watchful = undefined;
+        if (props.watchfulEmail) {
+            const alarmSqs = new sqs.Queue(this, 'alarmSqs');
+            const alarmSns = new sns.Topic(this, 'alarmSns');
+
             watchful = new Watchful(this, id + '-Watchful', {
                 alarmEmail: props.watchfulEmail,
                 alarmSqs,
                 alarmSns,
             });
         }
->>>>>>> 06395c4e
 
         const graplProps = {
             prefix: this.prefix,
@@ -840,13 +676,8 @@
         const analyzers_bucket = new s3.Bucket(this, 'AnalyzersBucket', {
             bucketName: bucket_prefix + '-analyzers-bucket',
             removalPolicy: cdk.RemovalPolicy.DESTROY,
-<<<<<<< HEAD
-            encryption: BucketEncryption.KMS_MANAGED,
-            blockPublicAccess: BlockPublicAccess.BLOCK_ALL
-=======
             encryption: s3.BucketEncryption.KMS_MANAGED,
             blockPublicAccess: s3.BlockPublicAccess.BLOCK_ALL,
->>>>>>> 06395c4e
         });
 
         const engagements_created_topic = new sns.Topic(
@@ -873,7 +704,7 @@
             removalPolicy: cdk.RemovalPolicy.DESTROY,
         });
 
-        new ModelPluginDeployer(
+        this.model_plugin_deployer = new ModelPluginDeployer(
             this,
             'model-plugin-deployer',
             {
@@ -903,21 +734,10 @@
             }
         );
 
-<<<<<<< HEAD
-        
-        new SysmonGraphGenerator(
-            this,
-            'sysmon-subgraph-generator', {
-                writesTo: node_identifier.bucket,
-                ...graplProps
-            },
-        );
-=======
         const graph_merger = new GraphMerger(this, 'graph-merger', {
             writesTo: analyzer_dispatch.bucket,
             ...graplProps,
         });
->>>>>>> 06395c4e
 
         const node_identifier = new NodeIdentifier(this, 'node-identifier', {
             writesTo: graph_merger.bucket,
@@ -947,7 +767,7 @@
             websiteIndexDocument: 'index.html',
             removalPolicy: cdk.RemovalPolicy.DESTROY,
         });
-        
+
         this.graphql_endpoint = new GraphQLEndpoint(
             this,
             'GraphqlEndpoint',
