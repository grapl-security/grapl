--- conflicted
+++ resolved
@@ -262,8 +262,6 @@
     }
 }
 
-<<<<<<< HEAD
-=======
 export interface AnalyzerExecutorProps extends GraplServiceProps {
     writesTo: s3.IBucket;
     readsAnalyzersFrom: s3.IBucket;
@@ -346,7 +344,6 @@
     }
 }
 
->>>>>>> be134808
 export interface EngagementCreatorProps extends GraplServiceProps {
     publishesTo: sns.ITopic;
 }
@@ -764,16 +761,10 @@
             ...graplProps,
         });
 
-<<<<<<< HEAD
-
-
-        new EngagementNotebook(this, 'engagements', graplProps);
-=======
         new EngagementNotebook(this, 'engagements', {
             model_plugins_bucket,
             ...graplProps,
         });
->>>>>>> be134808
 
         this.engagement_edge = new EngagementEdge(
             this,
