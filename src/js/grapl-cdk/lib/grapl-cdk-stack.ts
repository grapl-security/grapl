import * as apigateway from '@aws-cdk/aws-apigateway';
import * as cdk from '@aws-cdk/core';
import * as ec2 from '@aws-cdk/aws-ec2';
import * as s3 from '@aws-cdk/aws-s3';
import * as secretsmanager from '@aws-cdk/aws-secretsmanager';
import * as sns from '@aws-cdk/aws-sns';
import * as sqs from '@aws-cdk/aws-sqs';

import { Service } from './service';
import { FargateService } from './fargate_service';
import { UserAuthDb } from './userauthdb';
import { EngagementNotebook } from './engagement';
import { EngagementEdge } from './engagement';
import { GraphQLEndpoint } from './graphql';
import { OperationalAlarms, SecurityAlarms } from './alarms';

import { Watchful } from 'cdk-watchful';
import { SchemaDb } from './schemadb';
import { PipelineDashboard } from './pipeline_dashboard';
import {ContainerImage} from "@aws-cdk/aws-ecs";

<<<<<<< HEAD
interface SysmonGraphGeneratorProps extends GraplServiceProps {
    writesTo: s3.IBucket;
}

class SysmonGraphGenerator extends cdk.NestedStack {
    readonly service: FargateService;

    constructor(
        parent: cdk.Construct,
        id: string,
        props: SysmonGraphGeneratorProps
    ) {
        super(parent, id);

        const bucket_prefix = props.prefix.toLowerCase();
        const sysmon_log = new EventEmitter(
            this,
            bucket_prefix + '-sysmon-log'
        );

        const event_cache = new RedisCluster(this, 'SysmonEventCache', props);
        event_cache.connections.allowFromAnyIpv4(ec2.Port.allTcp());

        this.service = new FargateService(this, id, {
            prefix: props.prefix,
            environment: {
                RUST_LOG: props.sysmonSubgraphGeneratorLogLevel,
                BUCKET_PREFIX: bucket_prefix,
                EVENT_CACHE_CLUSTER_ADDRESS: event_cache.address,
            },
            vpc: props.vpc,
            eventEmitter: sysmon_log,
            writesTo: props.writesTo,
            version: props.version,
            watchful: props.watchful,
            serviceImage: ContainerImage.fromAsset('../../../src/rust/', {
                target: "grapl-sysmon-subgraph-generator",
                buildArgs: {
                    "release_target": "debug"
                },
            }),
            command: ["/sysmon-subgraph-generator"],
            // metric_forwarder: props.metricForwarder,
        });

        this.service.service.cluster.connections.allowToAnyIpv4(
            ec2.Port.tcp(parseInt(event_cache.cluster.attrRedisEndpointPort))
        );
    }
}

interface OSQueryGraphGeneratorProps extends GraplServiceProps {
    writesTo: s3.IBucket;
}

class OSQueryGraphGenerator extends cdk.NestedStack {
    constructor(
        parent: cdk.Construct,
        id: string,
        props: OSQueryGraphGeneratorProps
    ) {
        super(parent, id);

        const bucket_prefix = props.prefix.toLowerCase();
        const osquery_log = new EventEmitter(
            this,
            bucket_prefix + '-osquery-log'
        );

        const event_cache = new RedisCluster(this, 'OSQueryEventCache', props);
        event_cache.connections.allowFromAnyIpv4(ec2.Port.allTcp());

        const service = new Service(this, id, {
            prefix: props.prefix,
            environment: {
                RUST_LOG: props.osquerySubgraphGeneratorLogLevel,
                BUCKET_PREFIX: bucket_prefix,
                EVENT_CACHE_CLUSTER_ADDRESS: event_cache.address,
            },
            vpc: props.vpc,
            reads_from: osquery_log.bucket,
            subscribes_to: osquery_log.topic,
            writes_to: props.writesTo,
            version: props.version,
            watchful: props.watchful,
            metric_forwarder: props.metricForwarder,
        });

        service.event_handler.connections.allowToAnyIpv4(
            ec2.Port.tcp(parseInt(event_cache.cluster.attrRedisEndpointPort))
        );

        service.event_retry_handler.connections.allowToAnyIpv4(
            ec2.Port.tcp(parseInt(event_cache.cluster.attrRedisEndpointPort))
        );
    }
}

export interface NodeIdentifierProps extends GraplServiceProps {
    writesTo: s3.IBucket;
}

class NodeIdentifier extends cdk.NestedStack {
    readonly bucket: s3.Bucket;
    readonly topic: sns.Topic;
    readonly service: FargateService;

    constructor(parent: cdk.Construct, id: string, props: NodeIdentifierProps) {
        super(parent, id);

        const history_db = new HistoryDb(this, 'HistoryDB', props);

        const bucket_prefix = props.prefix.toLowerCase();
        const unid_subgraphs = new EventEmitter(
            this,
            bucket_prefix + '-unid-subgraphs-generated'
        );
        this.bucket = unid_subgraphs.bucket;
        this.topic = unid_subgraphs.topic;

        const event_cache = new RedisCluster(
            this,
            'NodeIdentifierRetryCache',
            props
        );
        event_cache.connections.allowFromAnyIpv4(ec2.Port.allTcp());

        this.service = new FargateService(this, id, {
            prefix: props.prefix,
            environment: {
                RUST_LOG: props.nodeIdentifierLogLevel,
                EVENT_CACHE_CLUSTER_ADDRESS: event_cache.address,
                RETRY_IDENTITY_CACHE_ADDR:
                event_cache.cluster.attrRedisEndpointAddress,
                RETRY_IDENTITY_CACHE_PORT:
                event_cache.cluster.attrRedisEndpointPort,
                STATIC_MAPPING_TABLE: history_db.static_mapping_table.tableName,
                DYNAMIC_SESSION_TABLE:
                history_db.dynamic_session_table.tableName,
                PROCESS_HISTORY_TABLE: history_db.proc_history.tableName,
                FILE_HISTORY_TABLE: history_db.file_history.tableName,
                INBOUND_CONNECTION_HISTORY_TABLE:
                history_db.inbound_connection_history.tableName,
                OUTBOUND_CONNECTION_HISTORY_TABLE:
                history_db.outbound_connection_history.tableName,
                NETWORK_CONNECTION_HISTORY_TABLE:
                history_db.network_connection_history.tableName,
                IP_CONNECTION_HISTORY_TABLE:
                history_db.ip_connection_history.tableName,
                ASSET_ID_MAPPINGS: history_db.asset_history.tableName,
            },
            vpc: props.vpc,
            eventEmitter: unid_subgraphs,
            writesTo: props.writesTo,
            version: props.version,
            watchful: props.watchful,
            serviceImage: ContainerImage.fromAsset('../../../src/rust/', {
                target: "grapl-node-identifier",
                buildArgs: {
                    "release_target": "debug"
                },
            }),
            retryServiceImage: ContainerImage.fromAsset('../../../src/rust/', {
                target: "grapl-node-identifier-retry-handler",
                buildArgs: {
                    "release_target": "debug"
                },
            }),
            command: ["/node-identifier"],
            retryCommand: ["/node-identifier-retry-handler"],
            // metric_forwarder: props.metricForwarder,
        });

        this.service.service.cluster.connections.allowToAnyIpv4(
            ec2.Port.tcp(parseInt(event_cache.cluster.attrRedisEndpointPort))
        );

        history_db.allowReadWrite2(this.service);
    }
}

export interface MetricForwarderProps extends GraplServiceProps {
    // nothing yet
}

class MetricForwarder extends cdk.NestedStack {
    readonly service: Service;

    constructor(scope: cdk.Construct, id: string, props: MetricForwarderProps) {
        super(scope, id);

        this.service = new Service(this, id, {
            prefix: props.prefix,
            environment: {
                GRAPL_LOG_LEVEL: 'INFO',
            },
            vpc: props.vpc,
            version: props.version,
            watchful: props.watchful,
            metric_forwarder: undefined,  // Otherwise, it'd be recursive!
        });

        const  policy = new iam.PolicyStatement({
            effect: iam.Effect.ALLOW,
            actions: ['cloudwatch:PutMetricData'],
            resources: ['*'],
        });

        this.service.event_handler.addToRolePolicy(policy);
        this.service.event_retry_handler.addToRolePolicy(policy);
    }
}


export interface GraphMergerProps extends GraplServiceProps {
    writesTo: s3.IBucket;
    schemaTable: SchemaDb;
}

class GraphMerger extends cdk.NestedStack {
    readonly bucket: s3.Bucket;
    readonly service: FargateService

    constructor(scope: cdk.Construct, id: string, props: GraphMergerProps) {
        super(scope, id);

        const bucket_prefix = props.prefix.toLowerCase();
        const subgraphs_generated = new EventEmitter(
            this,
            bucket_prefix + '-subgraphs-generated'
        );
        this.bucket = subgraphs_generated.bucket;

        const event_cache = new RedisCluster(
            this,
            'GraphMergerMergedCache',
            props
        );
        event_cache.connections.allowFromAnyIpv4(ec2.Port.allTcp());


        this.service = new FargateService(this, id, {
            prefix: props.prefix,
            environment: {
                EVENT_CACHE_CLUSTER_ADDRESS: event_cache.address,
                RUST_LOG: props.graphMergerLogLevel,
                BUCKET_PREFIX: bucket_prefix,
                SUBGRAPH_MERGED_BUCKET: props.writesTo.bucketName,
                MG_ALPHAS: 'http://' + props.dgraphSwarmCluster.alphaHostPort(),
                MERGED_CACHE_ADDR: event_cache.cluster.attrRedisEndpointAddress,
                MERGED_CACHE_PORT: event_cache.cluster.attrRedisEndpointPort,
                GRAPL_SCHEMA_TABLE: props.schemaTable.schema_table.tableName,
            },
            vpc: props.vpc,
            eventEmitter: subgraphs_generated,
            writesTo: props.writesTo,
            version: props.version,
            watchful: props.watchful,
            serviceImage: ContainerImage.fromAsset('../../../src/rust/', {
                target: "grapl-graph-merger",
                buildArgs: {
                    "release_target": "debug"
                },
            }),
            command: ["/graph-merger"],
            // metric_forwarder: props.metricForwarder,
        });

        this.service.service.cluster.connections.allowToAnyIpv4(
            ec2.Port.tcp(parseInt(event_cache.cluster.attrRedisEndpointPort))
        );
        props.schemaTable.allowRead2(this.service);
        props.dgraphSwarmCluster.allowConnectionsFrom(this.service.service.cluster.connections);
    }
}

export interface AnalyzerDispatchProps extends GraplServiceProps {
    writesTo: s3.IBucket;
    readsFrom: s3.IBucket;
}

class AnalyzerDispatch extends cdk.NestedStack {
    readonly bucket: s3.Bucket;
    readonly topic: sns.Topic;
    readonly service: FargateService;

    constructor(
        scope: cdk.Construct,
        id: string,
        props: AnalyzerDispatchProps
    ) {
        super(scope, id);

        const bucket_prefix = props.prefix.toLowerCase();
        const subgraphs_merged = new EventEmitter(
            this,
            bucket_prefix + '-subgraphs-merged'
        );
        this.bucket = subgraphs_merged.bucket;
        this.topic = subgraphs_merged.topic;

        const dispatch_event_cache = new RedisCluster(
            this,
            'DispatchedEventCache',
            props
        );
        dispatch_event_cache.connections.allowFromAnyIpv4(ec2.Port.allTcp());

        this.service = new FargateService(this, id, {
            prefix: props.prefix,
            environment: {
                RUST_LOG: props.analyzerDispatcherLogLevel,
                ANALYZERS_BUCKET: props.prefix + "-analyzers-bucket",
                EVENT_CACHE_CLUSTER_ADDRESS: dispatch_event_cache.address,
                DISPATCHED_ANALYZER_BUCKET: props.writesTo.bucketName,
                SUBGRAPH_MERGED_BUCKET: subgraphs_merged.bucket.bucketName,
            },
            vpc: props.vpc,
            eventEmitter: subgraphs_merged,
            writesTo: props.writesTo,
            version: props.version,
            watchful: props.watchful,
            serviceImage: ContainerImage.fromAsset('../../../src/rust/', {
                target: "grapl-analyzer-dispatcher",
                buildArgs: {
                    "release_target": "debug"
                },
            }),
            command: ["/analyzer-dispatcher"],
            // metric_forwarder: props.metricForwarder,
        });

        this.service.service.cluster.connections.allowToAnyIpv4(
            ec2.Port.tcp(parseInt(dispatch_event_cache.cluster.attrRedisEndpointPort))
        );

    }
}

export interface AnalyzerExecutorProps extends GraplServiceProps {
    writesTo: s3.IBucket;
    readsAnalyzersFrom: s3.IBucket;
    modelPluginsBucket: s3.IBucket;
}

class AnalyzerExecutor extends cdk.NestedStack {
    readonly bucket: s3.IBucket;
    readonly service: Service;

    constructor(
        scope: cdk.Construct,
        id: string,
        props: AnalyzerExecutorProps
    ) {
        super(scope, id);

        const bucket_prefix = props.prefix.toLowerCase();
        const dispatched_analyzer = new EventEmitter(
            this,
            bucket_prefix + '-dispatched-analyzer'
        );
        this.bucket = dispatched_analyzer.bucket;

        const count_cache = new RedisCluster(this, 'ExecutorCountCache', props);
        const hit_cache = new RedisCluster(this, 'ExecutorHitCache', props);
        const message_cache = new RedisCluster(this, 'ExecutorMsgCache', props);

        this.service = new Service(this, id, {
            prefix: props.prefix,
            environment: {
                ANALYZER_MATCH_BUCKET: props.writesTo.bucketName,
                BUCKET_PREFIX: bucket_prefix,
                MG_ALPHAS: props.dgraphSwarmCluster.alphaHostPort(),
                COUNTCACHE_ADDR: count_cache.cluster.attrRedisEndpointAddress,
                COUNTCACHE_PORT: count_cache.cluster.attrRedisEndpointPort,
                MESSAGECACHE_ADDR:
                    message_cache.cluster.attrRedisEndpointAddress,
                MESSAGECACHE_PORT: message_cache.cluster.attrRedisEndpointPort,
                HITCACHE_ADDR: hit_cache.cluster.attrRedisEndpointAddress,
                HITCACHE_PORT: hit_cache.cluster.attrRedisEndpointPort,
                GRAPL_LOG_LEVEL: 'INFO',
                GRPC_ENABLE_FORK_SUPPORT: '1',
            },
            vpc: props.vpc,
            reads_from: dispatched_analyzer.bucket,
            writes_to: props.writesTo,
            subscribes_to: dispatched_analyzer.topic,
            opt: {
                runtime: lambda.Runtime.PYTHON_3_7,
                py_entrypoint: "lambda_function.lambda_handler"
            },
            version: props.version,
            watchful: props.watchful,
            metric_forwarder: props.metricForwarder,
        },
        );
        const service = this.service;

        props.dgraphSwarmCluster.allowConnectionsFrom(service.event_handler);

        // We need the List capability to find each of the analyzers
        props.readsAnalyzersFrom.grantRead(service.event_handler);
        props.readsAnalyzersFrom.grantRead(service.event_retry_handler);

        service.readsFrom(props.modelPluginsBucket, true);

        // Need to be able to GetObject in order to HEAD, can be replaced with
        // a cache later, but safe so long as there is no LIST
        const  policy = new iam.PolicyStatement({
            effect: iam.Effect.ALLOW,
            actions: ['s3:GetObject'],
            resources: [props.writesTo.bucketArn + '/*'],
        });

        service.event_handler.addToRolePolicy(policy);
        service.event_retry_handler.addToRolePolicy(policy);

        service.event_handler.connections.allowToAnyIpv4(
            ec2.Port.allTraffic(),
            'Allow outbound to S3'
        );
        service.event_retry_handler.connections.allowToAnyIpv4(
            ec2.Port.allTraffic(),
            'Allow outbound to S3'
        );
    }
}

export interface EngagementCreatorProps extends GraplServiceProps {
    publishesTo: sns.ITopic;
}

class EngagementCreator extends cdk.NestedStack {
    readonly bucket: s3.Bucket;
    readonly service: Service;

    constructor(
        scope: cdk.Construct,
        id: string,
        props: EngagementCreatorProps
    ) {
        super(scope, id);

        const bucket_prefix = props.prefix.toLowerCase();
        const analyzer_matched_sugraphs = new EventEmitter(
            this,
            bucket_prefix + '-analyzer-matched-subgraphs'
        );
        this.bucket = analyzer_matched_sugraphs.bucket;

        this.service = new Service(this, id, {
            prefix: props.prefix,
            environment: {
                GRAPL_LOG_LEVEL: props.analyzerExecutorLogLevel,
                MG_ALPHAS: props.dgraphSwarmCluster.alphaHostPort(),
            },
            vpc: props.vpc,
            reads_from: analyzer_matched_sugraphs.bucket,
            subscribes_to: analyzer_matched_sugraphs.topic,
            opt: {
                runtime: lambda.Runtime.PYTHON_3_7,
            },
            version: props.version,
            watchful: props.watchful,
            metric_forwarder: props.metricForwarder,
        });

        props.dgraphSwarmCluster.allowConnectionsFrom(this.service.event_handler);

        this.service.publishesToTopic(props.publishesTo);

        this.service.event_handler.connections.allowToAnyIpv4(
            ec2.Port.allTcp(),
            'Allow outbound to S3'
        );
        this.service.event_retry_handler.connections.allowToAnyIpv4(
            ec2.Port.allTcp(),
            'Allow outbound to S3'
        );
    }
}

interface DGraphSwarmClusterProps {
    prefix: string;
    version: string;
    vpc: ec2.IVpc;
    instanceType: ec2.InstanceType;
    watchful?: Watchful;
}

export class DGraphSwarmCluster extends cdk.NestedStack {
    private readonly dgraphSwarmCluster: Swarm;

    constructor(
        parent: cdk.Construct,
        id: string,
        props: DGraphSwarmClusterProps
    ) {
        super(parent, id);

        this.dgraphSwarmCluster = new Swarm(this, 'SwarmCluster', {
            prefix: props.prefix,
            version: props.version,
            vpc: props.vpc,
            logsGroupResourceArn: super.formatArn({
                partition: 'aws',
                service: 'logs',
                resource: 'log-group',
                sep: ':',
                resourceName: `${props.prefix.toLowerCase()}-grapl-dgraph`
            }),
            internalServicePorts: [
                ec2.Port.tcp(5080),
                ec2.Port.tcp(6080),
                ec2.Port.tcp(7081),
                ec2.Port.tcp(7082),
                ec2.Port.tcp(7083),
                ec2.Port.tcp(8081),
                ec2.Port.tcp(8082),
                ec2.Port.tcp(8083),
                ec2.Port.tcp(9081),
                ec2.Port.tcp(9082),
                ec2.Port.tcp(9083)
            ],
            instanceType: props.instanceType,
            watchful: props.watchful,
        });

        const dgraphConfigBucket = new s3.Bucket(this, 'DGraphConfigBucket', {
            bucketName: `${props.prefix.toLowerCase()}-dgraph-config-bucket`,
            publicReadAccess: false,
            removalPolicy: cdk.RemovalPolicy.DESTROY,
        });
        // grant read access to the swarm instances
        dgraphConfigBucket.grantRead(this.dgraphSwarmCluster.swarmInstanceRole);

        const dgraphDir = path.join(__dirname, '../dgraph/');
        new s3deploy.BucketDeployment(this, "dgraphConfigDeployment", {
            sources: [s3deploy.Source.asset(dgraphDir)],
            destinationBucket: dgraphConfigBucket,
        });
    }

    public alphaHostPort(): string {
        return this.dgraphSwarmCluster.clusterHostPort();
    }

    public allowConnectionsFrom(other: ec2.IConnectable): void {
        this.dgraphSwarmCluster.allowConnectionsFrom(other, ec2.Port.tcp(9080));
    }
}

class DGraphTtl extends cdk.NestedStack {
    constructor(parent: cdk.Construct, id: string, props: GraplServiceProps) {
        super(parent, id);

        const serviceName = props.prefix + '-DGraphTtl';

        const role = new iam.Role(this, 'ExecutionRole', {
            assumedBy: new iam.ServicePrincipal('lambda.amazonaws.com'),
            roleName: serviceName + '-HandlerRole',
            description: 'Lambda execution role for: ' + serviceName,
            managedPolicies: [
                iam.ManagedPolicy.fromAwsManagedPolicyName(
                    'service-role/AWSLambdaBasicExecutionRole'
                ),
                iam.ManagedPolicy.fromAwsManagedPolicyName(
                    'service-role/AWSLambdaVPCAccessExecutionRole'
                ),
            ],
        });

        const event_handler = new lambda.Function(this, 'Handler', {
            runtime: lambda.Runtime.PYTHON_3_7,
            handler: 'app.prune_expired_subgraphs',
            functionName: serviceName + '-Handler',
            code: lambda.Code.fromAsset(
                `./zips/dgraph-ttl-${props.version}.zip`
            ),
            vpc: props.vpc,
            environment: {
                GRAPL_LOG_LEVEL: props.defaultLogLevel,
                MG_ALPHAS: props.dgraphSwarmCluster.alphaHostPort(),
                GRAPL_DGRAPH_TTL_S: '2678400', // 60 * 60 * 24 * 31 == 1 month
                GRAPL_TTL_DELETE_BATCH_SIZE: '1000',
            },
            timeout: cdk.Duration.seconds(600),
            memorySize: 128,
            description: props.version,
            role,
        });
        event_handler.currentVersion.addAlias('live');

        props.dgraphSwarmCluster.allowConnectionsFrom(event_handler);

        const target = new targets.LambdaFunction(event_handler);

        const rule = new events.Rule(this, 'Rule', {
            schedule: events.Schedule.expression('rate(1 hour)'),
        });
        rule.addTarget(target);

        if (props.watchful) {
            props.watchful.watchLambdaFunction(
                event_handler.functionName,
                event_handler
            );
        }
    }
}

export interface ModelPluginDeployerProps extends GraplServiceProps {
    modelPluginBucket: s3.IBucket;
    schemaTable: SchemaDb;
    edgeApi: apigateway.RestApi;
}

export class ModelPluginDeployer extends cdk.NestedStack {
    apis: WatchedOperation[];

    constructor(
        parent: cdk.Construct,
        id: string,
        props: ModelPluginDeployerProps
    ) {
        super(parent, id);

        const serviceName = props.prefix + '-ModelPluginDeployer';

        const ux_bucket = s3.Bucket.fromBucketName(
            this,
            'uxBucket',
            props.prefix.toLowerCase() + '-engagement-ux-bucket'
        );

        const role = new iam.Role(this, 'ExecutionRole', {
            assumedBy: new iam.ServicePrincipal('lambda.amazonaws.com'),
            roleName: serviceName + '-HandlerRole',
            description: 'Lambda execution role for: ' + serviceName,
            managedPolicies: [
                iam.ManagedPolicy.fromAwsManagedPolicyName(
                    'service-role/AWSLambdaBasicExecutionRole'
                ),
                iam.ManagedPolicy.fromAwsManagedPolicyName(
                    'service-role/AWSLambdaVPCAccessExecutionRole'
                ),
            ],
        });

        const event_handler = new lambda.Function(this, 'Handler', {
            runtime: lambda.Runtime.PYTHON_3_7,
            handler: `grapl_model_plugin_deployer.app`,
            functionName: serviceName + '-Handler',
            code: lambda.Code.fromAsset(
                `./zips/model-plugin-deployer-${props.version}.zip`
            ),
            vpc: props.vpc,
            environment: {
                GRAPL_LOG_LEVEL: props.defaultLogLevel,
                MG_ALPHAS: props.dgraphSwarmCluster.alphaHostPort(),
                JWT_SECRET_ID: props.jwtSecret.secretArn,
                USER_AUTH_TABLE: props.userAuthTable.user_auth_table.tableName,
                BUCKET_PREFIX: props.prefix,
                UX_BUCKET_URL: 'https://' + ux_bucket.bucketRegionalDomainName,
            },
            timeout: cdk.Duration.seconds(25),
            memorySize: 256,
            description: props.version,
            role,
        });
        event_handler.currentVersion.addAlias('live');

        props.dgraphSwarmCluster.allowConnectionsFrom(event_handler);

        if (props.watchful) {
            props.watchful.watchLambdaFunction(
                event_handler.functionName,
                event_handler
            );
        }

        if (event_handler.role) {
            props.jwtSecret.grantRead(event_handler.role);
            props.userAuthTable.allowReadFromRole(event_handler.role);
            props.schemaTable.allowReadWriteFromRole(event_handler.role);

            props.modelPluginBucket.grantReadWrite(event_handler.role);
            props.modelPluginBucket.grantDelete(event_handler.role);
        }

        const integration = new apigateway.LambdaIntegration(event_handler);
        props.edgeApi.root.addResource('modelPluginDeployer').addProxy({
            defaultIntegration: integration,
        });
        this.apis = [];
        for (const httpMethod of ['POST', 'OPTIONS', 'GET', 'DELETE']) {
            for (const resourcePath of ['/gitWebhook', '/deploy', '/listModelPlugins', 'deleteModelPlugin', '/{proxy+}']) {
                this.apis.push({httpMethod, resourcePath});
                this.apis.push({httpMethod, resourcePath: '/modelPluginDeployer' + resourcePath});
            }
        }
    }
}
=======
import { AnalyzerDispatch } from './services/analyzer_dispatcher';
import { AnalyzerExecutor } from './services/analyzer_executor';
import { DGraphSwarmCluster } from './services/dgraph_swarm_cluster';
import { DGraphTtl } from './services/dgraph_ttl';
import { EngagementCreator } from './services/engagement_creator';
import { GraphMerger } from './services/graph_merger';
import { MetricForwarder } from './services/metric_forwarder';
import { ModelPluginDeployer } from './services/model_plugin_deployer';
import { NodeIdentifier } from './services/node_identifier';
import { OSQueryGraphGenerator } from './services/osquery_graph_generator';
import { SysmonGraphGenerator } from './services/sysmon_graph_generator';
>>>>>>> 46124648

export interface GraplServiceProps {
    prefix: string;
    defaultLogLevel: string;
    sysmonSubgraphGeneratorLogLevel: string;
    osquerySubgraphGeneratorLogLevel: string;
    nodeIdentifierLogLevel: string;
    graphMergerLogLevel: string;
    analyzerDispatcherLogLevel: string;
    analyzerExecutorLogLevel: string;
    engagementCreatorLogLevel: string;
    version: string;
    jwtSecret: secretsmanager.Secret;
    vpc: ec2.IVpc;
    dgraphSwarmCluster: DGraphSwarmCluster;
    userAuthTable: UserAuthDb;
    watchful?: Watchful;
    metricForwarder?: Service;
}

export interface GraplStackProps extends cdk.StackProps {
    stackName: string;
    defaultLogLevel: string;
    sysmonSubgraphGeneratorLogLevel: string;
    osquerySubgraphGeneratorLogLevel: string;
    nodeIdentifierLogLevel: string;
    graphMergerLogLevel: string;
    analyzerDispatcherLogLevel: string;
    analyzerExecutorLogLevel: string;
    engagementCreatorLogLevel: string;
    version: string;
    dgraphInstanceType: ec2.InstanceType;
    watchfulEmail?: string;
    operationalAlarmsEmail: string;
    securityAlarmsEmail: string;
}

export class GraplCdkStack extends cdk.Stack {
    prefix: string;
    engagement_edge: EngagementEdge;
    graphql_endpoint: GraphQLEndpoint;
    model_plugin_deployer: ModelPluginDeployer;
    edgeApiGateway: apigateway.RestApi;

    constructor(scope: cdk.Construct, id: string, props: GraplStackProps) {
        super(scope, id, props);

        this.prefix = props.stackName;
        const bucket_prefix = this.prefix.toLowerCase();

        const edgeApi = new apigateway.RestApi(this, 'EdgeApiGateway', { });
        edgeApi.addUsagePlan('EdgeApiGatewayUsagePlan', {
            quota: {
                limit: 1_000_000,
                period: apigateway.Period.DAY,
            },
            throttle: {
                // per minute
                rateLimit: 1200,
                burstLimit: 1200,
            },
        });

        this.edgeApiGateway = edgeApi;

        const grapl_vpc = new ec2.Vpc(this, this.prefix + '-VPC', {
            natGateways: 1,
            enableDnsHostnames: true,
            enableDnsSupport: true,
        });

        const jwtSecret = new secretsmanager.Secret(this, 'EdgeJwtSecret', {
            description:
                'The JWT secret that Grapl uses to authenticate its API',
            secretName: this.prefix + '-EdgeJwtSecret',
        });

        const user_auth_table = new UserAuthDb(this, 'UserAuthTable', {
            table_name: this.prefix + '-user_auth_table',
        });

        const schema_table = new SchemaDb(this, 'SchemaTable', {
            table_name: this.prefix + '-grapl_schema_table',
        });

        let watchful = undefined;
        if (props.watchfulEmail) {
            const alarmSqs = new sqs.Queue(this, 'alarmSqs');
            const alarmSns = new sns.Topic(this, 'alarmSns');

            watchful = new Watchful(this, id + '-Watchful', {
                alarmEmail: props.watchfulEmail,
                alarmSqs,
                alarmSns,
            });
        }

        const dgraphSwarmCluster = new DGraphSwarmCluster(
            this,
            'swarm',
            {
                prefix: this.prefix,
                vpc: grapl_vpc,
                version: props.version,
                instanceType: props.dgraphInstanceType,
                watchful: watchful,
            }
        );

        const graplProps: GraplServiceProps = {
            prefix: this.prefix,
            sysmonSubgraphGeneratorLogLevel: props.sysmonSubgraphGeneratorLogLevel,
            defaultLogLevel: props.defaultLogLevel,
            osquerySubgraphGeneratorLogLevel: props.osquerySubgraphGeneratorLogLevel,
            nodeIdentifierLogLevel: props.nodeIdentifierLogLevel,
            graphMergerLogLevel: props.graphMergerLogLevel,
            analyzerDispatcherLogLevel: props.analyzerDispatcherLogLevel,
            analyzerExecutorLogLevel: props.analyzerExecutorLogLevel,
            engagementCreatorLogLevel: props.engagementCreatorLogLevel,
            version: props.version,
            jwtSecret: jwtSecret,
            vpc: grapl_vpc,
            dgraphSwarmCluster: dgraphSwarmCluster,
            userAuthTable: user_auth_table,
            watchful: watchful,
        };

        const metric_forwarder = new MetricForwarder(
            this,
            'metric-forwarder',
            {
                ...graplProps,
            }
        );
        // as we onboard more services to monitoring, add in ...enableMetricsProps
        const enableMetricsProps: Pick<GraplServiceProps, 'metricForwarder'> = {
            metricForwarder: metric_forwarder.service,
        }

        const analyzers_bucket = new s3.Bucket(this, 'AnalyzersBucket', {
            bucketName: bucket_prefix + '-analyzers-bucket',
            removalPolicy: cdk.RemovalPolicy.DESTROY,
            encryption: s3.BucketEncryption.KMS_MANAGED,
            blockPublicAccess: s3.BlockPublicAccess.BLOCK_ALL,
        });

        const engagements_created_topic = new sns.Topic(
            this,
            'EngagementsCreatedTopic',
            {
                topicName: this.prefix + '-engagements-created-topic',
            }
        );

        const engagement_creator = new EngagementCreator(
            this,
            'engagement-creator',
            {
                publishesTo: engagements_created_topic,
                ...graplProps,
                ...enableMetricsProps,
            }
        );

        new DGraphTtl(this, 'dgraph-ttl', graplProps);

        const model_plugins_bucket = new s3.Bucket(this, 'ModelPluginsBucket', {
            bucketName: bucket_prefix + '-model-plugins-bucket',
            removalPolicy: cdk.RemovalPolicy.DESTROY,
        });

        this.model_plugin_deployer = new ModelPluginDeployer(
            this,
            'model-plugin-deployer',
            {
                modelPluginBucket: model_plugins_bucket,
                schemaTable: schema_table,
                edgeApi,
                ...graplProps,
            }
        );

        const analyzer_executor = new AnalyzerExecutor(
            this,
            'analyzer-executor',
            {
                writesTo: engagement_creator.bucket,
                readsAnalyzersFrom: analyzers_bucket,
                modelPluginsBucket: model_plugins_bucket,
                ...graplProps,
            }
        );

        const analyzer_dispatch = new AnalyzerDispatch(
            this,
            'analyzer-dispatcher',
            {
                writesTo: analyzer_executor.bucket,
                readsFrom: analyzers_bucket,
                ...graplProps,
            }
        );

        const graph_merger = new GraphMerger(this, 'graph-merger', {
            writesTo: analyzer_dispatch.bucket,
            schemaTable: schema_table,
            ...graplProps,
        });

        const node_identifier = new NodeIdentifier(this, 'node-identifier', {
            writesTo: graph_merger.bucket,
            ...graplProps,
        });

        const sysmon_generator = new SysmonGraphGenerator(this, 'sysmon-subgraph-generator', {
            writesTo: node_identifier.bucket,
            ...graplProps,
            ...enableMetricsProps,
        });

        new OSQueryGraphGenerator(this, 'osquery-subgraph-generator', {
            writesTo: node_identifier.bucket,
            ...graplProps,
            ...enableMetricsProps,
        });

        const engagement_notebook = new EngagementNotebook(this, 'engagements', {
            model_plugins_bucket,
            schema_db: schema_table,
            ...graplProps,
        });

        this.engagement_edge = new EngagementEdge(
            this,
            'EngagementEdge',
            {
                ...graplProps, 
                engagement_notebook: engagement_notebook,
                edgeApi,
            },
        );

        const ux_bucket = new s3.Bucket(this, 'EdgeBucket', {
            bucketName:
                graplProps.prefix.toLowerCase() + '-engagement-ux-bucket',
            publicReadAccess: true,
            websiteIndexDocument: 'index.html',
            removalPolicy: cdk.RemovalPolicy.DESTROY,
        });

        this.graphql_endpoint = new GraphQLEndpoint(
            this,
            'GraphqlEndpoint',
            {
                ...graplProps,
                ux_bucket,
                edgeApi,
            }
        );

        if (watchful) {
            const watchedOperations = [
                ...this.graphql_endpoint.apis,
                ...this.engagement_edge.apis,
                ...this.model_plugin_deployer.apis,
            ];

            watchful.watchApiGateway(
                'EdgeApiGatewayIntegration',
                edgeApi,
                {
                    serverErrorThreshold: 1, // any 5xx alerts
                    cacheGraph: true,
                }
            );
        }

        new OperationalAlarms(this, "operational_alarms", {
            prefix: this.prefix,
            email: props.operationalAlarmsEmail
        });

        new SecurityAlarms(this, "security_alarms", {
            prefix: this.prefix,
            email: props.securityAlarmsEmail
        });

        new PipelineDashboard(this, "pipeline_dashboard", {
            namePrefix: this.prefix,
            services: [
                // Order here is important - the idea is that this dashboard will help Grapl operators
                // quickly determine which service in the pipeline is failing.
                sysmon_generator.service,
                node_identifier.service,
                graph_merger.service,
                analyzer_executor.service,
                analyzer_dispatch.service,
                engagement_creator.service,
            ]
        });
    }
}<|MERGE_RESOLUTION|>--- conflicted
+++ resolved
@@ -19,7 +19,6 @@
 import { PipelineDashboard } from './pipeline_dashboard';
 import {ContainerImage} from "@aws-cdk/aws-ecs";
 
-<<<<<<< HEAD
 interface SysmonGraphGeneratorProps extends GraplServiceProps {
     writesTo: s3.IBucket;
 }
@@ -723,7 +722,6 @@
         }
     }
 }
-=======
 import { AnalyzerDispatch } from './services/analyzer_dispatcher';
 import { AnalyzerExecutor } from './services/analyzer_executor';
 import { DGraphSwarmCluster } from './services/dgraph_swarm_cluster';
@@ -735,7 +733,6 @@
 import { NodeIdentifier } from './services/node_identifier';
 import { OSQueryGraphGenerator } from './services/osquery_graph_generator';
 import { SysmonGraphGenerator } from './services/sysmon_graph_generator';
->>>>>>> 46124648
 
 export interface GraplServiceProps {
     prefix: string;
