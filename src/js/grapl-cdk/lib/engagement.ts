--- conflicted
+++ resolved
@@ -111,13 +111,8 @@
             code: lambda.Code.fromAsset(`./zips/engagement-edge.zip`),
             vpc: props.vpc,
             environment: {
-<<<<<<< HEAD
                 "MG_ALPHAS": props.master_graph.alphaNames.join(","),
-                "JWT_SECRET": props.jwt_secret,
-=======
-                "EG_ALPHAS": props.engagement_graph.alphaNames.join(","),
                 "JWT_SECRET_ID": props.jwt_secret.secretArn,
->>>>>>> 6b9a2d99
                 "USER_AUTH_TABLE": props.user_auth_table.user_auth_table.tableName,
                 "BUCKET_PREFIX": props.prefix,
             },
