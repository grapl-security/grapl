--- conflicted
+++ resolved
@@ -5,11 +5,7 @@
 
 # install deps as separate steps to leverage build cache
 COPY package.json package.json
-<<<<<<< HEAD
-#COPY package-lock.json package-lock.json
-=======
 COPY package-lock.json package-lock.json
->>>>>>> 1a39bc76
 COPY yarn.lock yarn.lock
 RUN yarn install
 
