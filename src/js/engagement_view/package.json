--- conflicted
+++ resolved
@@ -18,11 +18,8 @@
     "@types/react-router-dom": "^5.1.3",
     "@types/react-sidebar": "^3.0.0",
     "@types/yup": "^0.29.3",
-<<<<<<< HEAD
     "clsx": "^1.1.1",
-=======
     "d3": "^6.5.0",
->>>>>>> a00a9e47
     "debug": "^2.6.9",
     "formik": "^2.1.4",
     "gulp": "^4.0.2",
