import React from 'react';
import './LogIn.css';
import {Field, Form, Formik, ErrorMessage} from "formik";
import {LoginProps} from '../src/modules/GraphViz/CustomTypes';
import {getAuthEdge} from './modules/GraphViz/engagement_edge/getApiURLs';
import * as Yup from "yup";
import { createStyles, makeStyles, Theme } from "@material-ui/core/styles";

const useStyles = makeStyles(
  (theme: Theme) =>
      createStyles({
        valErrorMsg:{
          marginLeft: ".8rem",
          color: "red",
          fontSize: ".75rem"
        }
      }
  )
);

const engagement_edge = getAuthEdge();

export const checkLogin = async () => {
    const res = await fetch(`${engagement_edge}checkLogin`, {
        method: 'get',
        credentials: 'include',
    });

    const body = await res.json();

    return body['success'] === 'True';
};

const validationSchema = Yup.object().shape({
  userName: Yup.string().required("Username Required"),
  password: Yup.string().required("Password Required")
})

export const LogIn = (_: LoginProps) => {
  const classes = useStyles()
  const [state, setState] = React.useState({
    loginFailed: false
  })
  return (
    <div className = "backgroundImage">
      <div className="grapl"> Grapl </div>
      <div className = "formContainer">
      <Formik
        initialValues={{ 
          userName: "", 
          password: "" 
        }}
        validationSchema = {validationSchema}
        onSubmit={ async values => {
          const password = await sha256WithPepper(
            values.userName, values.password
          );
          
          const loginSuccess = await login(values.userName, password);
          
          if (await loginSuccess) {
            window.history.replaceState('/login', "", "/")
<<<<<<< HEAD
=======
            window.location.reload();
>>>>>>> 8d280b24
          } else {
            setState({
              ...state,
              loginFailed: true
            })
          }
        }}
      >

      {({ errors, touched }) => (
        <Form>
<<<<<<< HEAD
            <Field name="userName" type="text" placeholder="Username"  />
            {touched.userName && errors.userName && <div className = {classes.valErrorMsg}>{errors.userName}</div>}
        
            <Field name="password" type="password" placeholder="Password"/> <br/>
            {touched.password && errors.password && <div className = {classes.valErrorMsg}>{errors.password}</div>}

            <button className="submitBtn"  type="submit">Submit</button>

            {state.loginFailed && <div className= {classes.valErrorMsg}>Unsuccessful Login</div>}
          </Form>
        )}
=======
          <Field name="userName" type="text" placeholder="Username" /> <br/>
          <Field name="password" type="password" placeholder="Password"/> <br/>
          <button className="submitBtn"  type="submit"> Submit </button>
        </Form>
>>>>>>> 8d280b24
      </Formik>
        
      </div>
    </div>
  );
}

async function sha256(message: string) {
  // encode as UTF-8
  const msgBuffer = new TextEncoder().encode(message);

  // hash the message
  const hashBuffer = await crypto.subtle.digest('SHA-256', msgBuffer);

  // convert ArrayBuffer to Array
  const hashArray = Array.from(new Uint8Array(hashBuffer));

  // convert bytes to hex string
  return hashArray.map(b => ('00' + b.toString(16)).slice(-2)).join('');
}


const sha256WithPepper = async (username: string, password: string) => {
  // The pepper only exists to prevent rainbow tables for extremely weak passwords
  // Client side hashing itself is only to prevent cases where the password is
  // exposed before it makes it into the password database
  const pepper = "f1dafbdcab924862a198deaa5b6bae29aef7f2a442f841da975f1c515529d254";
  let hashed = await sha256(password + pepper + username);

  for (let i = 0; i < 5000; i++) {
      hashed = await sha256(hashed)
  }
  return hashed
};

const login = async (username: string, password: string) => {
      try {
          const res = await fetch(`${engagement_edge}login`, {
              method: 'post',
              body: JSON.stringify({
                  'username': username,
                  'password': password
              }),
              headers: {
                  'Content-Type': 'application/json',
              },
              credentials: 'include',
          });
          
          const body = await res.json();
<<<<<<< HEAD
          console.log("Body", body)

          return body['success'] === 'True';  
=======
          return body['success'] === 'True';
>>>>>>> 8d280b24
        } catch (e) {
          console.log(e);
          return false
      }
    };

export default LogIn;<|MERGE_RESOLUTION|>--- conflicted
+++ resolved
@@ -60,10 +60,7 @@
           
           if (await loginSuccess) {
             window.history.replaceState('/login', "", "/")
-<<<<<<< HEAD
-=======
             window.location.reload();
->>>>>>> 8d280b24
           } else {
             setState({
               ...state,
@@ -75,7 +72,7 @@
 
       {({ errors, touched }) => (
         <Form>
-<<<<<<< HEAD
+
             <Field name="userName" type="text" placeholder="Username"  />
             {touched.userName && errors.userName && <div className = {classes.valErrorMsg}>{errors.userName}</div>}
         
@@ -87,12 +84,12 @@
             {state.loginFailed && <div className= {classes.valErrorMsg}>Unsuccessful Login</div>}
           </Form>
         )}
-=======
+
           <Field name="userName" type="text" placeholder="Username" /> <br/>
           <Field name="password" type="password" placeholder="Password"/> <br/>
           <button className="submitBtn"  type="submit"> Submit </button>
         </Form>
->>>>>>> 8d280b24
+
       </Formik>
         
       </div>
@@ -143,13 +140,8 @@
           });
           
           const body = await res.json();
-<<<<<<< HEAD
-          console.log("Body", body)
 
-          return body['success'] === 'True';  
-=======
           return body['success'] === 'True';
->>>>>>> 8d280b24
         } catch (e) {
           console.log(e);
           return false
