import { mapNodeProps } from "./mapNodeProps";
import {
    Link,
    SummaryLink,
    VizGraph,
    VizNode,
} from "../../../types/CustomTypes";
import { summarizeLinks } from "./vizGraphFromLensScope";

// if graph has updated, merge y into x
export const mergeNodes = (node: VizNode, newNode: VizNode) => {
    let merged = false;
    let nodeWithoutVizFormatting = {} as VizNode;
    for (const prop in node) {
        if (
            prop === "fx" ||
            prop === "fy" ||
            prop === "links" ||
            prop === "neighbors" ||
            prop === "vx" ||
            prop === "vy" ||
            prop === "x" ||
            prop === "y" ||
            prop === "vx" ||
            prop === "vy"
        ) {
            continue;
        }

        nodeWithoutVizFormatting[prop] = node[prop];
    }

    const _node = nodeWithoutVizFormatting;

    mapNodeProps(newNode, (prop: string) => {
        if (!Object.prototype.hasOwnProperty.call(_node, prop)) {
            if ((_node as any)[prop] !== (newNode as any)[prop]) {
                (_node as any)[prop] = (newNode as any)[prop];
                merged = true;
            }
        }
        return;
    });
    return merged;
};

export const mergeGraphs = (
    curGraph: VizGraph,
    updateGraph: VizGraph
): VizGraph | null => {
    // Merges two graphs into a new graph, returns 'null' when there are no new updates

    if (!updateGraph.nodes && !updateGraph.links) {
        return null;
    }

    let updated = false;

    const outputGraph: VizGraph = { nodes: [], links: [], index: {} };
    const nodes = new Map();

    for (const node of curGraph.nodes) {
        nodes.set(node.uid, node);
    }

    for (const newNode of updateGraph.nodes) {
        const node = nodes.get(newNode.uid);
        if (node) {
            if (mergeNodes(node, newNode)) {
                updated = true;
            }
        } else {
            nodes.set(newNode.uid, newNode);
            updated = true;
        }
    }
    const [linksUpdated, links] = mergeSummarizedLinks(
        curGraph.links,
        updateGraph.links
    );
    updated = updated || linksUpdated;

    outputGraph.nodes = Array.from(nodes.values());
    outputGraph.links = links;

    for (const node of outputGraph.nodes) {
        outputGraph.index[node.uid] = node;
    }
    outputGraph.links.forEach((link) => {
        // the graph should not be updated if the link is already in the index array

        const sourceNode = outputGraph.index[link.source] as any;
        const targetNode = outputGraph.index[link.target] as any;

        if (sourceNode === undefined || !targetNode === undefined) {
            return;
        }

        !sourceNode.neighbors && (sourceNode.neighbors = new Set());
        !targetNode.neighbors && (targetNode.neighbors = new Set());

        sourceNode.neighbors.add(targetNode);
        targetNode.neighbors.add(sourceNode);

        !sourceNode.links && (sourceNode.links = new Set());
        !targetNode.links && (targetNode.links = new Set());

        sourceNode.links.add(link);
        targetNode.links.add(link);
    });

    if (updated) {
        return outputGraph;
    } else {
        return null;
    }
};

const mergeSummarizedLink = (
    oldLink: SummaryLink,
    newLink: SummaryLink
): [boolean, SummaryLink] => {
    const allInnerLinks = [...oldLink.innerLinks, ...newLink.innerLinks];
    const summarizedLink = summarizeLinks(allInnerLinks)[0];
    const updated =
        summarizedLink.innerLinks.length !== oldLink.innerLinks.length;
    return [updated, summarizedLink];
};

// We're normalizing the order because links are bidirectional.

const sortKeys = (link: Link) => {
    const key = [link.source, link.target];
    key.sort();

    const sKey = String(key[0]) + String(key[1]);

    return sKey;
};

const mergeSummarizedLinks = (
    oldLinks: SummaryLink[],
    newLinks: SummaryLink[]
): [boolean, SummaryLink[]] => {
    let updated = false;
    const mergedLinks: Map<string, SummaryLink> = new Map();

    for (const link of oldLinks) {
        const sKey = sortKeys(link);
        mergedLinks.set(sKey, link);
    }

    for (const link of newLinks) {
<<<<<<< HEAD
        const key = [link.source, link.target];
        key.sort();
        const sKey = String(key[0]) + String(key[1]);

        mergedLinks.set(sKey, link);
=======
        const sKey = sortKeys(link);
>>>>>>> 2fbb8866
        const oldLink = mergedLinks.get(sKey);

        if (oldLink) {
            const [didMerge, merged] = mergeSummarizedLink(oldLink, link);
            updated = updated || didMerge;
            mergedLinks.set(sKey, merged);
        } else {
            mergedLinks.set(sKey, link);
            updated = true;
        }
    }
    return [updated, Array.from(mergedLinks.values())];
};<|MERGE_RESOLUTION|>--- conflicted
+++ resolved
@@ -151,15 +151,9 @@
     }
 
     for (const link of newLinks) {
-<<<<<<< HEAD
-        const key = [link.source, link.target];
-        key.sort();
-        const sKey = String(key[0]) + String(key[1]);
+        const sKey = sortKeys(link);
+        mergedLinks.set(sKey, link);
 
-        mergedLinks.set(sKey, link);
-=======
-        const sKey = sortKeys(link);
->>>>>>> 2fbb8866
         const oldLink = mergedLinks.get(sKey);
 
         if (oldLink) {
