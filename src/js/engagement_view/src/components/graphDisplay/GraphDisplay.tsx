--- conflicted
+++ resolved
@@ -21,8 +21,6 @@
     return {
         graphData: { nodes: [], links: [], index: {} },
         curLensName: lensName,
-        interval: null,
-        toggle: false,
     };
 };
 
@@ -58,47 +56,26 @@
         stateRef.current = state;
         // If our lens nodes have changed clear the last interval and load the new state
         if (lastLens.current !== lensName && lastInterval.current !== null) {
-<<<<<<< HEAD
-            console.log("clearing interval because lens changed", lastLens.current, lensName);
-=======
             console.log(
                 "clearing interval because lens changed",
                 lastLens.current,
                 lensName
             );
->>>>>>> 7e6c0b40
             clearInterval(lastInterval.current);
             lastInterval.current = null;
             lastLens.current = lensName;
             stateRef.current = defaultGraphDisplayState(lensName);
-<<<<<<< HEAD
-            updateGraphAndSetState(lensName, defaultGraphDisplayState(lensName), setState);
-=======
             updateGraphAndSetState(
                 lensName,
                 defaultGraphDisplayState(lensName),
                 setState
             );
->>>>>>> 7e6c0b40
         }
         // If there's no interval and we have a lens selected, start the interval
         if (lensName && lastInterval.current === null) {
             console.info("starting new interval", lensName, lastLens.current);
             try {
                 lastLens.current = lensName;
-<<<<<<< HEAD
-                updateGraphAndSetState(lensName, defaultGraphDisplayState(lensName), setState);
-                const interval = setInterval(() => {
-                    // Invalidate the interval if the lens changes - this ensures we never race
-                    if(lastLens.current !== lensName) {
-                        console.info("clearing interval", lastLens.current, lensName)
-                        clearInterval(lastInterval.current);
-                        lastInterval.current = null;
-                        stateRef.current = defaultGraphDisplayState(lensName);
-                    } else {
-                        console.info("interval", lastLens.current, lensName)
-                        updateGraphAndSetState(lensName, stateRef.current, setState);
-=======
                 updateGraphAndSetState(
                     lensName,
                     defaultGraphDisplayState(lensName),
@@ -126,7 +103,6 @@
                         }
                     } catch (e) {
                         console.log("Error setting interval", e);
->>>>>>> 7e6c0b40
                     }
                 }, 1000);
                 lastInterval.current = interval;
@@ -264,6 +240,7 @@
         const LABEL_NODE_MARGIN = 12;
         const start = link.source;
         const end = link.target;
+
         link.color = calcLinkColor(link, data);
 
         // Ignore unbounded links
