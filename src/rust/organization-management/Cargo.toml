[package]
name = "organization-management"
version = "0.1.0"
edition = "2021"

[lib]
name = "organization_management"

[[bin]] # Bin to run org management gRPC server
name = "organization-management"
path = "src/main.rs"

[dependencies]
grapl-config = { path = "../grapl-config" }
grapl-utils = { path = "../grapl-utils" }
tonic = "0.6"
prost = "0.9.0"
tokio = { version = "1.17", features = ["macros", "rt-multi-thread"] }
uuid = { version = "0.8", features = ["serde", "v4"] }
sqlx = { version = "0.5", features = [
  "runtime-tokio-rustls",
  "postgres",
  "offline",
  "uuid",
  "migrate",
] }
tracing-futures = "0.2.5"
tracing = "0.1.29"
tracing-subscriber = { version = "0.3", default-features = false, features = [
  "env-filter",
  "fmt"
] }
rust-proto = { path = "../rust-proto", version = "*" }
thiserror = "1.0.26"
argon2 = { version = "0.4", features = ["std"] }
<<<<<<< HEAD
structopt = { version = "0.3", default-features = false }
env_logger = "0.9.0"
=======
clap = { version = "3.0", default_features = false, features = [
  "std",
  "env",
  "derive"
] }
>>>>>>> 4ac8e73e

[build-dependencies]
tonic-build = { version = "0.6.0", features = ["prost"] }

[dev-dependencies]
test-log = { version = "0.2", default-features = false, features = ["trace"] }

[features]
integration = []<|MERGE_RESOLUTION|>--- conflicted
+++ resolved
@@ -33,16 +33,11 @@
 rust-proto = { path = "../rust-proto", version = "*" }
 thiserror = "1.0.26"
 argon2 = { version = "0.4", features = ["std"] }
-<<<<<<< HEAD
-structopt = { version = "0.3", default-features = false }
-env_logger = "0.9.0"
-=======
 clap = { version = "3.0", default_features = false, features = [
   "std",
   "env",
   "derive"
 ] }
->>>>>>> 4ac8e73e
 
 [build-dependencies]
 tonic-build = { version = "0.6.0", features = ["prost"] }
