--- conflicted
+++ resolved
@@ -3,19 +3,10 @@
 use clap::Parser;
 use grapl_config::ToPostgresUrl;
 use organization_management::OrganizationManagementServiceConfig;
-<<<<<<< HEAD
 use rust_proto::graplinc::grapl::api::{
-    client_factory::{
-        build_grpc_client,
-        services::OrganizationManagementClientConfig,
-    },
+    client_factory::services::OrganizationManagementClientConfig,
     organization_management::v1beta1::{
-=======
-use rust_proto::{
-    client_factory::services::OrganizationManagementClientConfig,
-    graplinc::grapl::api::organization_management::v1beta1::{
         client::OrganizationManagementClient,
->>>>>>> 6c5ae07c
         CreateOrganizationRequest,
         CreateUserRequest,
     },
