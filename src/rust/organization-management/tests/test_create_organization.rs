--- conflicted
+++ resolved
@@ -3,22 +3,13 @@
 use clap::Parser;
 use grapl_config::ToPostgresUrl;
 use organization_management::OrganizationManagementServiceConfig;
-<<<<<<< HEAD
 use rust_proto::graplinc::grapl::api::{
-    client_factory::{
-        build_grpc_client,
-        services::OrganizationManagementClientConfig,
-    },
-    organization_management::v1beta1::CreateOrganizationRequest,
-=======
-use rust_proto::{
     client_factory::services::OrganizationManagementClientConfig,
-    graplinc::grapl::api::organization_management::v1beta1::{
+    organization_management::v1beta1::{
         client::OrganizationManagementClient,
         CreateOrganizationRequest,
     },
     protocol::service_client::ConnectWithConfig,
->>>>>>> 6c5ae07c
 };
 
 #[test_log::test(tokio::test)]
