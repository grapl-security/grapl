--- conflicted
+++ resolved
@@ -33,16 +33,14 @@
 tracing-subscriber = { version = "0.3", features = ["env-filter"] }
 
 [features]
-<<<<<<< HEAD
-default = ["uid-allocator-full", "lens-manager-full"]
-=======
 default = [
   "uid-allocator-full",
   "graph-mutation-full",
-  "model-plugin-deployer",
-  "schema-manager"
+  "model-plugin-deployer-full",
+  "lens-manager-full",
+  "schema-manager-full"
 ]
->>>>>>> c99f6d8b
+
 uid-allocator = []
 uid-allocator-messages = ["uid-allocator"]
 uid-allocator-server = ["uid-allocator-messages", "uid-allocator"]
@@ -53,7 +51,6 @@
   "uid-allocator-server",
   "uid-allocator"
 ]
-<<<<<<< HEAD
 lens-manager = []
 lens-manager-messages = ["lens-manager"]
 lens-manager-server = ["lens-manager-messages", "lens-manager"]
@@ -63,7 +60,7 @@
   "lens-manager-client",
   "lens-manager-server",
   "lens-manager"
-=======
+]
 graph-mutation = []
 graph-mutation-messages = ["graph-mutation"]
 graph-mutation-server = ["graph-mutation-messages", "graph-mutation"]
@@ -99,5 +96,4 @@
   "schema-manager-client",
   "schema-manager-server",
   "schema-manager"
->>>>>>> c99f6d8b
 ]