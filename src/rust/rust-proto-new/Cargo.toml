--- conflicted
+++ resolved
@@ -24,26 +24,21 @@
 
 [dev-dependencies]
 proptest = "1.0"
-<<<<<<< HEAD
+quickcheck = "1.0"
+quickcheck_macros = "1.0"
 test-context = "0.1"
+tracing-subscriber = { version = "0.3", features = ["env-filter"] }
 
 [features]
-default = ["all"]  # TODO: Do not merge with this, it's just to make things simpler for dev
-all = ["graph-mutation-full"]
-
+default = ["full"]
+full = ["graph-mutation-full"]
 graph-mutation-full = [
-    "graph-mutation-server",
-    "graph-mutation-client",
-    "graph-mutation-messages",
-    "graph-mutation",
+  "graph-mutation-server",
+  "graph-mutation-client",
+  "graph-mutation-messages",
+  "graph-mutation",
 ]
 graph-mutation-server = ["graph-mutation", "graph-mutation-messages"]
 graph-mutation-client = ["graph-mutation", "graph-mutation-messages"]
 graph-mutation-messages = ["graph-mutation"]
-graph-mutation = []
-=======
-quickcheck = "1.0"
-quickcheck_macros = "1.0"
-test-context = "0.1"
-tracing-subscriber = { version = "0.3", features = ["env-filter"] }
->>>>>>> 4ac8e73e
+graph-mutation = []