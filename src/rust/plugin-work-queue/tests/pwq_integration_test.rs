#![cfg(feature = "integration_tests")]

use std::time::Duration;

use clap::Parser;
<<<<<<< HEAD
use rust_proto::graplinc::grapl::api::{
    client_factory::{
        build_grpc_client,
        services::PluginWorkQueueClientConfig,
    },
    plugin_work_queue::v1beta1::{
=======
use rust_proto::{
    client_factory::services::PluginWorkQueueClientConfig,
    graplinc::grapl::api::plugin_work_queue::v1beta1::{
>>>>>>> 6c5ae07c
        ExecutionJob,
        GetExecuteGeneratorRequest,
        PluginWorkQueueServiceClient,
        PushExecuteGeneratorRequest,
    },
    protocol::service_client::ConnectWithConfig,
};

#[tokio::test]
async fn test_push_and_get_execute_generator() -> eyre::Result<()> {
    let mut pwq_client =
        PluginWorkQueueServiceClient::connect_with_config(PluginWorkQueueClientConfig::parse())
            .await?;

    // Send 2 jobs to Plugin Work Queue
    let tenant_id = uuid::Uuid::new_v4();
    let trace_id = uuid::Uuid::new_v4();
    let event_source_id = uuid::Uuid::new_v4();
    let (plugin_id_1, plugin_id_2) = (uuid::Uuid::new_v4(), uuid::Uuid::new_v4());

    let job_1 = PushExecuteGeneratorRequest::new(
        ExecutionJob::new(
            "for plugin_id_1".into(),
            tenant_id,
            trace_id,
            event_source_id,
        ),
        plugin_id_1,
    );

    let job_2 = PushExecuteGeneratorRequest::new(
        ExecutionJob::new(
            "for plugin_id_2".into(),
            tenant_id,
            trace_id,
            event_source_id,
        ),
        plugin_id_2,
    );

    let job_3 = PushExecuteGeneratorRequest::new(
        ExecutionJob::new(
            "also for plugin_id_2".into(),
            tenant_id,
            trace_id,
            event_source_id,
        ),
        plugin_id_2,
    );

    for request in [&job_1, &job_2, &job_3] {
        pwq_client.push_execute_generator(request.clone()).await?;
    }

    // Now retrieve the jobs and assert we got the right ones.

    // I retrieve job 2 first on purpose; it ellicits the unexpected behavior where
    // GetExecuteGenerator doesn't pay attention to the plugin_id *at all*.

    let retrieve_job_for_plugin_id_2 = pwq_client
        .get_execute_generator(GetExecuteGeneratorRequest::new(plugin_id_2))
        .await?;

    assert_eq!(
        retrieve_job_for_plugin_id_2.execution_job(),
        Some(job_2.execution_job())
    );

    // Fetch for plugin_id 1
    let retrieve_job_for_plugin_id_1 = pwq_client
        .get_execute_generator(GetExecuteGeneratorRequest::new(plugin_id_1))
        .await?;

    assert_eq!(
        retrieve_job_for_plugin_id_1.execution_job(),
        Some(job_1.execution_job())
    );

    // Fetch for plugin_id 2 again, we should get Job 3
    let retrieve_job_3_for_plugin_id_2 = pwq_client
        .get_execute_generator(GetExecuteGeneratorRequest::new(plugin_id_2))
        .await?;

    assert_eq!(
        retrieve_job_3_for_plugin_id_2.execution_job(),
        Some(job_3.execution_job())
    );

    // Fetch one more time, we should be out of work
    let retrieve_job_none_for_plugin_id_2 = pwq_client
        .get_execute_generator(GetExecuteGeneratorRequest::new(plugin_id_2))
        .await?;

    assert_eq!(retrieve_job_none_for_plugin_id_2.execution_job(), None);

    Ok(())
}

#[tokio::test]
async fn test_message_available_after_failure() -> eyre::Result<()> {
    let mut pwq_client =
        PluginWorkQueueServiceClient::connect_with_config(PluginWorkQueueClientConfig::parse())
            .await?;

    // Send a job to Plugin Work Queue
    let tenant_id = uuid::Uuid::new_v4();
    let trace_id = uuid::Uuid::new_v4();
    let event_source_id = uuid::Uuid::new_v4();
    let plugin_id = uuid::Uuid::new_v4();

    let job = PushExecuteGeneratorRequest::new(
        ExecutionJob::new("the only job".into(), tenant_id, trace_id, event_source_id),
        plugin_id,
    );

    pwq_client.push_execute_generator(job.clone()).await?;

    let retrieve_job = move || {
        let mut pwq_client = pwq_client.clone();
        async move {
            pwq_client
                .get_execute_generator(GetExecuteGeneratorRequest::new(plugin_id))
                .await
                .map_err(|e| eyre::eyre!(e))
        }
    };

    // Get the job
    let retrieved_job = retrieve_job().await?.execution_job();
    eyre::ensure!(
        retrieved_job == Some(job.clone().execution_job()),
        "Expected job equality: {:?}, {:?}",
        retrieved_job,
        job
    );

    // If we get the job again, it should be None this time.
    let retrieved_job = retrieve_job().await?.execution_job();
    eyre::ensure!(
        retrieved_job == None,
        "Expected None job: {:?}",
        retrieved_job,
    );

    // If we haven't acknowledged it for 10 seconds, it becomes visible again
    tokio::time::sleep(Duration::from_millis(10_500)).await;

    let retrieved_job = retrieve_job().await?.execution_job();
    eyre::ensure!(
        retrieved_job == Some(job.clone().execution_job()),
        "Expected job equality: {:?}, {:?}",
        retrieved_job,
        job
    );

    Ok(())
}<|MERGE_RESOLUTION|>--- conflicted
+++ resolved
@@ -3,18 +3,9 @@
 use std::time::Duration;
 
 use clap::Parser;
-<<<<<<< HEAD
 use rust_proto::graplinc::grapl::api::{
-    client_factory::{
-        build_grpc_client,
-        services::PluginWorkQueueClientConfig,
-    },
+    client_factory::services::PluginWorkQueueClientConfig,
     plugin_work_queue::v1beta1::{
-=======
-use rust_proto::{
-    client_factory::services::PluginWorkQueueClientConfig,
-    graplinc::grapl::api::plugin_work_queue::v1beta1::{
->>>>>>> 6c5ae07c
         ExecutionJob,
         GetExecuteGeneratorRequest,
         PluginWorkQueueServiceClient,
