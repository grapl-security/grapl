--- conflicted
+++ resolved
@@ -74,24 +74,7 @@
     },
     "query": "\n            SELECT\n                 execution_key AS \"execution_key!: ExecutionId\",\n                 plugin_id,\n                 pipeline_message,\n                 tenant_id,\n                 trace_id,\n                 event_source_id\n            FROM plugin_work_queue.generator_plugin_executions\n            WHERE plugin_id = $1\n            "
   },
-<<<<<<< HEAD
-  "884f414bb78ebf0afff39ddfdede6e524668a38d3d6e6d7b5ca4afc9c0789a5c": {
-=======
-  "888c5540b208b55ecc033e544783180c660ed31c8bdc89e95ef75b58324cc024": {
-    "describe": {
-      "columns": [],
-      "nullable": [],
-      "parameters": {
-        "Left": [
-          "Uuid",
-          "Bytea"
-        ]
-      }
-    },
-    "query": "\n            INSERT INTO plugin_work_queue.generator_plugin_executions (\n                plugin_id,\n                pipeline_message,\n                current_status,\n                try_count\n            )\n            VALUES( $1::UUID, $2, 'enqueued', -1 )\n        "
-  },
-  "a2508aa8ed53d397b15a9ff0af03839dbc93d2cec750f282b7087bd9d6aa5587": {
->>>>>>> 0b266abb
+  "7a3eff0f2833d5c44e592b83e62da1ef1f5e2f3aaa7f155e8223a00115e3fd40": {
     "describe": {
       "columns": [
         {
@@ -139,8 +122,7 @@
         ]
       }
     },
-<<<<<<< HEAD
-    "query": "\n            UPDATE plugin_work_queue.generator_plugin_executions\n            SET\n                try_count  = try_count + 1,\n                last_updated = CURRENT_TIMESTAMP,\n                visible_after  = CURRENT_TIMESTAMP + INTERVAL '10 seconds'\n            FROM (\n                 SELECT\n                     execution_key,\n                     plugin_id,\n                     pipeline_message,\n                     tenant_id,\n                     trace_id,\n                     event_source_id,\n                     current_status,\n                     creation_time,\n                     visible_after\n                 FROM plugin_work_queue.generator_plugin_executions\n                 WHERE current_status = 'enqueued'\n                   AND creation_time >= (CURRENT_TIMESTAMP - INTERVAL '1 day')\n                   AND visible_after <= CURRENT_TIMESTAMP\n                 ORDER BY creation_time ASC\n                 FOR UPDATE SKIP LOCKED\n                 LIMIT 1\n             ) AS next_execution\n             WHERE plugin_work_queue.generator_plugin_executions.execution_key = next_execution.execution_key\n             RETURNING\n                 next_execution.execution_key AS \"execution_key!: ExecutionId\",\n                 next_execution.plugin_id,\n                 next_execution.pipeline_message,\n                 next_execution.tenant_id,\n                 next_execution.trace_id,\n                 next_execution.event_source_id\n        "
+    "query": "\n            UPDATE plugin_work_queue.analyzer_plugin_executions\n            SET\n                try_count  = plugin_work_queue.analyzer_plugin_executions.try_count + 1,\n                last_updated = CURRENT_TIMESTAMP,\n                visible_after  = CURRENT_TIMESTAMP + INTERVAL '10 seconds'\n            FROM (\n                 SELECT\n                     execution_key,\n                     plugin_id,\n                     pipeline_message,\n                     tenant_id,\n                     trace_id,\n                     event_source_id,\n                     current_status,\n                     creation_time,\n                     visible_after\n                 FROM plugin_work_queue.analyzer_plugin_executions\n                 WHERE plugin_id = $1\n                   AND current_status = 'enqueued'\n                   AND creation_time >= (CURRENT_TIMESTAMP - INTERVAL '1 day')\n                   AND visible_after <= CURRENT_TIMESTAMP\n                 ORDER BY creation_time ASC\n                 FOR UPDATE SKIP LOCKED\n                 LIMIT 1\n             ) AS next_execution\n             WHERE plugin_work_queue.analyzer_plugin_executions.execution_key = next_execution.execution_key\n             RETURNING\n                 next_execution.execution_key AS \"execution_key!: ExecutionId\",\n                 next_execution.plugin_id,\n                 next_execution.pipeline_message,\n                 next_execution.tenant_id,\n                 next_execution.trace_id,\n                 next_execution.event_source_id\n        "
   },
   "c11895f595c9ba8344179cc5fd5b883b92e2bde70763e3330a62bbade15863a3": {
     "describe": {
@@ -158,12 +140,23 @@
     },
     "query": "\n            INSERT INTO plugin_work_queue.generator_plugin_executions (\n                plugin_id,\n                pipeline_message,\n                tenant_id,\n                trace_id,\n                event_source_id,\n                current_status,\n                try_count\n            )\n            VALUES( $1::UUID, $2, $3::UUID, $4::UUID, $5::UUID, 'enqueued', -1 )\n        "
   },
-  "c5371da661dc6d23d9bf5d2d345ec8763cb9e78f5e85f8f88f3b221a0eaf52c9": {
-=======
-    "query": "\n            UPDATE plugin_work_queue.analyzer_plugin_executions\n            SET\n                try_count  = plugin_work_queue.analyzer_plugin_executions.try_count + 1,\n                last_updated = CURRENT_TIMESTAMP,\n                visible_after  = CURRENT_TIMESTAMP + INTERVAL '10 seconds'\n            FROM (\n                SELECT execution_key, plugin_id, pipeline_message, current_status, creation_time, visible_after\n                FROM plugin_work_queue.analyzer_plugin_executions\n                WHERE \n                    plugin_id = $1\n                    AND current_status = 'enqueued'\n                    AND creation_time >= (CURRENT_TIMESTAMP - INTERVAL '1 day')\n                    AND visible_after <= CURRENT_TIMESTAMP\n                ORDER BY creation_time ASC\n                FOR UPDATE SKIP LOCKED\n                LIMIT 1\n            ) AS next_execution\n            WHERE plugin_work_queue.analyzer_plugin_executions.execution_key = next_execution.execution_key\n            RETURNING\n                next_execution.execution_key AS \"execution_key!: ExecutionId\",\n                next_execution.plugin_id,\n                next_execution.pipeline_message\n        "
-  },
-  "c98ecef7b3122128acbd2d8f5f73a0dceeec5d4231bfd2c689edd08f93e1f808": {
->>>>>>> 0b266abb
+  "d1ffbb16599a1f323e55ce9fc9152438a255aebddae00e14732917b2d18559c4": {
+    "describe": {
+      "columns": [],
+      "nullable": [],
+      "parameters": {
+        "Left": [
+          "Uuid",
+          "Bytea",
+          "Uuid",
+          "Uuid",
+          "Uuid"
+        ]
+      }
+    },
+    "query": "\n            INSERT INTO plugin_work_queue.analyzer_plugin_executions (\n                plugin_id,\n                pipeline_message,\n                tenant_id,\n                trace_id,\n                event_source_id,\n                current_status,\n                try_count\n            )\n            VALUES( $1::UUID, $2, $3::UUID, $4::UUID, $5::UUID, 'enqueued', -1 )\n        "
+  },
+  "ddd9fb538d1d30d1d330eff378a7755afda7bf5422b1829adc765f7b637a4033": {
     "describe": {
       "columns": [
         {
@@ -206,34 +199,12 @@
         false
       ],
       "parameters": {
-<<<<<<< HEAD
-        "Left": []
-      }
-    },
-    "query": "\n            UPDATE plugin_work_queue.analyzer_plugin_executions\n            SET\n                try_count  = plugin_work_queue.analyzer_plugin_executions.try_count + 1,\n                last_updated = CURRENT_TIMESTAMP,\n                visible_after  = CURRENT_TIMESTAMP + INTERVAL '10 seconds'\n            FROM (\n                 SELECT\n                     execution_key,\n                     plugin_id,\n                     pipeline_message,\n                     tenant_id,\n                     trace_id,\n                     event_source_id,\n                     current_status,\n                     creation_time,\n                     visible_after\n                 FROM plugin_work_queue.analyzer_plugin_executions\n                 WHERE current_status = 'enqueued'\n                   AND creation_time >= (CURRENT_TIMESTAMP - INTERVAL '1 day')\n                   AND visible_after <= CURRENT_TIMESTAMP\n                 ORDER BY creation_time ASC\n                 FOR UPDATE SKIP LOCKED\n                 LIMIT 1\n             ) AS next_execution\n             WHERE plugin_work_queue.analyzer_plugin_executions.execution_key = next_execution.execution_key\n             RETURNING\n                 next_execution.execution_key AS \"execution_key!: ExecutionId\",\n                 next_execution.plugin_id,\n                 next_execution.pipeline_message,\n                 next_execution.tenant_id,\n                 next_execution.trace_id,\n                 next_execution.event_source_id\n        "
-  },
-  "d1ffbb16599a1f323e55ce9fc9152438a255aebddae00e14732917b2d18559c4": {
-    "describe": {
-      "columns": [],
-      "nullable": [],
-      "parameters": {
-        "Left": [
-          "Uuid",
-          "Bytea",
-          "Uuid",
-          "Uuid",
-=======
-        "Left": [
->>>>>>> 0b266abb
-          "Uuid"
-        ]
-      }
-    },
-<<<<<<< HEAD
-    "query": "\n            INSERT INTO plugin_work_queue.analyzer_plugin_executions (\n                plugin_id,\n                pipeline_message,\n                tenant_id,\n                trace_id,\n                event_source_id,\n                current_status,\n                try_count\n            )\n            VALUES( $1::UUID, $2, $3::UUID, $4::UUID, $5::UUID, 'enqueued', -1 )\n        "
-=======
-    "query": "\n            UPDATE plugin_work_queue.generator_plugin_executions\n            SET\n                try_count  = try_count + 1,\n                last_updated = CURRENT_TIMESTAMP,\n                visible_after  = CURRENT_TIMESTAMP + INTERVAL '10 seconds'\n            FROM (\n                SELECT execution_key, plugin_id, pipeline_message, current_status, creation_time, visible_after\n                FROM plugin_work_queue.generator_plugin_executions\n                WHERE\n                    plugin_id = $1\n                    AND current_status = 'enqueued'\n                    AND creation_time >= (CURRENT_TIMESTAMP - INTERVAL '1 day')\n                    AND visible_after <= CURRENT_TIMESTAMP\n                ORDER BY creation_time ASC\n                FOR UPDATE SKIP LOCKED\n                LIMIT 1\n            ) AS next_execution\n            WHERE plugin_work_queue.generator_plugin_executions.execution_key = next_execution.execution_key\n            RETURNING\n                next_execution.execution_key AS \"execution_key!: ExecutionId\",\n                next_execution.plugin_id,\n                next_execution.pipeline_message\n        "
->>>>>>> 0b266abb
+        "Left": [
+          "Uuid"
+        ]
+      }
+    },
+    "query": "\n            UPDATE plugin_work_queue.generator_plugin_executions\n            SET\n                try_count  = try_count + 1,\n                last_updated = CURRENT_TIMESTAMP,\n                visible_after  = CURRENT_TIMESTAMP + INTERVAL '10 seconds'\n            FROM (\n                 SELECT\n                     execution_key,\n                     plugin_id,\n                     pipeline_message,\n                     tenant_id,\n                     trace_id,\n                     event_source_id,\n                     current_status,\n                     creation_time,\n                     visible_after\n                 FROM plugin_work_queue.generator_plugin_executions\n                 WHERE plugin_id = $1\n                   AND current_status = 'enqueued'\n                   AND creation_time >= (CURRENT_TIMESTAMP - INTERVAL '1 day')\n                   AND visible_after <= CURRENT_TIMESTAMP\n                 ORDER BY creation_time ASC\n                 FOR UPDATE SKIP LOCKED\n                 LIMIT 1\n             ) AS next_execution\n             WHERE plugin_work_queue.generator_plugin_executions.execution_key = next_execution.execution_key\n             RETURNING\n                 next_execution.execution_key AS \"execution_key!: ExecutionId\",\n                 next_execution.plugin_id,\n                 next_execution.pipeline_message,\n                 next_execution.tenant_id,\n                 next_execution.trace_id,\n                 next_execution.event_source_id\n        "
   },
   "f71b00154ecb7c5ac2d507c4dcae96e35bcc7a3a246af12cf02d077211ee155d": {
     "describe": {
