[package]
name = "plugin-work-queue"
version = "0.1.0"
edition = "2021"

# See more keys and their definitions at https://doc.rust-lang.org/cargo/reference/manifest.html
[[bin]]
name = "plugin-work-queue"
path = "src/main.rs"

[lib]
name = "plugin_work_queue"

[dependencies]
async-trait = "0.1"
bytes = { workspace = true }
chrono = "0.4"
<<<<<<< HEAD
clap = { version = "3.0", default_features = false, features = [
  "std",
  "env",
  "derive"
] }
figment = { version = "0.10", features = ["env"] }
=======
clap = { workspace = true }
>>>>>>> 6ca03c05
futures = "0.3"
grapl-config = { path = "../grapl-config" }
grapl-tracing = { path = "../grapl-tracing" }
grapl-utils = { path = "../grapl-utils" }
kafka = { path = "../kafka" }
rust-proto = { path = "../rust-proto" }
sqlx = { workspace = true }
thiserror = { workspace = true }
tokio = { workspace = true }
tracing = { workspace = true }
uuid = { workspace = true }

[dev-dependencies]
eyre = { workspace = true }
tracing-subscriber = "0.3"

[features]
test-utils = []
integration_tests = []<|MERGE_RESOLUTION|>--- conflicted
+++ resolved
@@ -15,16 +15,8 @@
 async-trait = "0.1"
 bytes = { workspace = true }
 chrono = "0.4"
-<<<<<<< HEAD
-clap = { version = "3.0", default_features = false, features = [
-  "std",
-  "env",
-  "derive"
-] }
-figment = { version = "0.10", features = ["env"] }
-=======
 clap = { workspace = true }
->>>>>>> 6ca03c05
+figment = { workspace= true }
 futures = "0.3"
 grapl-config = { path = "../grapl-config" }
 grapl-tracing = { path = "../grapl-tracing" }
