[package]
name = "node-identifier"
version = "1.0.0"
authors = ["Insanitybit <insanitybit@gmail.com>"]
edition = "2021"

[lib]
name = "node_identifier"
path = "src/lib.rs"

[[bin]]
name = "node-identifier"
path = "src/main.rs"

[features]
new_integration_tests = []

[dependencies]
bytes = "1.1.0"
chrono = "0.4.19"
<<<<<<< HEAD
=======
clap = { version = "3.0", default_features = false, features = [
  "std",
  "env",
  "derive"
] }
>>>>>>> 95cd5df0
failure = "0.1.8"
futures = "0.3"
grapl-utils = { path = "../grapl-utils" }
grapl-config = { path = "../grapl-config" }
hex = "0.4.3"
hmap = "0.1.0"
kafka = { path = "../kafka", version = "*" }
opentelemetry = { version = "0.16", features = ["rt-tokio"] }
opentelemetry-jaeger = { version = "0.15", features = [
  "collector_client",
  "rt-tokio"
<<<<<<< HEAD
=======
] }
rusoto_s3 = { version = "0.47.0", default_features = false, features = [
  "rustls"
>>>>>>> 95cd5df0
] }
rusoto_core = { version = "0.47.0", default_features = false, features = [
  "rustls"
] }
rusoto_dynamodb = { version = "0.47.0", default_features = false, features = [
  "rustls"
] }
rusoto_credential = "0.47.0"
rust-proto-new = { path = "../rust-proto-new", version = "*" }
serde = "1.0"
serde_dynamodb = { version = "0.9.0", default_features = false, features = [
  "rustls"
] }
sha2 = "0.9.8"
tap = "1.0.1"
thiserror = "1.0.30"
tokio = { version = "1.17", features = [
  "macros",
  "rt-multi-thread",
  "sync",
  "time",
] }
tracing = "0.1"
tracing-appender = "0.2"
tracing-opentelemetry = "0.16"
tracing-subscriber = { version = "0.3", features = ["env-filter", "json"] }
uuid = { version = "0.8", features = ["v4"] }

[dev-dependencies]
async-trait = "0.1"
quickcheck = "1.0.3"
quickcheck_macros = "1.0.0"
test-context = "0.1"<|MERGE_RESOLUTION|>--- conflicted
+++ resolved
@@ -18,14 +18,11 @@
 [dependencies]
 bytes = "1.1.0"
 chrono = "0.4.19"
-<<<<<<< HEAD
-=======
 clap = { version = "3.0", default_features = false, features = [
   "std",
   "env",
   "derive"
 ] }
->>>>>>> 95cd5df0
 failure = "0.1.8"
 futures = "0.3"
 grapl-utils = { path = "../grapl-utils" }
@@ -37,12 +34,6 @@
 opentelemetry-jaeger = { version = "0.15", features = [
   "collector_client",
   "rt-tokio"
-<<<<<<< HEAD
-=======
-] }
-rusoto_s3 = { version = "0.47.0", default_features = false, features = [
-  "rustls"
->>>>>>> 95cd5df0
 ] }
 rusoto_core = { version = "0.47.0", default_features = false, features = [
   "rustls"
