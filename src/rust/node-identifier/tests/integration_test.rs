--- conflicted
+++ resolved
@@ -29,17 +29,8 @@
                 PublishRawLogRequest,
             },
         },
-        pipeline::v1beta2::Envelope,
+        pipeline::v1beta1::Envelope,
     },
-<<<<<<< HEAD
-    pipeline::v1beta1::Envelope,
-};
-use rust_proto_clients::{
-    get_grpc_client_with_options,
-    services::PipelineIngressClientConfig,
-    GetGrpcClientOptions,
-=======
->>>>>>> 0b266abb
 };
 use test_context::{
     test_context,
