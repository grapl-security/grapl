<<<<<<< HEAD
use std::{
    collections::{HashMap, HashSet},
    fmt::Debug,
    sync::{Arc, Mutex},
};

use async_trait::async_trait;
use dynamic_sessiondb::{DynamicMappingDb, NodeDescriptionIdentifier};
use failure::Error;
use grapl_config::{
    env_helpers::{s3_event_emitters_from_env, FromEnv},
    event_caches,
};
use grapl_graph_descriptions::graph_description::{
    GraphDescription, IdentifiedGraph, IdentifiedNode, NodeDescription, id_strategy,
};
use grapl_observe::metric_reporter::MetricReporter;
use grapl_service::{decoder::ZstdProtoDecoder, serialization::IdentifiedGraphSerializer};
=======
// #![allow(unused_must_use)]

use std::{collections::{HashMap,
                        HashSet},
          fmt::Debug,
          sync::{Arc,
                 Mutex}};

use async_trait::async_trait;
use dynamic_sessiondb::{DynamicMappingDb,
                        NodeDescriptionIdentifier};
use failure::Error;
use grapl_config::{env_helpers::{s3_event_emitters_from_env,
                                 FromEnv},
                   event_caches};
use grapl_graph_descriptions::graph_description::{GraphDescription,
                                                  IdentifiedGraph,
                                                  IdentifiedNode,
                                                  NodeDescription};
use grapl_observe::metric_reporter::MetricReporter;
use grapl_service::{decoder::ZstdProtoDecoder,
                    serialization::IdentifiedGraphSerializer};
>>>>>>> 36082687
use log::*;
use rusoto_dynamodb::{DynamoDb, DynamoDbClient};
use rusoto_sqs::SqsClient;
use sessiondb::SessionDb;
<<<<<<< HEAD
use sqs_executor::{
    cache::{Cache, CacheResponse, Cacheable},
    errors::{CheckedError, Recoverable},
    event_handler::{CompletedEvents, EventHandler},
    event_retriever::S3PayloadRetriever,
    event_status::EventStatus,
    make_ten,
    s3_event_emitter::S3ToSqsEventNotifier,
    time_based_key_fn,
};
=======
use sqs_executor::{cache::{Cache,
                           CacheResponse,
                           Cacheable},
                   errors::{CheckedError,
                            Recoverable},
                   event_handler::{CompletedEvents,
                                   EventHandler},
                   event_retriever::S3PayloadRetriever,
                   event_status::EventStatus,
                   make_ten,
                   s3_event_emitter::S3ToSqsEventNotifier,
                   time_based_key_fn};
>>>>>>> 36082687

macro_rules! wait_on {
    ($x:expr) => {{
        $x.await
    }};
}

pub mod dynamic_sessiondb;

pub mod sessiondb;
pub mod sessions;
pub mod key_cache;

#[derive(Clone)]
pub struct NodeIdentifier<D, CacheT>
    where
        D: DynamoDb + Clone + Send + Sync + 'static,
        CacheT: Cache + Clone + Send + Sync + 'static,
{
    dynamic_identifier: NodeDescriptionIdentifier<D>,
    node_id_db: D,
    should_default: bool,
    cache: CacheT,
}

impl<D, CacheT> NodeIdentifier<D, CacheT>
    where
        D: DynamoDb + Clone + Send + Sync + 'static,
        CacheT: Cache + Clone + Send + Sync + 'static,
{
    pub fn new(
        dynamic_identifier: NodeDescriptionIdentifier<D>,
        node_id_db: D,
        should_default: bool,
        cache: CacheT,
    ) -> Self {
        Self {
            dynamic_identifier,
            node_id_db,
            should_default,
            cache,
        }
    }

    // todo: We should be yielding IdentifiedNode's here
    async fn attribute_node_key(&self, node: &NodeDescription) -> Result<IdentifiedNode, Error> {
        let new_node = self
            .dynamic_identifier
            .attribute_dynamic_node(&node)
            .await?;
        Ok(new_node.into())
    }
}

#[derive(thiserror::Error, Debug)]
pub enum NodeIdentifierError {
    #[error("Unexpected error")]
    Unexpected,
}

impl CheckedError for NodeIdentifierError {
    fn error_type(&self) -> Recoverable {
        Recoverable::Transient
    }
}

#[async_trait]
impl<D, CacheT> EventHandler for NodeIdentifier<D, CacheT>
    where
        D: DynamoDb + Clone + Send + Sync + 'static,
        CacheT: Cache + Clone + Send + Sync + 'static,
{
    type InputEvent = GraphDescription;
    // todo: IdentifiedGraph's should be emitted
    type OutputEvent = IdentifiedGraph;
    type Error = NodeIdentifierError;

    async fn handle_event(
        &mut self,
        unid_subgraph: GraphDescription,
        completed: &mut CompletedEvents,
    ) -> Result<Self::OutputEvent, Result<(Self::OutputEvent, Self::Error), Self::Error>> {
        let mut attribution_failure = None;

        info!("Handling raw event");

        if unid_subgraph.is_empty() {
            warn!("Received empty subgraph");
            return Ok(IdentifiedGraph::new());
        }

        let edges: HashSet<_> = unid_subgraph
            .edges
            .values()
            .map(|e| e.edges.iter())
            .flatten()
            .map(|e| e.edge_name.as_str())
            .collect();
        println!("incoming edges: {:?}", edges);

        info!(
            "unid_subgraph: {} nodes {} edges",
            unid_subgraph.nodes.len(),
            unid_subgraph.edges.len(),
        );

        let mut dead_node_ids = HashSet::new();
        let mut unid_id_map = HashMap::new();

        let output_subgraph = unid_subgraph;
        // new method
        let mut identified_graph = IdentifiedGraph::new();
        for (old_node_key, old_node) in output_subgraph.nodes.iter() {
            let node = old_node.clone();

            // match self.cache.get(old_node_key.clone()).await {
            //     Ok(CacheResponse::Hit) => {
            //         info!("Got cache hit for old_node_key, skipping node.");
            //         continue;
            //     }
            //     Err(e) => warn!("Failed to retrieve from cache: {:?}", e),
            //     _ => (),
            // };

            let node = match self.attribute_node_key(&node).await {
                Ok(node) => node,
                Err(e) => {
                    warn!("Failed to attribute node_key with: {}", e);
                    dead_node_ids.insert(node.clone_node_key());
<<<<<<< HEAD
=======
                    // completed.add_identity(node.clone_node_key(), EventStatus::Failure);

>>>>>>> 36082687
                    attribution_failure = Some(e);
                    continue;
                }
            };
            unid_id_map.insert(old_node_key.to_owned(), node.clone_node_key());
            identified_graph.add_node(node);
        }

        info!(
            "PRE: output_subgraph.edges.len() {}",
            output_subgraph.edges.len()
        );

        for (old_key, edge_list) in output_subgraph.edges.iter() {
            if dead_node_ids.contains(old_key) {
                continue;
            };

            for edge in &edge_list.edges {
                let from_key = unid_id_map.get(&edge.from_node_key);
                let to_key = unid_id_map.get(&edge.to_node_key);

                let (from_key, to_key) = match (from_key, to_key) {
                    (Some(from_key), Some(to_key)) => (from_key, to_key),
                    (Some(from_key), None) => {
                        tracing::warn!(
                            message="Could not get node_key mapping for from_key",
                            from_key=?from_key,
                        );
                        continue;
                    }
                    (None, Some(to_key)) => {
                        tracing::warn!(
                            message="Could not get node_key mapping for to_key",
                            to_key=?to_key,
                        );
                        continue;
                    }
                    (None, None) => {
                        tracing::warn!(
                            message="Could not get node_key mapping for from_key and to_key",
                            from_key=?from_key,
                            to_key=?to_key,
                        );
                        continue;
                    }
                };

                identified_graph.add_edge(
                    edge.edge_name.to_owned(),
                    from_key.to_owned(),
                    to_key.to_owned(),
                );
            }
        }

        info!(
            "POST: identified_graph.edges.len() {}",
            identified_graph.edges.len()
        );

        // Remove dead nodes and edges from output_graph
        let dead_node_ids: HashSet<&str> = dead_node_ids.iter().map(String::as_str).collect();

        if identified_graph.is_empty() {
            // todo: Use a better error
            if let Some(_e) = attribution_failure {
                return Err(Err(NodeIdentifierError::Unexpected));
            }
            return Ok(IdentifiedGraph::new());
        }

        let identities: Vec<_> = unid_id_map.keys().collect();

        identities
            .iter()
            .for_each(|identity| completed.add_identity(identity.clone(), EventStatus::Success));

        if !dead_node_ids.is_empty() || attribution_failure.is_some() {
            info!("Partial Success, identified {} nodes", identities.len());
            Err(Ok(
                (identified_graph, NodeIdentifierError::Unexpected), // todo: Use a real error here
            ))
        } else {
            info!("Identified all nodes");
            Ok(identified_graph)
        }
    }
}

<<<<<<< HEAD
pub async fn into_cached(cache: key_cache::IdentityCache, graph_description: &mut GraphDescription) -> IdentifiedGraph {
    let mut identified_graph = IdentifiedGraph::new();
    // maps node_keys to associated optional primary keys
    let mut session_keys = HashMap::new();
    for (node_key, node) in graph_description.nodes.iter() {
        if let Some(id_strategy::Strategy::Session(ref session)) = node.id_strategy[0].strategy {
            for key in session.optional_static_keys.iter() {
                if let Some(key) = node.properties.get(key) {
                    session_keys.insert(key.to_string(), node_key.clone());
                }
            }
        }
    }

    let keys: Vec<_> = session_keys.keys().cloned().collect();

    let resolutions = cache.resolve_keys(&keys[..]).await.expect("keys failed to resolve");
    for (resolved_property, resolved_identity) in resolutions.into_iter() {
        let node_key = session_keys.remove(&resolved_property);
        if let Some(node_key) = node_key {
            let node = graph_description.nodes.remove(&resolved_property);
            if let Some(mut node) = node {
                node.node_key = resolved_identity;
                identified_graph.nodes.insert(node_key, node.into());
            }
        }

    }
    identified_graph
}

=======
>>>>>>> 36082687
pub async fn handler(_should_default: bool) -> Result<(), Box<dyn std::error::Error>> {
    let should_default = true;
    let (env, _guard) = grapl_config::init_grapl_env!();
    let source_queue_url = grapl_config::source_queue_url();

    tracing::info!(
        source_queue_url=?source_queue_url,
        env=?env,
        "handler_init"
    );
    let sqs_client = SqsClient::from_env();

    let cache = &mut event_caches(&env).await;

    let serializer = &mut make_ten(async { IdentifiedGraphSerializer::default() }).await;

    let s3_emitter =
        &mut s3_event_emitters_from_env(&env, time_based_key_fn, S3ToSqsEventNotifier::from(&env))
            .await;

    let s3_payload_retriever = &mut make_ten(async {
        S3PayloadRetriever::new(
            |region_str| grapl_config::env_helpers::init_s3_client(&region_str),
            ZstdProtoDecoder::default(),
            MetricReporter::new(&env.service_name),
        )
    })
<<<<<<< HEAD
        .await;
=======
    .await;
>>>>>>> 36082687

    let dynamo = DynamoDbClient::from_env();
    let dyn_session_db = SessionDb::new(dynamo.clone(), grapl_config::dynamic_session_table_name());
    let dyn_mapping_db = DynamicMappingDb::new(DynamoDbClient::from_env());

    let dyn_node_identifier =
        NodeDescriptionIdentifier::new(dyn_session_db, dyn_mapping_db, should_default);

    let node_identifier = &mut make_ten(async {
        NodeIdentifier::new(
            dyn_node_identifier,
            dynamo.clone(),
            should_default,
            cache[0].to_owned(),
        )
    })
        .await;

    info!("Starting process_loop");
    sqs_executor::process_loop(
        grapl_config::source_queue_url(),
        std::env::var("DEAD_LETTER_QUEUE_URL").expect("DEAD_LETTER_QUEUE_URL"),
        cache,
        sqs_client.clone(),
        node_identifier,
        s3_payload_retriever,
        s3_emitter,
        serializer,
        MetricReporter::new(&env.service_name),
    )
        .await;

    info!("Exiting");
    Ok(())
}

#[derive(Clone, Default)]
pub struct HashCache {
    cache: Arc<Mutex<std::collections::HashSet<Vec<u8>>>>,
}

#[derive(thiserror::Error, Debug)]
pub enum HashCacheError {
    #[error("Unreachable error")]
    Unreachable,
}

impl CheckedError for HashCacheError {
    fn error_type(&self) -> Recoverable {
        Recoverable::Persistent
    }
}

#[async_trait]
impl Cache for HashCache {
    type CacheErrorT = HashCacheError;

    async fn get<CA: Cacheable + Send + Sync + 'static>(
        &mut self,
        cacheable: CA,
    ) -> Result<CacheResponse, HashCacheError> {
        let self_cache = self.cache.lock().unwrap();

        let id = cacheable.identity();
        if self_cache.contains(&id) {
            Ok(CacheResponse::Hit)
        } else {
            Ok(CacheResponse::Miss)
        }
    }
    async fn store(&mut self, identity: Vec<u8>) -> Result<(), HashCacheError> {
        let mut self_cache = self.cache.lock().unwrap();
        self_cache.insert(identity);
        Ok(())
    }
}<|MERGE_RESOLUTION|>--- conflicted
+++ resolved
@@ -1,25 +1,3 @@
-<<<<<<< HEAD
-use std::{
-    collections::{HashMap, HashSet},
-    fmt::Debug,
-    sync::{Arc, Mutex},
-};
-
-use async_trait::async_trait;
-use dynamic_sessiondb::{DynamicMappingDb, NodeDescriptionIdentifier};
-use failure::Error;
-use grapl_config::{
-    env_helpers::{s3_event_emitters_from_env, FromEnv},
-    event_caches,
-};
-use grapl_graph_descriptions::graph_description::{
-    GraphDescription, IdentifiedGraph, IdentifiedNode, NodeDescription, id_strategy,
-};
-use grapl_observe::metric_reporter::MetricReporter;
-use grapl_service::{decoder::ZstdProtoDecoder, serialization::IdentifiedGraphSerializer};
-=======
-// #![allow(unused_must_use)]
-
 use std::{collections::{HashMap,
                         HashSet},
           fmt::Debug,
@@ -40,23 +18,11 @@
 use grapl_observe::metric_reporter::MetricReporter;
 use grapl_service::{decoder::ZstdProtoDecoder,
                     serialization::IdentifiedGraphSerializer};
->>>>>>> 36082687
 use log::*;
 use rusoto_dynamodb::{DynamoDb, DynamoDbClient};
 use rusoto_sqs::SqsClient;
 use sessiondb::SessionDb;
-<<<<<<< HEAD
-use sqs_executor::{
-    cache::{Cache, CacheResponse, Cacheable},
-    errors::{CheckedError, Recoverable},
-    event_handler::{CompletedEvents, EventHandler},
-    event_retriever::S3PayloadRetriever,
-    event_status::EventStatus,
-    make_ten,
-    s3_event_emitter::S3ToSqsEventNotifier,
-    time_based_key_fn,
-};
-=======
+
 use sqs_executor::{cache::{Cache,
                            CacheResponse,
                            Cacheable},
@@ -69,7 +35,6 @@
                    make_ten,
                    s3_event_emitter::S3ToSqsEventNotifier,
                    time_based_key_fn};
->>>>>>> 36082687
 
 macro_rules! wait_on {
     ($x:expr) => {{
@@ -143,7 +108,6 @@
         CacheT: Cache + Clone + Send + Sync + 'static,
 {
     type InputEvent = GraphDescription;
-    // todo: IdentifiedGraph's should be emitted
     type OutputEvent = IdentifiedGraph;
     type Error = NodeIdentifierError;
 
@@ -199,11 +163,7 @@
                 Err(e) => {
                     warn!("Failed to attribute node_key with: {}", e);
                     dead_node_ids.insert(node.clone_node_key());
-<<<<<<< HEAD
-=======
-                    // completed.add_identity(node.clone_node_key(), EventStatus::Failure);
-
->>>>>>> 36082687
+
                     attribution_failure = Some(e);
                     continue;
                 }
@@ -294,40 +254,6 @@
     }
 }
 
-<<<<<<< HEAD
-pub async fn into_cached(cache: key_cache::IdentityCache, graph_description: &mut GraphDescription) -> IdentifiedGraph {
-    let mut identified_graph = IdentifiedGraph::new();
-    // maps node_keys to associated optional primary keys
-    let mut session_keys = HashMap::new();
-    for (node_key, node) in graph_description.nodes.iter() {
-        if let Some(id_strategy::Strategy::Session(ref session)) = node.id_strategy[0].strategy {
-            for key in session.optional_static_keys.iter() {
-                if let Some(key) = node.properties.get(key) {
-                    session_keys.insert(key.to_string(), node_key.clone());
-                }
-            }
-        }
-    }
-
-    let keys: Vec<_> = session_keys.keys().cloned().collect();
-
-    let resolutions = cache.resolve_keys(&keys[..]).await.expect("keys failed to resolve");
-    for (resolved_property, resolved_identity) in resolutions.into_iter() {
-        let node_key = session_keys.remove(&resolved_property);
-        if let Some(node_key) = node_key {
-            let node = graph_description.nodes.remove(&resolved_property);
-            if let Some(mut node) = node {
-                node.node_key = resolved_identity;
-                identified_graph.nodes.insert(node_key, node.into());
-            }
-        }
-
-    }
-    identified_graph
-}
-
-=======
->>>>>>> 36082687
 pub async fn handler(_should_default: bool) -> Result<(), Box<dyn std::error::Error>> {
     let should_default = true;
     let (env, _guard) = grapl_config::init_grapl_env!();
@@ -355,11 +281,7 @@
             MetricReporter::new(&env.service_name),
         )
     })
-<<<<<<< HEAD
         .await;
-=======
-    .await;
->>>>>>> 36082687
 
     let dynamo = DynamoDbClient::from_env();
     let dyn_session_db = SessionDb::new(dynamo.clone(), grapl_config::dynamic_session_table_name());
