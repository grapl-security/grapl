// #![allow(unused_must_use)]

use std::{collections::{HashMap,
                        HashSet},
          fmt::Debug,
          sync::{Arc,
                 Mutex}};

use async_trait::async_trait;
use dynamic_sessiondb::{DynamicMappingDb,
<<<<<<< HEAD
                        NodeDescriptionIdentifier};
use failure::Error;
use grapl_config::{env_helpers::{s3_event_emitters_from_env,
                                 FromEnv},
                   event_caches};
use grapl_graph_descriptions::graph_description::{GraphDescription,
                                                  IdentifiedGraph,
                                                  IdentifiedNode,
                                                  NodeDescription};
use grapl_observe::metric_reporter::MetricReporter;
use grapl_service::{decoder::ZstdProtoDecoder,
                    serialization::IdentifiedGraphSerializer};
=======
                        DynamicNodeIdentifier};
use failure::{bail,
              Error};
use grapl_config::{env_helpers::{s3_event_emitters_from_env,
                                 FromEnv},
                   event_caches};
use grapl_graph_descriptions::{file::FileState,
                               graph_description::{host::*,
                                                   node::WhichNode,
                                                   *},
                               ip_connection::IpConnectionState,
                               network_connection::NetworkConnectionState,
                               node::NodeT,
                               process_inbound_connection::ProcessInboundConnectionState,
                               process_outbound_connection::ProcessOutboundConnectionState};
use grapl_observe::metric_reporter::MetricReporter;
use grapl_service::{decoder::ZstdProtoDecoder,
                    serialization::SubgraphSerializer};
>>>>>>> e5f83b52
use log::*;
use rusoto_dynamodb::{DynamoDb,
                      DynamoDbClient};
use rusoto_sqs::SqsClient;
use sessiondb::SessionDb;
<<<<<<< HEAD
=======
use sessions::UnidSession;
use sha2::Digest;
>>>>>>> e5f83b52
use sqs_executor::{cache::{Cache,
                           CacheResponse,
                           Cacheable},
                   errors::{CheckedError,
                            Recoverable},
                   event_handler::{CompletedEvents,
                                   EventHandler},
                   event_retriever::S3PayloadRetriever,
                   event_status::EventStatus,
                   make_ten,
                   s3_event_emitter::S3ToSqsEventNotifier,
                   time_based_key_fn};

macro_rules! wait_on {
    ($x:expr) => {{
        $x.await
    }};
}

pub mod dynamic_sessiondb;

pub mod sessiondb;
pub mod sessions;

#[derive(Clone)]
pub struct NodeIdentifier<D, CacheT>
where
    D: DynamoDb + Clone + Send + Sync + 'static,
    CacheT: Cache + Clone + Send + Sync + 'static,
{
    dynamic_identifier: NodeDescriptionIdentifier<D>,
    node_id_db: D,
    should_default: bool,
    cache: CacheT,
}

impl<D, CacheT> NodeIdentifier<D, CacheT>
where
    D: DynamoDb + Clone + Send + Sync + 'static,
    CacheT: Cache + Clone + Send + Sync + 'static,
{
    pub fn new(
        dynamic_identifier: NodeDescriptionIdentifier<D>,
        node_id_db: D,
        should_default: bool,
        cache: CacheT,
    ) -> Self {
        Self {
            dynamic_identifier,
            node_id_db,
            should_default,
            cache,
        }
    }

    // todo: We should be yielding IdentifiedNode's here
    async fn attribute_node_key(&self, node: &NodeDescription) -> Result<IdentifiedNode, Error> {
        let new_node = self
            .dynamic_identifier
            .attribute_dynamic_node(&node)
            .await?;
        Ok(new_node.into())
    }
}

#[derive(thiserror::Error, Debug)]
pub enum NodeIdentifierError {
    #[error("Unexpected error")]
    Unexpected,
}

impl CheckedError for NodeIdentifierError {
    fn error_type(&self) -> Recoverable {
        Recoverable::Transient
    }
}

#[derive(thiserror::Error, Debug)]
pub enum NodeIdentifierError {
    #[error("Unexpected error")]
    Unexpected,
}

impl CheckedError for NodeIdentifierError {
    fn error_type(&self) -> Recoverable {
        Recoverable::Transient
    }
}

#[async_trait]
impl<D, CacheT> EventHandler for NodeIdentifier<D, CacheT>
where
    D: DynamoDb + Clone + Send + Sync + 'static,
    CacheT: Cache + Clone + Send + Sync + 'static,
{
<<<<<<< HEAD
    type InputEvent = GraphDescription;
    // todo: IdentifiedGraph's should be emitted
    type OutputEvent = IdentifiedGraph;
=======
    type InputEvent = GeneratedSubgraphs;
    type OutputEvent = Graph;
>>>>>>> e5f83b52
    type Error = NodeIdentifierError;

    async fn handle_event(
        &mut self,
<<<<<<< HEAD
        unid_subgraph: GraphDescription,
=======
        subgraphs: GeneratedSubgraphs,
>>>>>>> e5f83b52
        completed: &mut CompletedEvents,
    ) -> Result<Self::OutputEvent, Result<(Self::OutputEvent, Self::Error), Self::Error>> {
        let mut attribution_failure = None;

        info!("Handling raw event");

<<<<<<< HEAD
        if unid_subgraph.is_empty() {
            warn!("Received empty subgraph");
            return Ok(IdentifiedGraph::new());
=======
        if subgraphs.subgraphs.is_empty() {
            warn!("Received empty unid subgraph");
            return Ok(Graph::new(0));
        }

        // Merge all of the subgraphs into one subgraph to avoid
        // redundant work
        let unid_subgraph =
            subgraphs
                .subgraphs
                .into_iter()
                .fold(Graph::new(0), |mut total_graph, subgraph| {
                    info!(
                        "Merging subgraph with: {} nodes {} edges",
                        subgraph.nodes.len(),
                        subgraph.edges.len()
                    );
                    total_graph.merge(&subgraph);
                    total_graph
                });

        if unid_subgraph.is_empty() {
            warn!("Received empty subgraph");
            return Ok(Graph::new(0));
>>>>>>> e5f83b52
        }

        let edges: HashSet<_> = unid_subgraph
            .edges
            .values()
            .map(|e| e.edges.iter())
            .flatten()
            .map(|e| e.edge_name.as_str())
            .collect();
        println!("incoming edges: {:?}", edges);

        info!(
            "unid_subgraph: {} nodes {} edges",
            unid_subgraph.nodes.len(),
            unid_subgraph.edges.len(),
        );

<<<<<<< HEAD
=======
        // Create any implicit asset id mappings
        if let Err(e) = create_asset_id_mappings(&self.asset_mapping_db, &unid_subgraph).await {
            error!("Asset mapping creation failed with {}", e);
            return Err(Err(NodeIdentifierError::Unexpected));
        }

        // Map all host_ids into asset_ids. This has to happen before node key
        // identification.
        // If there is a failure, we'll mark this execute as failed, but continue
        // with whatever subgraph has succeeded

        let output_subgraph = match attribute_asset_ids(&self.asset_identifier, unid_subgraph).await
        {
            Ok(unid_subgraph) => unid_subgraph,
            Err((e, unid_subgraph)) => {
                attribution_failure = Some(e);
                unid_subgraph
            }
        };

>>>>>>> e5f83b52
        let mut dead_node_ids = HashSet::new();
        let mut unid_id_map = HashMap::new();

        let output_subgraph = unid_subgraph;
        // new method
        let mut identified_graph = IdentifiedGraph::new();
        for (old_node_key, old_node) in output_subgraph.nodes.iter() {
            let node = old_node.clone();

            // match self.cache.get(old_node_key.clone()).await {
            //     Ok(CacheResponse::Hit) => {
            //         info!("Got cache hit for old_node_key, skipping node.");
            //         continue;
            //     }
            //     Err(e) => warn!("Failed to retrieve from cache: {:?}", e),
            //     _ => (),
            // };

            let node = match self.attribute_node_key(&node).await {
                Ok(node) => node,
                Err(e) => {
                    warn!("Failed to attribute node_key with: {}", e);
                    dead_node_ids.insert(node.clone_node_key());
<<<<<<< HEAD
                    // completed.add_identity(node.clone_node_key(), EventStatus::Failure);
=======
                    completed.add_identity(node.clone_node_key(), EventStatus::Failure);
>>>>>>> e5f83b52
                    attribution_failure = Some(e);
                    continue;
                }
            };
            unid_id_map.insert(old_node_key.to_owned(), node.clone_node_key());
            identified_graph.add_node(node);
        }

        info!(
            "PRE: output_subgraph.edges.len() {}",
            output_subgraph.edges.len()
        );

        for (old_key, edge_list) in output_subgraph.edges.iter() {
            if dead_node_ids.contains(old_key) {
                continue;
            };

            for edge in &edge_list.edges {
                let from_key = unid_id_map.get(&edge.from_node_key);
                let to_key = unid_id_map.get(&edge.to_node_key);

                let (from_key, to_key) = match (from_key, to_key) {
                    (Some(from_key), Some(to_key)) => (from_key, to_key),
                    (Some(from_key), None) => {
                        tracing::warn!(
                            message="Could not get node_key mapping for from_key",
                            from_key=?from_key,
                        );
                        continue;
                    }
                    (None, Some(to_key)) => {
                        tracing::warn!(
                            message="Could not get node_key mapping for to_key",
                            to_key=?to_key,
                        );
                        continue;
                    }
                    (None, None) => {
                        tracing::warn!(
                            message="Could not get node_key mapping for from_key and to_key",
                            from_key=?from_key,
                            to_key=?to_key,
                        );
                        continue;
                    }
                };

                identified_graph.add_edge(
                    edge.edge_name.to_owned(),
                    from_key.to_owned(),
                    to_key.to_owned(),
                );
            }
        }

        info!(
            "POST: identified_graph.edges.len() {}",
            identified_graph.edges.len()
        );

        // Remove dead nodes and edges from output_graph
        let dead_node_ids: HashSet<&str> = dead_node_ids.iter().map(String::as_str).collect();

        if identified_graph.is_empty() {
            // todo: Use a better error
            if let Some(_e) = attribution_failure {
                return Err(Err(NodeIdentifierError::Unexpected));
            }
<<<<<<< HEAD
            return Ok(IdentifiedGraph::new());
        }

        let identities: Vec<_> = unid_id_map.keys().collect();

        identities
            .iter()
            .for_each(|identity| completed.add_identity(identity.clone(), EventStatus::Success));

=======
            return Ok(Graph::new(0));
        }

        let identities: Vec<_> = unid_id_map.keys().collect();

        identities
            .iter()
            .for_each(|identity| completed.add_identity(identity.clone(), EventStatus::Success));

>>>>>>> e5f83b52
        if !dead_node_ids.is_empty() || attribution_failure.is_some() {
            info!("Partial Success, identified {} nodes", identities.len());
            Err(Ok(
                (identified_graph, NodeIdentifierError::Unexpected), // todo: Use a real error here
            ))
        } else {
            info!("Identified all nodes");
            Ok(identified_graph)
        }
    }
}

<<<<<<< HEAD
pub async fn handler(_should_default: bool) -> Result<(), Box<dyn std::error::Error>> {
    let should_default = true;
    let (env, _guard) = grapl_config::init_grapl_env!();
    let source_queue_url = grapl_config::source_queue_url();

    tracing::info!(
        source_queue_url=?source_queue_url,
        env=?env,
        "handler_init"
    );
    let sqs_client = SqsClient::from_env();

    let cache = &mut event_caches(&env).await;

    let serializer = &mut make_ten(async { IdentifiedGraphSerializer::default() }).await;

    let s3_emitter =
        &mut s3_event_emitters_from_env(&env, time_based_key_fn, S3ToSqsEventNotifier::from(&env))
            .await;

    let s3_payload_retriever = &mut make_ten(async {
        S3PayloadRetriever::new(
            |region_str| grapl_config::env_helpers::init_s3_client(&region_str),
            ZstdProtoDecoder::default(),
            MetricReporter::new(&env.service_name),
        )
    })
    .await;

    let dynamo = DynamoDbClient::from_env();
    let dyn_session_db = SessionDb::new(dynamo.clone(), grapl_config::dynamic_session_table_name());
    let dyn_mapping_db = DynamicMappingDb::new(DynamoDbClient::from_env());

    let dyn_node_identifier =
        NodeDescriptionIdentifier::new(dyn_session_db, dyn_mapping_db, should_default);

    let node_identifier = &mut make_ten(async {
        NodeIdentifier::new(
            dyn_node_identifier,
=======
pub async fn handler(should_default: bool) -> Result<(), Box<dyn std::error::Error>> {
    let (env, _guard) = grapl_config::init_grapl_env!();
    let source_queue_url = grapl_config::source_queue_url();

    tracing::info!(
        source_queue_url=?source_queue_url,
        env=?env,
        "handler_init"
    );
    let sqs_client = SqsClient::from_env();

    let cache = &mut event_caches(&env).await;

    let serializer = &mut make_ten(async { SubgraphSerializer::default() }).await;

    let s3_emitter =
        &mut s3_event_emitters_from_env(&env, time_based_key_fn, S3ToSqsEventNotifier::from(&env))
            .await;

    let s3_payload_retriever = &mut make_ten(async {
        S3PayloadRetriever::new(
            |region_str| grapl_config::env_helpers::init_s3_client(&region_str),
            ZstdProtoDecoder::default(),
            MetricReporter::new(&env.service_name),
        )
    })
    .await;

    let asset_id_db = AssetIdDb::new(DynamoDbClient::from_env());

    let dynamo = DynamoDbClient::from_env();
    let dyn_session_db = SessionDb::new(dynamo.clone(), grapl_config::dynamic_session_table_name());
    let dyn_mapping_db = DynamicMappingDb::new(DynamoDbClient::from_env());
    let asset_identifier = AssetIdentifier::new(asset_id_db);

    let dyn_node_identifier = DynamicNodeIdentifier::new(
        asset_identifier,
        dyn_session_db,
        dyn_mapping_db,
        should_default,
    );

    let asset_id_db = AssetIdDb::new(DynamoDbClient::from_env());

    let asset_identifier = AssetIdentifier::new(asset_id_db);

    let asset_id_db = AssetIdDb::new(DynamoDbClient::from_env());
    let node_identifier = &mut make_ten(async {
        NodeIdentifier::new(
            asset_id_db,
            dyn_node_identifier,
            asset_identifier,
>>>>>>> e5f83b52
            dynamo.clone(),
            should_default,
            cache[0].to_owned(),
        )
    })
    .await;

    info!("Starting process_loop");
    sqs_executor::process_loop(
        grapl_config::source_queue_url(),
        std::env::var("DEAD_LETTER_QUEUE_URL").expect("DEAD_LETTER_QUEUE_URL"),
        cache,
        sqs_client.clone(),
        node_identifier,
        s3_payload_retriever,
        s3_emitter,
        serializer,
        MetricReporter::new(&env.service_name),
    )
    .await;

    info!("Exiting");
    Ok(())
}

#[derive(Clone, Default)]
pub struct HashCache {
    cache: Arc<Mutex<std::collections::HashSet<Vec<u8>>>>,
}

#[derive(thiserror::Error, Debug)]
pub enum HashCacheError {
    #[error("Unreachable error")]
    Unreachable,
}

impl CheckedError for HashCacheError {
    fn error_type(&self) -> Recoverable {
        Recoverable::Persistent
    }
}

#[async_trait]
impl Cache for HashCache {
    type CacheErrorT = HashCacheError;

    async fn get<CA: Cacheable + Send + Sync + 'static>(
        &mut self,
        cacheable: CA,
    ) -> Result<CacheResponse, HashCacheError> {
        let self_cache = self.cache.lock().unwrap();

        let id = cacheable.identity();
        if self_cache.contains(&id) {
            Ok(CacheResponse::Hit)
        } else {
            Ok(CacheResponse::Miss)
        }
    }
    async fn store(&mut self, identity: Vec<u8>) -> Result<(), HashCacheError> {
        let mut self_cache = self.cache.lock().unwrap();
        self_cache.insert(identity);
        Ok(())
    }
}<|MERGE_RESOLUTION|>--- conflicted
+++ resolved
@@ -8,7 +8,6 @@
 
 use async_trait::async_trait;
 use dynamic_sessiondb::{DynamicMappingDb,
-<<<<<<< HEAD
                         NodeDescriptionIdentifier};
 use failure::Error;
 use grapl_config::{env_helpers::{s3_event_emitters_from_env,
@@ -21,36 +20,11 @@
 use grapl_observe::metric_reporter::MetricReporter;
 use grapl_service::{decoder::ZstdProtoDecoder,
                     serialization::IdentifiedGraphSerializer};
-=======
-                        DynamicNodeIdentifier};
-use failure::{bail,
-              Error};
-use grapl_config::{env_helpers::{s3_event_emitters_from_env,
-                                 FromEnv},
-                   event_caches};
-use grapl_graph_descriptions::{file::FileState,
-                               graph_description::{host::*,
-                                                   node::WhichNode,
-                                                   *},
-                               ip_connection::IpConnectionState,
-                               network_connection::NetworkConnectionState,
-                               node::NodeT,
-                               process_inbound_connection::ProcessInboundConnectionState,
-                               process_outbound_connection::ProcessOutboundConnectionState};
-use grapl_observe::metric_reporter::MetricReporter;
-use grapl_service::{decoder::ZstdProtoDecoder,
-                    serialization::SubgraphSerializer};
->>>>>>> e5f83b52
 use log::*;
 use rusoto_dynamodb::{DynamoDb,
                       DynamoDbClient};
 use rusoto_sqs::SqsClient;
 use sessiondb::SessionDb;
-<<<<<<< HEAD
-=======
-use sessions::UnidSession;
-use sha2::Digest;
->>>>>>> e5f83b52
 use sqs_executor::{cache::{Cache,
                            CacheResponse,
                            Cacheable},
@@ -128,77 +102,29 @@
     }
 }
 
-#[derive(thiserror::Error, Debug)]
-pub enum NodeIdentifierError {
-    #[error("Unexpected error")]
-    Unexpected,
-}
-
-impl CheckedError for NodeIdentifierError {
-    fn error_type(&self) -> Recoverable {
-        Recoverable::Transient
-    }
-}
-
 #[async_trait]
 impl<D, CacheT> EventHandler for NodeIdentifier<D, CacheT>
 where
     D: DynamoDb + Clone + Send + Sync + 'static,
     CacheT: Cache + Clone + Send + Sync + 'static,
 {
-<<<<<<< HEAD
     type InputEvent = GraphDescription;
     // todo: IdentifiedGraph's should be emitted
     type OutputEvent = IdentifiedGraph;
-=======
-    type InputEvent = GeneratedSubgraphs;
-    type OutputEvent = Graph;
->>>>>>> e5f83b52
     type Error = NodeIdentifierError;
 
     async fn handle_event(
         &mut self,
-<<<<<<< HEAD
         unid_subgraph: GraphDescription,
-=======
-        subgraphs: GeneratedSubgraphs,
->>>>>>> e5f83b52
         completed: &mut CompletedEvents,
     ) -> Result<Self::OutputEvent, Result<(Self::OutputEvent, Self::Error), Self::Error>> {
         let mut attribution_failure = None;
 
         info!("Handling raw event");
 
-<<<<<<< HEAD
         if unid_subgraph.is_empty() {
             warn!("Received empty subgraph");
             return Ok(IdentifiedGraph::new());
-=======
-        if subgraphs.subgraphs.is_empty() {
-            warn!("Received empty unid subgraph");
-            return Ok(Graph::new(0));
-        }
-
-        // Merge all of the subgraphs into one subgraph to avoid
-        // redundant work
-        let unid_subgraph =
-            subgraphs
-                .subgraphs
-                .into_iter()
-                .fold(Graph::new(0), |mut total_graph, subgraph| {
-                    info!(
-                        "Merging subgraph with: {} nodes {} edges",
-                        subgraph.nodes.len(),
-                        subgraph.edges.len()
-                    );
-                    total_graph.merge(&subgraph);
-                    total_graph
-                });
-
-        if unid_subgraph.is_empty() {
-            warn!("Received empty subgraph");
-            return Ok(Graph::new(0));
->>>>>>> e5f83b52
         }
 
         let edges: HashSet<_> = unid_subgraph
@@ -216,29 +142,6 @@
             unid_subgraph.edges.len(),
         );
 
-<<<<<<< HEAD
-=======
-        // Create any implicit asset id mappings
-        if let Err(e) = create_asset_id_mappings(&self.asset_mapping_db, &unid_subgraph).await {
-            error!("Asset mapping creation failed with {}", e);
-            return Err(Err(NodeIdentifierError::Unexpected));
-        }
-
-        // Map all host_ids into asset_ids. This has to happen before node key
-        // identification.
-        // If there is a failure, we'll mark this execute as failed, but continue
-        // with whatever subgraph has succeeded
-
-        let output_subgraph = match attribute_asset_ids(&self.asset_identifier, unid_subgraph).await
-        {
-            Ok(unid_subgraph) => unid_subgraph,
-            Err((e, unid_subgraph)) => {
-                attribution_failure = Some(e);
-                unid_subgraph
-            }
-        };
-
->>>>>>> e5f83b52
         let mut dead_node_ids = HashSet::new();
         let mut unid_id_map = HashMap::new();
 
@@ -262,11 +165,8 @@
                 Err(e) => {
                     warn!("Failed to attribute node_key with: {}", e);
                     dead_node_ids.insert(node.clone_node_key());
-<<<<<<< HEAD
                     // completed.add_identity(node.clone_node_key(), EventStatus::Failure);
-=======
-                    completed.add_identity(node.clone_node_key(), EventStatus::Failure);
->>>>>>> e5f83b52
+
                     attribution_failure = Some(e);
                     continue;
                 }
@@ -336,7 +236,6 @@
             if let Some(_e) = attribution_failure {
                 return Err(Err(NodeIdentifierError::Unexpected));
             }
-<<<<<<< HEAD
             return Ok(IdentifiedGraph::new());
         }
 
@@ -346,17 +245,6 @@
             .iter()
             .for_each(|identity| completed.add_identity(identity.clone(), EventStatus::Success));
 
-=======
-            return Ok(Graph::new(0));
-        }
-
-        let identities: Vec<_> = unid_id_map.keys().collect();
-
-        identities
-            .iter()
-            .for_each(|identity| completed.add_identity(identity.clone(), EventStatus::Success));
-
->>>>>>> e5f83b52
         if !dead_node_ids.is_empty() || attribution_failure.is_some() {
             info!("Partial Success, identified {} nodes", identities.len());
             Err(Ok(
@@ -369,7 +257,6 @@
     }
 }
 
-<<<<<<< HEAD
 pub async fn handler(_should_default: bool) -> Result<(), Box<dyn std::error::Error>> {
     let should_default = true;
     let (env, _guard) = grapl_config::init_grapl_env!();
@@ -409,60 +296,6 @@
     let node_identifier = &mut make_ten(async {
         NodeIdentifier::new(
             dyn_node_identifier,
-=======
-pub async fn handler(should_default: bool) -> Result<(), Box<dyn std::error::Error>> {
-    let (env, _guard) = grapl_config::init_grapl_env!();
-    let source_queue_url = grapl_config::source_queue_url();
-
-    tracing::info!(
-        source_queue_url=?source_queue_url,
-        env=?env,
-        "handler_init"
-    );
-    let sqs_client = SqsClient::from_env();
-
-    let cache = &mut event_caches(&env).await;
-
-    let serializer = &mut make_ten(async { SubgraphSerializer::default() }).await;
-
-    let s3_emitter =
-        &mut s3_event_emitters_from_env(&env, time_based_key_fn, S3ToSqsEventNotifier::from(&env))
-            .await;
-
-    let s3_payload_retriever = &mut make_ten(async {
-        S3PayloadRetriever::new(
-            |region_str| grapl_config::env_helpers::init_s3_client(&region_str),
-            ZstdProtoDecoder::default(),
-            MetricReporter::new(&env.service_name),
-        )
-    })
-    .await;
-
-    let asset_id_db = AssetIdDb::new(DynamoDbClient::from_env());
-
-    let dynamo = DynamoDbClient::from_env();
-    let dyn_session_db = SessionDb::new(dynamo.clone(), grapl_config::dynamic_session_table_name());
-    let dyn_mapping_db = DynamicMappingDb::new(DynamoDbClient::from_env());
-    let asset_identifier = AssetIdentifier::new(asset_id_db);
-
-    let dyn_node_identifier = DynamicNodeIdentifier::new(
-        asset_identifier,
-        dyn_session_db,
-        dyn_mapping_db,
-        should_default,
-    );
-
-    let asset_id_db = AssetIdDb::new(DynamoDbClient::from_env());
-
-    let asset_identifier = AssetIdentifier::new(asset_id_db);
-
-    let asset_id_db = AssetIdDb::new(DynamoDbClient::from_env());
-    let node_identifier = &mut make_ten(async {
-        NodeIdentifier::new(
-            asset_id_db,
-            dyn_node_identifier,
-            asset_identifier,
->>>>>>> e5f83b52
             dynamo.clone(),
             should_default,
             cache[0].to_owned(),
