#![recursion_limit = "128"]
extern crate proc_macro;

use proc_macro::TokenStream;
use proc_macro2::TokenStream as TS2;
use quote::quote;
use syn::{parse_quote,
          spanned::Spanned,
          Attribute,
          Data,
          Field,
          Fields,
          Ident,
          Meta,
          NestedMeta,
          Type};

<<<<<<< HEAD
const CREATE_TIME: &'static str = "create_time";
const LAST_SEEN_TIME: &'static str = "last_seen_time";
const TERMINATE_TIME: &'static str = "terminate_time";
const IMMUTABLE: &'static str = "immutable";
const INCREMENT: &'static str = "increment";
const DECREMENT: &'static str = "decrement";

const PSEUDO_KEY: &'static str = "pseudo_key";
const NEGATION_KEY: &'static str = "negation_key";
const OPTIONAL_STATIC_ID: &'static str = "optional_static_id";
const IDENTIFICATION_ONLY: &'static str = "identification_only";



fn name_and_ty(field: &Field) -> (&Ident, &Type, String) {
    let mut resolution = None;
    for attr in &field.attrs {
        on_grapl_attrs(&attr, |attr| {
            match attr {
                IMMUTABLE => resolution = Some(attr.to_string()),
                INCREMENT => resolution = Some(attr.to_string()),
                DECREMENT => resolution = Some(attr.to_string()),
                _ => (),
            };
        });
    }
    let property_name = field.ident.as_ref().unwrap();
    let resolution = resolution.unwrap_or_else(|| {
        panic!("property {} must have resolution set", property_name);
    });

=======
const CREATE_TIME: &str = "create_time";
const LAST_SEEN_TIME: &str = "last_seen_time";
const TERMINATE_TIME: &str = "terminate_time";
const IMMUTABLE: &str = "immutable";
const INCREMENT: &str = "increment";
const DECREMENT: &str = "decrement";

fn name_and_ty(field: &Field) -> (&Ident, &Type, String) {
    let mut resolution = None;
    for attr in &field.attrs {
        on_grapl_attrs(&attr, |attr| {
            match attr {
                IMMUTABLE | INCREMENT | DECREMENT => resolution = Some(attr.to_string()),
                _ => (),
            };
        });
    }
    let property_name = field.ident.as_ref().unwrap();
    let resolution = resolution.unwrap_or_else(|| {
        panic!("property {} must have resolution set", property_name);
    });

>>>>>>> 36082687
    (property_name, &field.ty, resolution)
}

#[proc_macro_derive(NodeDescription)]
pub fn derive_node_description(input: TokenStream) -> TokenStream {
    let input: syn::DeriveInput = syn::parse_macro_input!(input as syn::DeriveInput);

    let input_struct = match input.data {
        Data::Struct(input_struct) => input_struct,
        _ => panic!("Only available for struct"),
    };

    let fields = match input_struct.fields {
        Fields::Named(fields) => fields.named,
        _ => panic!("Requires named fields"),
    };

    let methods =
        fields
            .iter()
            .map(|field| property_methods(field))
            .fold(quote!(), |mut acc, method| {
                acc.extend(method);
                acc
            });

    let struct_name = &input.ident;
    let struct_name_string = input.ident.to_string();

    let node_name = format!("{}Node", struct_name);
    let node_name = syn::Ident::new(&node_name, struct_name.span());

    let node_trait_name = format!("I{}Node", struct_name);
    let node_trait_name = syn::Ident::new(&node_trait_name, struct_name.span());

<<<<<<< HEAD
    let use_the_dead_code_method_name = format!("__avoid_dead_code_lint{}", struct_name);
=======
    let use_the_dead_code_method_name = format!("__avoid_dead_code_lint_{}", struct_name);
>>>>>>> 36082687
    let use_the_dead_code_method_name =
        syn::Ident::new(&use_the_dead_code_method_name, struct_name.span());

    let mut avoid_dead_code = quote!();
    for field in fields {
        let property_name = field.ident.as_ref().unwrap();
        let use_it = quote!(let _ = &self . #property_name;);
        avoid_dead_code.extend(use_it);
    }

    let q = quote!(

        impl #struct_name {
            #[allow(warnings)]
            fn #use_the_dead_code_method_name(&self) {
                unreachable!();
                #avoid_dead_code
            }
        }


        #[derive(Clone, Debug)]
        pub struct #node_name {
            dynamic_node: grapl_graph_descriptions::graph_description::NodeDescription,
        }

        pub trait #node_trait_name {
            fn get_mut_dynamic_node(&mut self) -> &mut grapl_graph_descriptions::graph_description::NodeDescription;
            fn get_dynamic_node(&self) -> &grapl_graph_descriptions::graph_description::NodeDescription;

            #methods
        }

        impl #node_name {
            pub fn new(strategy: grapl_graph_descriptions::graph_description::IdStrategy) -> Self {
                let mut properties = std::collections::HashMap::with_capacity(1);

                let dynamic_node = grapl_graph_descriptions::graph_description::NodeDescription {
                    node_type: #struct_name_string .to_owned(),
                    id_strategy: vec![strategy],
                    node_key: uuid::Uuid::new_v4().to_string(),
                    properties,
                };

                Self { dynamic_node }
            }

            pub fn get_node_key(&self) -> &str {
                &self.dynamic_node.node_key
            }

            pub fn clone_node_key(&self) -> String {
                self.dynamic_node.clone_node_key()
            }

            pub fn into_dyn_node(self) -> NodeDescription {
                self.dynamic_node
            }
        }

        impl AsRef<grapl_graph_descriptions::graph_description::NodeDescription> for #node_name {
            fn as_ref(&self) -> &NodeDescription {
                &self.dynamic_node
            }
        }

        impl AsMut<grapl_graph_descriptions::graph_description::NodeDescription> for #node_name {
            fn as_mut(&mut self) -> &mut NodeDescription {
                &mut self.dynamic_node
            }
        }

        impl Into<grapl_graph_descriptions::graph_description::NodeDescription> for #node_name {
            fn into(self) -> NodeDescription {
                self.dynamic_node
            }
        }
    );

    q.into()
}

#[proc_macro_derive(GraplStaticId, attributes(grapl))]
pub fn derive_grapl_static(input: TokenStream) -> TokenStream {
    let input: syn::DeriveInput = syn::parse_macro_input!(input as syn::DeriveInput);

    let input_struct = match input.data {
        Data::Struct(input_struct) => input_struct,
        _ => panic!("Only available for struct"),
    };

    let fields = match input_struct.fields {
        Fields::Named(fields) => fields.named,
        _ => panic!("Requires named fields"),
    };

    let mut id_fields = quote!();
    fields.iter().for_each(|field| {
        for attr in &field.attrs {
            on_grapl_attrs(attr, |meta_attr| {
                if meta_attr == "static_id" {
                    let f = field
                        .ident
                        .as_ref()
                        .expect("field is missing an identifier")
                        .to_string();
                    id_fields.extend(quote!(#f .to_string(), ));
                }
            });
        }
    });

<<<<<<< HEAD
    assert!(id_fields.to_string().len() > 0);

    let struct_name = &input.ident;

    let node_name_str = format!("{}Node", struct_name);
    let node_name = syn::Ident::new(&node_name_str, struct_name.span());
    // Add node name to id
    let q = quote!(

        impl #node_name {
            pub fn static_strategy() -> IdStrategy {
                Static {
                    primary_key_properties: vec![
                        #id_fields
                    ],
                    primary_key_requires_asset_id: false,
                }.into()
            }

            pub fn identity_strategy() -> IdStrategy {
                return #node_name :: static_strategy()
            }
=======
    assert!(!id_fields.to_string().is_empty());

    let struct_name = &input.ident;

    let node_name_str = format!("{}Node", struct_name);
    let node_name = syn::Ident::new(&node_name_str, struct_name.span());
    // Add node name to id
    let q = quote!(

        impl #node_name {
            pub fn static_strategy() -> IdStrategy {
                Static {
                    primary_key_properties: vec![
                        #id_fields
                    ],
                    primary_key_requires_asset_id: false,
                }.into()
            }

            pub fn identity_strategy() -> IdStrategy {
                return #node_name :: static_strategy()
            }
>>>>>>> 36082687
        }
    );

    q.into()
}

#[proc_macro_derive(GraplSessionId, attributes(grapl))]
pub fn derive_grapl_session(input: TokenStream) -> TokenStream {
    let input: syn::DeriveInput = syn::parse_macro_input!(input as syn::DeriveInput);

    let input_struct = match input.data {
        Data::Struct(input_struct) => input_struct,
        _ => panic!("Only available for struct"),
    };

    let fields = match input_struct.fields {
        Fields::Named(fields) => fields.named,
        _ => panic!("Requires named fields"),
    };

    let mut create_time_prop: Option<String> = None;
    let mut last_seen_time_prop: Option<String> = None;
    let mut terminate_time_prop: Option<String> = None;
<<<<<<< HEAD

    for field in fields.iter() {
        assert_meta_attr_combo(field, CREATE_TIME, IMMUTABLE);
        assert_meta_attr_combo(field, TERMINATE_TIME, IMMUTABLE);
        assert_meta_attr_combo(field, NEGATION_KEY, IMMUTABLE);
        assert_meta_attr_combo(field, OPTIONAL_STATIC_ID, IMMUTABLE);

=======

    for field in fields.iter() {
        assert_meta_attr_combo(field, CREATE_TIME, IMMUTABLE);
        assert_meta_attr_combo(field, TERMINATE_TIME, IMMUTABLE);
>>>>>>> 36082687
        set_timestamp_from_meta(field, CREATE_TIME, &mut create_time_prop);
        set_timestamp_from_meta(field, LAST_SEEN_TIME, &mut last_seen_time_prop);
        set_timestamp_from_meta(field, TERMINATE_TIME, &mut terminate_time_prop);
    }

    let mut id_fields = quote!();
<<<<<<< HEAD
    let mut negation_fields = quote!();
    let mut optional_static_fields = quote!();
    let mut drop_after_identification = quote!();
    for field in fields {
        for attr in &field.attrs {
            on_grapl_attrs(attr, |meta_attr| {
                match meta_attr {
                    PSEUDO_KEY => {
                        let f = field.ident.as_ref().expect("field is missing an identifier")
                            .to_string();
                        id_fields.extend(quote!(#f .to_string(), ));
                    },
                    NEGATION_KEY => {
                        let f = field.ident.as_ref().expect("field is missing an identifier")
                            .to_string();
                        negation_fields.extend(quote!(#f .to_string(), ));
                    },
                    OPTIONAL_STATIC_ID => {
                        let f = field.ident.as_ref().expect("field is missing an identifier")
                            .to_string();
                        optional_static_fields.extend(quote!(#f .to_string(), ));
                    }
                    IDENTIFICATION_ONLY => {
                        let f = field.ident.as_ref().expect("field is missing an identifier")
                            .to_string();
                        drop_after_identification.extend(quote!(#f .to_string(), ));
                    }
                    _ => (),
=======
    for field in fields {
        for attr in &field.attrs {
            on_grapl_attrs(attr, |meta_attr| {
                if meta_attr == "pseudo_key" {
                    let f = field
                        .ident
                        .as_ref()
                        .expect("field is missing an identifier")
                        .to_string();
                    id_fields.extend(quote!(#f .to_string(), ));
>>>>>>> 36082687
                }
            });
        }
    }

    let struct_name = &input.ident;
    create_time_prop.expect("missing property with attribute: create_time");
    last_seen_time_prop.expect("missing property with attribute: last_seen_time");
    terminate_time_prop.expect("missing property with attribute: terminated_time");

    let node_name_str = format!("{}Node", struct_name);
    let node_name = syn::Ident::new(&node_name_str, struct_name.span());
    // Add node name to id
    let q = quote!(
        impl #node_name {
            pub fn session_strategy() -> IdStrategy {
                Session {
<<<<<<< HEAD
                    create_time: 0,
                    last_seen_time: 0,
                    terminate_time: 0,
=======
                    create_time: 0 ,
                    last_seen_time: 0 ,
                    terminate_time: 0 ,
>>>>>>> 36082687
                    primary_key_requires_asset_id: false,
                    primary_key_properties: vec![
                        #id_fields
                    ],
<<<<<<< HEAD
                    negation_keys: vec![
                        #negation_fields
                    ],
                    optional_static_keys: vec![
                        #optional_static_fields
                    ],
                    drop_after_identification: vec![
                        #drop_after_identification
                    ],
=======
>>>>>>> 36082687
                }.into()
            }

            pub fn identity_strategy() -> IdStrategy {
                return #node_name :: session_strategy()
            }
        }
    );

    q.into()
}

fn on_grapl_attrs(attr: &Attribute, mut on: impl FnMut(&str)) {
    if attr.path.segments.is_empty() {
        return;
    }

    let id = &attr.path.segments[0].ident;
    if id.to_string() != "grapl" {
        return;
    }

    let parsed_attr_meta = attr.parse_meta().expect("malformed args");

    if let Meta::List(attrs) = parsed_attr_meta {
        for arg in attrs.nested {
            if let NestedMeta::Meta(Meta::Path(arg)) = arg {
                let attr_ident = arg.segments[0].ident.to_string();

                (on)(attr_ident.as_str());
            }
        }
    }
}

fn assert_meta_attr_combo(field: &Field, meta_attr_match_a: &str, meta_attr_match_b: &str) {
    let mut a_matched = false;
    let mut b_matched = false;
    for attr in &field.attrs {
        on_grapl_attrs(&attr, |meta_attr| {
            a_matched |= meta_attr == meta_attr_match_a;
            b_matched |= meta_attr == meta_attr_match_b;
        });
    }
    if a_matched && !b_matched {
        panic!(
            "expected {} and {} to be true, got {}: {} and {}: {}",
            meta_attr_match_a,
            meta_attr_match_b,
            meta_attr_match_a,
            a_matched,
            meta_attr_match_b,
            b_matched,
        )
    }
}

fn resolvable_type_from(
    property_type: &Type,
    resolution_name: &str,
) -> Option<(syn::Type, syn::Ident)> {
    let (return_type, method_ident): (syn::Type, syn::Ident) = match property_type {
        // janky way to get String="fully::qualified::path::Type" given a TypePath
        Type::Path(typepath) => {
            let typepath = typepath
                .path
                .segments
                .iter()
<<<<<<< HEAD
                .into_iter()
=======
>>>>>>> 36082687
                .map(|x| x.ident.to_string())
                .collect::<Vec<String>>()
                .join("::");
            match (typepath.as_ref(), resolution_name) {
                /* underlying struct field type    maps to this type   via this method on NodeProperty */
                ("String", IMMUTABLE) => (
                    parse_quote!(grapl_graph_descriptions::ImmutableStrProp),
                    parse_quote!(as_immutable_str),
                ),
                ("std::string::String", IMMUTABLE) => (
                    parse_quote!(grapl_graph_descriptions::ImmutableStrProp),
                    parse_quote!(as_immutable_str),
                ),
                ("u64", IMMUTABLE) => (
                    parse_quote!(grapl_graph_descriptions::ImmutableUintProp),
                    parse_quote!(as_immutable_uint),
                ),
                ("u64", INCREMENT) => (
                    parse_quote!(grapl_graph_descriptions::IncrementOnlyUintProp),
                    parse_quote!(as_increment_only_uint),
                ),
                ("u64", DECREMENT) => (
                    parse_quote!(grapl_graph_descriptions::DecrementOnlyUintProp),
                    parse_quote!(as_decrement_only_uint),
                ),
                ("i64", IMMUTABLE) => (
                    parse_quote!(grapl_graph_descriptions::ImmutableIntProp),
                    parse_quote!(as_immutable_int),
                ),
                ("i64", INCREMENT) => (
                    parse_quote!(grapl_graph_descriptions::IncrementOnlyIntProp),
                    parse_quote!(as_increment_only_int),
                ),
                ("i64", DECREMENT) => (
                    parse_quote!(grapl_graph_descriptions::DecrementOnlyIntProp),
                    parse_quote!(as_decrement_only_int),
                ),
                _ => return None,
            }
        }
        // If you're seeing this panic, then a field on the struct you're deriving
        // doesn't resolve to a TypePath.  That's a corner case, and assuming
        // you don't actually need a getter for it, it can be handled explicitly
        // with a no-op matcher.
        _ => panic!("Tried to dynamically construct getter for unrecognized type!"),
    };

    Some((return_type, method_ident))
}

fn identity_prop_setter(field: &Field, property_name: &Ident) -> TS2 {
    let mut created_time_prop = false;
    let mut last_seen_time_prop = false;
    let mut terminated_time_prop = false;

    for attr in field.attrs.iter() {
        on_grapl_attrs(attr, |meta_attr| {
            created_time_prop |= meta_attr == CREATE_TIME;
            last_seen_time_prop |= meta_attr == LAST_SEEN_TIME;
            terminated_time_prop |= meta_attr == TERMINATE_TIME;
        });
        if [
            &created_time_prop,
            &last_seen_time_prop,
            &terminated_time_prop,
        ]
        .iter()
        .any(|b| **b)
        {
            break;
        }
    }

    let ident = match (created_time_prop, last_seen_time_prop, terminated_time_prop) {
        (true, _, _) => syn::Ident::new(&CREATE_TIME, field.span()),
        (_, true, _) => syn::Ident::new(&LAST_SEEN_TIME, field.span()),
        (_, _, true) => syn::Ident::new(&TERMINATE_TIME, field.span()),
        _ => return quote!(),
    };
    quote!(
        let mut self_strategy = mut_self.id_strategy[0].strategy.as_mut().unwrap();
        match self_strategy {
            grapl_graph_descriptions::graph_description::id_strategy::Strategy::Session(
                grapl_graph_descriptions::graph_description::Session{ref mut #ident, ..}
            ) => {
                * #ident = #property_name.as_inner();
            }
            s => panic!("Can not set timestamps on non-Session strategy {:?}", s)
        }
    )
}

fn property_methods(field: &Field) -> TS2 {
    let (property_name, property_type, resolution_name) = name_and_ty(field);
    let get_method_name = format!("get_{}", property_name);
    let get_method_name = syn::Ident::new(&get_method_name, property_name.span());

    let with_method_name = format!("with_{}", property_name);
    let with_method_name = syn::Ident::new(&with_method_name, property_name.span());

    let property_name_str = format!("{}", property_name);

    let inner_property_name =
        syn::Ident::new(&format!("__{}", property_name), property_name.span());

    let set_identity_prop = identity_prop_setter(field, &inner_property_name);
    let mut implementation: TS2 = quote!();

    let (return_type, method_ident) = match resolvable_type_from(&property_type, &resolution_name) {
        Some(property_type) => property_type,
        None => return implementation,
    };

    let with_method_implementation = quote!(
        fn #with_method_name(&mut self, #property_name: impl Into<#return_type>) -> &mut Self {
            let #inner_property_name = #property_name .into();
            let mut_self = self.get_mut_dynamic_node();

            mut_self.properties.insert(
                #property_name_str .to_string(),
                #inner_property_name .into(),
            );

            #set_identity_prop

            self
        }
    );
    implementation.extend(with_method_implementation);

    // Given the property type, determine:
    // - the method on `property` to call
    // - the type of the above, which will be the return type of the function
    /* N.B. on this implementation:
     *
     * Constructing pass-through getters (type T -> T) is relatively simple,
     * because we don't need to examine T.
     *
     * It's more complex for situations like (type String -> &str) because we
     * need to recognize that we're getting a String while parsing the AST.
     *
     * Since this is the AST, we don't know whether a given type will
     * resolve to String (or whatever).  All we have is some AST type token.
     * We have to say "tokens `String` and std::string::String both get
     * handled the same way" because the AST doesn't know they resolve
     * to the same thing.
     */

    let get_method_implementation = quote!(
        fn #get_method_name(&self) -> Option<#return_type> {
            let property_result: Option<&NodeProperty> = self.get_dynamic_node().get_property(#property_name_str);

            match property_result {
                Some(property_result) => property_result. #method_ident().map(|p| p.to_owned()),
                None => return None
            }
        }
    );
    implementation.extend(get_method_implementation);

    implementation
}

fn set_timestamp_from_meta(field: &Field, prop_name: &str, time_prop: &mut Option<String>) {
    for attr in &field.attrs {
        on_grapl_attrs(&attr, |meta_attr| {
            if meta_attr == prop_name {
                if time_prop.is_some() {
                    panic!("Can not set {} property more than once", prop_name);
                }
                *time_prop = Some(field.ident.clone().unwrap().to_string());
            }
        });
    }
}<|MERGE_RESOLUTION|>--- conflicted
+++ resolved
@@ -15,7 +15,6 @@
           NestedMeta,
           Type};
 
-<<<<<<< HEAD
 const CREATE_TIME: &'static str = "create_time";
 const LAST_SEEN_TIME: &'static str = "last_seen_time";
 const TERMINATE_TIME: &'static str = "terminate_time";
@@ -47,30 +46,6 @@
         panic!("property {} must have resolution set", property_name);
     });
 
-=======
-const CREATE_TIME: &str = "create_time";
-const LAST_SEEN_TIME: &str = "last_seen_time";
-const TERMINATE_TIME: &str = "terminate_time";
-const IMMUTABLE: &str = "immutable";
-const INCREMENT: &str = "increment";
-const DECREMENT: &str = "decrement";
-
-fn name_and_ty(field: &Field) -> (&Ident, &Type, String) {
-    let mut resolution = None;
-    for attr in &field.attrs {
-        on_grapl_attrs(&attr, |attr| {
-            match attr {
-                IMMUTABLE | INCREMENT | DECREMENT => resolution = Some(attr.to_string()),
-                _ => (),
-            };
-        });
-    }
-    let property_name = field.ident.as_ref().unwrap();
-    let resolution = resolution.unwrap_or_else(|| {
-        panic!("property {} must have resolution set", property_name);
-    });
-
->>>>>>> 36082687
     (property_name, &field.ty, resolution)
 }
 
@@ -106,11 +81,7 @@
     let node_trait_name = format!("I{}Node", struct_name);
     let node_trait_name = syn::Ident::new(&node_trait_name, struct_name.span());
 
-<<<<<<< HEAD
-    let use_the_dead_code_method_name = format!("__avoid_dead_code_lint{}", struct_name);
-=======
     let use_the_dead_code_method_name = format!("__avoid_dead_code_lint_{}", struct_name);
->>>>>>> 36082687
     let use_the_dead_code_method_name =
         syn::Ident::new(&use_the_dead_code_method_name, struct_name.span());
 
@@ -223,8 +194,7 @@
         }
     });
 
-<<<<<<< HEAD
-    assert!(id_fields.to_string().len() > 0);
+    assert!(!id_fields.to_string().is_empty());
 
     let struct_name = &input.ident;
 
@@ -246,30 +216,6 @@
             pub fn identity_strategy() -> IdStrategy {
                 return #node_name :: static_strategy()
             }
-=======
-    assert!(!id_fields.to_string().is_empty());
-
-    let struct_name = &input.ident;
-
-    let node_name_str = format!("{}Node", struct_name);
-    let node_name = syn::Ident::new(&node_name_str, struct_name.span());
-    // Add node name to id
-    let q = quote!(
-
-        impl #node_name {
-            pub fn static_strategy() -> IdStrategy {
-                Static {
-                    primary_key_properties: vec![
-                        #id_fields
-                    ],
-                    primary_key_requires_asset_id: false,
-                }.into()
-            }
-
-            pub fn identity_strategy() -> IdStrategy {
-                return #node_name :: static_strategy()
-            }
->>>>>>> 36082687
         }
     );
 
@@ -293,27 +239,18 @@
     let mut create_time_prop: Option<String> = None;
     let mut last_seen_time_prop: Option<String> = None;
     let mut terminate_time_prop: Option<String> = None;
-<<<<<<< HEAD
 
     for field in fields.iter() {
         assert_meta_attr_combo(field, CREATE_TIME, IMMUTABLE);
         assert_meta_attr_combo(field, TERMINATE_TIME, IMMUTABLE);
         assert_meta_attr_combo(field, NEGATION_KEY, IMMUTABLE);
         assert_meta_attr_combo(field, OPTIONAL_STATIC_ID, IMMUTABLE);
-
-=======
-
-    for field in fields.iter() {
-        assert_meta_attr_combo(field, CREATE_TIME, IMMUTABLE);
-        assert_meta_attr_combo(field, TERMINATE_TIME, IMMUTABLE);
->>>>>>> 36082687
         set_timestamp_from_meta(field, CREATE_TIME, &mut create_time_prop);
         set_timestamp_from_meta(field, LAST_SEEN_TIME, &mut last_seen_time_prop);
         set_timestamp_from_meta(field, TERMINATE_TIME, &mut terminate_time_prop);
     }
 
     let mut id_fields = quote!();
-<<<<<<< HEAD
     let mut negation_fields = quote!();
     let mut optional_static_fields = quote!();
     let mut drop_after_identification = quote!();
@@ -342,18 +279,6 @@
                         drop_after_identification.extend(quote!(#f .to_string(), ));
                     }
                     _ => (),
-=======
-    for field in fields {
-        for attr in &field.attrs {
-            on_grapl_attrs(attr, |meta_attr| {
-                if meta_attr == "pseudo_key" {
-                    let f = field
-                        .ident
-                        .as_ref()
-                        .expect("field is missing an identifier")
-                        .to_string();
-                    id_fields.extend(quote!(#f .to_string(), ));
->>>>>>> 36082687
                 }
             });
         }
@@ -371,20 +296,13 @@
         impl #node_name {
             pub fn session_strategy() -> IdStrategy {
                 Session {
-<<<<<<< HEAD
-                    create_time: 0,
-                    last_seen_time: 0,
-                    terminate_time: 0,
-=======
                     create_time: 0 ,
                     last_seen_time: 0 ,
                     terminate_time: 0 ,
->>>>>>> 36082687
                     primary_key_requires_asset_id: false,
                     primary_key_properties: vec![
                         #id_fields
                     ],
-<<<<<<< HEAD
                     negation_keys: vec![
                         #negation_fields
                     ],
@@ -394,8 +312,6 @@
                     drop_after_identification: vec![
                         #drop_after_identification
                     ],
-=======
->>>>>>> 36082687
                 }.into()
             }
 
@@ -464,10 +380,6 @@
                 .path
                 .segments
                 .iter()
-<<<<<<< HEAD
-                .into_iter()
-=======
->>>>>>> 36082687
                 .map(|x| x.ident.to_string())
                 .collect::<Vec<String>>()
                 .join("::");
