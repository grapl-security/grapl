--- conflicted
+++ resolved
@@ -43,11 +43,7 @@
 prost = "0.7"
 base64 = "0"
 rand = "0"
-<<<<<<< HEAD
-dgraph_query_lib = { git = "https://github.com/d0nutptr/dgraph_query_lib", branch = "main" }
-=======
 dgraph_query_lib = "0.1"
->>>>>>> 36082687
 
 futures = "0.3"
 async-trait = "0.1"
@@ -58,10 +54,6 @@
 serde_dynamodb = { version="0.6", default_features = false, features=["rustls"] }
 tracing = "0.1.22"
 thiserror = "1.0.23"
-<<<<<<< HEAD
-=======
-lambda_runtime = "0.2.1"
->>>>>>> 36082687
 tracing-futures = "0.2.4"
 tap = "1.0.0"
 lru = "0.6.5"
