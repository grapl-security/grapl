#![allow(unused_must_use)]

<<<<<<< HEAD
use async_trait::async_trait;
use dgraph_tonic::{Client as DgraphClient, Mutate, Query};
use failure::{bail, Error};
use futures::future::FutureExt;
use grapl_config::env_helpers::{s3_event_emitters_from_env, FromEnv};
use grapl_config::event_caches;
use grapl_graph_descriptions::graph_description::{GeneratedSubgraphs, Graph, Node};
use grapl_graph_descriptions::node::NodeT;
use grapl_observe::dgraph_reporter::DgraphMetricReporter;
use grapl_observe::metric_reporter::{tag, MetricReporter};
use grapl_service::decoder::ZstdProtoDecoder;
use grapl_service::serialization::SubgraphSerializer;



use log::{error, info, warn};
use lru_cache::LruCache;

use rusoto_dynamodb::AttributeValue;
use rusoto_dynamodb::DynamoDbClient;
use rusoto_dynamodb::{DynamoDb, GetItemInput};
use rusoto_s3::S3Client;
use rusoto_sqs::SqsClient;
use serde::{Deserialize, Serialize};
use serde_json::{json, Value};
use sqs_executor::cache::{Cache, CacheResponse, Cacheable};
use sqs_executor::errors::{CheckedError, Recoverable};
use sqs_executor::event_handler::{CompletedEvents, EventHandler};
use sqs_executor::event_retriever::S3PayloadRetriever;
use sqs_executor::make_ten;
use sqs_executor::s3_event_emitter::S3ToSqsEventNotifier;
use std::collections::HashMap;
use std::fmt::Debug;
use std::io::Stdout;

use std::sync::{Arc, Mutex};
use std::time::UNIX_EPOCH;
use std::time::{Duration, SystemTime};
=======
use std::{collections::{HashMap,
                        HashSet},
          fmt::Debug,
          io::{Cursor,
               Stdout},
          iter::FromIterator,
          str::FromStr,
          sync::{Arc,
                 Mutex},
          time::{Duration,
                 SystemTime,
                 UNIX_EPOCH}};

use async_trait::async_trait;
use aws_lambda_events::event::{s3::{S3Bucket,
                                    S3Entity,
                                    S3Event,
                                    S3EventRecord,
                                    S3Object,
                                    S3RequestParameters,
                                    S3UserIdentity},
                               sqs::SqsEvent};
use chrono::Utc;
use dgraph_tonic::{Client as DgraphClient,
                   Mutate,
                   Query};
use failure::{bail,
              Error};
use grapl_graph_descriptions::{graph_description::{GeneratedSubgraphs,
                                                   Graph,
                                                   Node},
                               node::NodeT};
use grapl_observe::{dgraph_reporter::DgraphMetricReporter,
                    metric_reporter::MetricReporter};
use lambda_runtime::{error::HandlerError,
                     lambda,
                     Context};
use log::{debug,
          error,
          info,
          warn};
use prost::Message;
use rusoto_core::{HttpClient,
                  Region};
use rusoto_dynamodb::{AttributeValue,
                      DynamoDb,
                      DynamoDbClient,
                      GetItemInput};
use rusoto_s3::S3Client;
use rusoto_sqs::{SendMessageRequest,
                 Sqs,
                 SqsClient};
use serde::{Deserialize,
            Serialize};
use serde_json::{json,
                 Value};
use sqs_lambda::{cache::{Cache,
                         CacheResponse,
                         Cacheable},
                 completion_event_serializer::CompletionEventSerializer,
                 event_decoder::PayloadDecoder,
                 event_handler::{Completion,
                                 EventHandler,
                                 OutputEvent},
                 local_sqs_service::local_sqs_service_with_options,
                 local_sqs_service_options::LocalSqsServiceOptionsBuilder,
                 redis_cache::RedisCache,
                 sqs_completion_handler::CompletionPolicy,
                 sqs_consumer::ConsumePolicyBuilder};
>>>>>>> b87e9d65

fn generate_edge_insert(from: &str, to: &str, edge_name: &str) -> dgraph_tonic::Mutation {
    let mu = json!({
        "uid": from,
        edge_name: {
            "uid": to
        }
    });

    let mut mutation = dgraph_tonic::Mutation::new();
    mutation.commit_now = true;
    mutation.set_set_json(&mu);

    mutation
}

async fn node_key_to_uid(
    dg: &DgraphClient,
    metric_reporter: &mut MetricReporter<Stdout>,
    uid_cache: &mut UidCache,
    node_key: &str,
) -> Result<Option<String>, Error> {
    if uid_cache.is_empty() {
        tracing::debug!("uid_cache is empty");
    }
    if let Some(uid) = uid_cache.get(node_key) {
        let _ =
            metric_reporter.counter("node_key_to_uid.cache.count", 1.0, 0.1, &[tag("hit", true)]);
        return Ok(Some(uid));
    } else {
        let _ = metric_reporter.counter(
            "node_key_to_uid.cache.count",
            1.0,
            0.1,
            &[tag("hit", false)],
        );
    }

    let mut txn = dg.new_read_only_txn();

    const QUERY: &str = r"
       query q0($a: string)
    {
        q0(func: eq(node_key, $a), first: 1) @cascade {
            uid,
            dgraph.type,
        }
    }";

    let mut vars = HashMap::new();
    vars.insert("$a".to_string(), node_key.to_string());

    let query_res = tokio::time::timeout(Duration::from_secs(3), txn.query_with_vars(QUERY, vars))
        .await?
        .map_err(AnyhowFailure::into_failure)?;

    // todo: is there a way to differentiate this query metric from others?
    metric_reporter
        .query(&query_res, &[])
        .unwrap_or_else(|e| error!("query metric failed: {}", e));

    let query_res: Value = serde_json::from_slice(&query_res.json)?;

    let uid = query_res
        .get("q0")
        .and_then(|res| res.get(0))
        .and_then(|uid| uid.get("uid"))
        .and_then(|uid| uid.as_str())
        .map(String::from);
    if let Some(uid) = uid {
        uid_cache.store(node_key.to_string(), uid.to_owned());
        Ok(Some(uid))
    } else {
        Ok(None)
    }
}

async fn upsert_node<CacheT>(
    dg: &DgraphClient,
    cache: &mut CacheT,
    uid_cache: &mut UidCache,
    metric_reporter: &mut MetricReporter<Stdout>,
    node: Node,
) -> Result<String, Error>
where
    CacheT: Cache,
{
    let query = format!(
        r#"
                {{
                  p as var(func: eq(node_key, "{}"), first: 1)
                }}
                "#,
        node.get_node_key()
    );

    let node_key = node.clone_node_key();
    let mut set_json: serde_json::Value = node.into_json();
    let mut node_types = vec![set_json["dgraph.type"].as_str().unwrap().clone()];
    node_types.extend_from_slice(&["Entity", "Base"]);
    set_json["dgraph.type"] = node_types.into();

    set_json["uid"] = "uid(p)".into();
    let cache_key = serde_json::to_string(&set_json).expect("mutation was invalid json");

    match cache.get(cache_key.clone()).await {
        Ok(CacheResponse::Miss) => {
            let _ =
                metric_reporter.counter("upsert_node.cache.count", 1.0, 0.5, &[tag("hit", false)]);
            set_json["last_index_time"] = (SystemTime::now()
                .duration_since(UNIX_EPOCH)
                .expect("Something is very wrong with the system clock")
                .as_millis() as u64)
                .into();

            let mut mu = dgraph_tonic::Mutation::new();
            mu.commit_now = true;
            mu.set_set_json(&set_json);
            tracing::debug!(
                node_key=?node_key,
                "Performing upsert"
            );
            let mut txn = dg.new_mutated_txn();
            let upsert_res =
                match tokio::time::timeout(Duration::from_secs(10), txn.upsert(query, mu)).await? {
                    Ok(res) => res,
                    Err(e) => {
                        tokio::time::timeout(Duration::from_secs(10), txn.discard())
                            .await?
                            .map_err(AnyhowFailure::into_failure)?;
                        return Err(e.into_failure().into());
                    }
                };

            metric_reporter
                .mutation(&upsert_res, &[])
                .unwrap_or_else(|e| error!("mutation metric failed: {}", e));
            tokio::time::timeout(Duration::from_secs(3), txn.commit())
                .await?
                .map_err(AnyhowFailure::into_failure)?;

            info!(
                "Upsert res for {}, set_json: {} upsert_res: {:?}",
                node_key,
                set_json.to_string(),
                upsert_res,
            );
            cache.store(cache_key.into_bytes());
        }
        Err(e) => error!("Failed to get upsert from cache: {}", e),
        Ok(CacheResponse::Hit) => {
            let _ =
                metric_reporter.counter("upsert_node.cache.count", 1.0, 0.1, &[tag("hit", true)]);
        }
    }

    match node_key_to_uid(dg, metric_reporter, uid_cache, &node_key).await? {
        Some(uid) => Ok(uid),
        None => bail!("Could not retrieve uid after upsert for {}", &node_key),
    }
}

#[derive(Debug, Clone)]
struct UidCache {
    cache: Arc<Mutex<LruCache<String, String>>>,
}

impl Default for UidCache {
    fn default() -> Self {
        Self {
            cache: Arc::new(Mutex::new(LruCache::new(100_000))),
        }
    }
}

impl UidCache {
    fn is_empty(&self) -> bool {
        let self_cache = self.cache.lock().unwrap();
        self_cache.is_empty()
    }
    fn get(&self, node_key: &str) -> Option<String> {
        let mut self_cache = self.cache.lock().unwrap();
        let cache_res = self_cache.get_mut(node_key);
        if cache_res.is_some() {
            tracing::debug!("Cache hit");
        } else {
            tracing::debug!("Cache miss")
        }
        cache_res.cloned()
    }
    fn store(&mut self, node_key: String, uid: String) {
        let mut self_cache = self.cache.lock().unwrap();
        self_cache.insert(node_key, uid);
    }
}

#[derive(Clone)]
struct GraphMerger<CacheT>
where
    CacheT: Cache + Clone + Send + Sync + 'static,
{
    mg_client: Arc<DgraphClient>,
    metric_reporter: MetricReporter<Stdout>,
    r_edge_cache: HashMap<String, String>,
    cache: CacheT,
    uid_cache: UidCache,
}

impl<CacheT> GraphMerger<CacheT>
where
    CacheT: Cache + Clone + Send + Sync + 'static,
{
    pub fn new(
        mg_alphas: Vec<String>,
        metric_reporter: MetricReporter<Stdout>,
        cache: CacheT,
    ) -> Self {
        let mg_client = DgraphClient::new(mg_alphas).expect("Failed to create dgraph client.");

        Self {
            mg_client: Arc::new(mg_client),
            metric_reporter,
            r_edge_cache: HashMap::with_capacity(100),
            uid_cache: UidCache::default(),
            cache,
        }
    }
}

async fn upsert_edge<CacheT>(
    mg_client: &DgraphClient,
    metric_reporter: &mut MetricReporter<Stdout>,
    cache: &mut CacheT,
    to: &str,
    from: &str,
    edge_name: &str,
) -> Result<(), failure::Error>
where
    CacheT: Cache,
{
    let cache_key = format!("{}{}{}", &to, &from, &edge_name);
    match cache.get(cache_key.as_bytes().to_owned()).await {
        Ok(CacheResponse::Hit) => return Ok(()),
        Ok(CacheResponse::Miss) => (),
        Err(e) => error!("Failed to retrieve from edge_cache: {:?}", e),
    };

    let mu = generate_edge_insert(&to, &from, &edge_name);
    let txn = mg_client.new_mutated_txn();
    let mut_res = tokio::time::timeout(Duration::from_secs(10), txn.mutate_and_commit_now(mu))
        .await?
        .map_err(AnyhowFailure::into_failure)?;
    metric_reporter
        .mutation(&mut_res, &[])
        .unwrap_or_else(|e| error!("edge mutation metric failed: {}", e));

    cache.store(cache_key.into_bytes()).await;
    Ok(())
}

fn time_based_key_fn(_event: &[u8]) -> String {
    info!("event length {}", _event.len());
    let cur_ms = match SystemTime::now().duration_since(UNIX_EPOCH) {
        Ok(n) => n.as_millis(),
        Err(_) => panic!("SystemTime before UNIX EPOCH!"),
    };

    let cur_day = cur_ms - (cur_ms % 86400);

    format!("{}/{}-{}", cur_day, cur_ms, uuid::Uuid::new_v4())
}

#[tracing::instrument]
async fn handler() -> Result<(), Box<dyn std::error::Error>> {
    let (env, _guard) = grapl_config::init_grapl_env!();
    info!("Starting graph-merger");

    let sqs_client = SqsClient::from_env();
    let _s3_client = S3Client::from_env();

    let cache = &mut event_caches(&env).await;

    // todo: the intitializer should give a cache to each service
    let graph_merger = &mut make_ten(async {
        let mg_alphas = grapl_config::mg_alphas();
        tracing::debug!(
            mg_alphas=?&mg_alphas,
            "Connecting to mg_alphas"
        );
        GraphMerger::new(
            mg_alphas,
            MetricReporter::new(&env.service_name),
            cache[0].clone(),
        )
    })
    .await;

    let serializer = &mut make_ten(async { SubgraphSerializer::default() }).await;

    let s3_emitter =
        &mut s3_event_emitters_from_env(&env, time_based_key_fn, S3ToSqsEventNotifier::from(&env))
            .await;

    let s3_payload_retriever = &mut make_ten(async {
        S3PayloadRetriever::new(
            |region_str| grapl_config::env_helpers::init_s3_client(&region_str),
            ZstdProtoDecoder::default(),
            MetricReporter::new(&env.service_name),
        )
    })
    .await;

    info!("Starting process_loop");
    sqs_executor::process_loop(
        grapl_config::source_queue_url(),
        grapl_config::dead_letter_queue_url(),
        cache,
        sqs_client.clone(),
        graph_merger,
        s3_payload_retriever,
        s3_emitter,
        serializer,
        MetricReporter::new(&env.service_name),
    )
    .await;

    info!("Exiting");

    Ok(())
}

#[derive(thiserror::Error, Debug)]
pub enum GraphMergerError {
    #[error("UnexpectedError")]
    Unexpected(String),
}

impl CheckedError for GraphMergerError {
    fn error_type(&self) -> Recoverable {
        Recoverable::Transient
    }
}

#[async_trait]
impl<CacheT> EventHandler for GraphMerger<CacheT>
where
    CacheT: Cache + Clone + Send + Sync + 'static,
{
    type InputEvent = GeneratedSubgraphs;
    type OutputEvent = Graph;
    type Error = GraphMergerError;

    async fn handle_event(
        &mut self,
        generated_subgraphs: GeneratedSubgraphs,
        _completed: &mut CompletedEvents,
    ) -> Result<Self::OutputEvent, Result<(Self::OutputEvent, Self::Error), Self::Error>> {
        let mut subgraph = Graph::new(0);
        for generated_subgraph in generated_subgraphs.subgraphs {
            subgraph.merge(&generated_subgraph);
        }

        if subgraph.is_empty() {
            warn!("Attempted to merge empty subgraph. Short circuiting.");
            return Ok(Graph::default());
        }

        info!(
            "handling new subgraph with {} nodes {} edges",
            subgraph.nodes.len(),
            subgraph.edges.len(),
        );

        let mut upsert_res = None;
        let mut edge_res = None;

        let node_key_to_uid_map = &mut self.uid_cache;
        let mut upserts = Vec::with_capacity(subgraph.nodes.len());
        for node in subgraph.nodes.values() {
            match self
                .cache
                .get(
                    subgraph.nodes[node.get_node_key()]
                        .clone()
                        .into_json()
                        .to_string(),
                )
                .await
            {
                Ok(CacheResponse::Hit) => {
                    info!("Got cache hit for old_node_key, skipping node.");
                    continue;
                }
                Err(e) => warn!("Failed to retrieve from cache: {:?}", e),
                _ => (),
            };
            upserts.push(
                upsert_node(
                    &self.mg_client,
                    &mut self.cache,
                    node_key_to_uid_map,
                    &mut self.metric_reporter,
                    node.clone(),
                )
                .map(move |u| (node.clone_node_key(), u))
                .await,
            )
        }

        let mut upsert_count = 0;
        let mut failed_count = 0;
        for (node_key, upsert) in upserts.into_iter() {
            let new_uid = match upsert {
                Ok(new_uid) => {
                    upsert_count += 1;
                    new_uid
                }
                Err(e) => {
                    failed_count += 1;
                    error!("upsert_error: {}", e);
                    upsert_res = Some(e);
                    continue;
                }
            };

            node_key_to_uid_map.store(node_key, new_uid);
        }

        if (upsert_count == 0) && upsert_res.is_some() {
            return Err(Err(GraphMergerError::Unexpected(format!(
                "All nodes failed to upsert {:?}",
                upsert_res
            ))));
        }

        info!(
            "Upserted: {} nodes, {} failures",
            upsert_count, failed_count
        );

        info!("Inserting edges {}", subgraph.edges.len());
        let dynamodb = DynamoDbClient::from_env();

        let mut edge_mutations: Vec<_> = vec![];

        let flattened_edges: Vec<_> = subgraph
            .edges
            .values()
            .map(|e| &e.edges)
            .flatten()
            .collect();
        for edge in flattened_edges.into_iter() {
            match (
                node_key_to_uid_map.get(&edge.from[..]),
                node_key_to_uid_map.get(&edge.to[..]),
            ) {
                (Some(from), Some(to)) if from == to => {
                    let err = format!(
                        "From and To can not be the same uid {} {} {} {} {}",
                        from,
                        to,
                        &edge.from[..],
                        &edge.to[..],
                        &edge.edge_name
                    );
                    error!("{}", err);
                    edge_res = Some(err);
                }
                (Some(from), Some(to)) => {
                    info!("Upserting edge: {} {} {}", &from, &to, &edge.edge_name);
                    edge_mutations.push((from.to_owned(), to.to_owned(), &edge.edge_name));
                }
                (Some(from), None) => {
                    match node_key_to_uid(
                        &self.mg_client,
                        &mut self.metric_reporter,
                        node_key_to_uid_map,
                        &edge.from[..],
                    )
                    .await
                    {
                        Ok(Some(to)) => {
                            edge_mutations.push((from.to_owned(), to.to_owned(), &edge.edge_name))
                        }
                        Ok(None) => edge_res = Some("Edge to uid failed".to_string()),
                        Err(e) => edge_res = Some(e.to_string()),
                    }
                }
                (None, Some(to)) => {
                    match node_key_to_uid(
                        &self.mg_client,
                        &mut self.metric_reporter,
                        node_key_to_uid_map,
                        &edge.to[..],
                    )
                    .await
                    {
                        Ok(Some(from)) => {
                            edge_mutations.push((from.to_owned(), to.to_owned(), &edge.edge_name))
                        }
                        Ok(None) => edge_res = Some("Edge to uid failed".to_string()),
                        Err(e) => edge_res = Some(e.to_string()),
                    }
                }
                (None, None) => {
                    let from = match node_key_to_uid(
                        &self.mg_client,
                        &mut self.metric_reporter,
                        node_key_to_uid_map,
                        &edge.from[..],
                    )
                    .await
                    {
                        Ok(Some(from)) => from,
                        Ok(None) => {
                            edge_res = Some("Edge to uid failed".to_string());
                            continue;
                        }
                        Err(e) => {
                            edge_res = Some(e.to_string());
                            continue;
                        }
                    };

                    let to = match node_key_to_uid(
                        &self.mg_client,
                        &mut self.metric_reporter,
                        node_key_to_uid_map,
                        &edge.to[..],
                    )
                    .await
                    {
                        Ok(Some(to)) => to,
                        Ok(None) => {
                            edge_res = Some("Edge to uid failed".to_string());
                            continue;
                        }
                        Err(e) => {
                            edge_res = Some(e.to_string());
                            continue;
                        }
                    };

                    edge_mutations.push((from.to_owned(), to.to_owned(), &edge.edge_name));
                }
            }
        }

        let r_edge_cache = &mut self.r_edge_cache;

        let mut mutations = Vec::with_capacity(edge_mutations.len());
        for (from, to, edge_name) in edge_mutations {
            let r_edge = match r_edge_cache.get(&edge_name.to_string()) {
                r_edge @ Some(_) => Ok(r_edge.map(String::from)),
                None => get_r_edge(&dynamodb, edge_name.clone()).await,
            };

            match r_edge {
                Ok(Some(r_edge)) if !r_edge.is_empty() => {
                    r_edge_cache.insert(edge_name.to_owned(), r_edge.to_string());
                    mutations.push(
                        upsert_edge(
                            &self.mg_client,
                            &mut self.metric_reporter,
                            &mut self.cache,
                            &to,
                            &from,
                            &r_edge,
                        )
                        .await,
                    )
                }
                Err(e) => {
                    error!("get_r_edge failed: {:?}", e);
                    edge_res = Some(e.to_string());
                }
                _ => warn!("Missing r_edge for f_edge {}", edge_name),
            }

            let upsert_res = upsert_edge(
                &self.mg_client,
                &mut self.metric_reporter,
                &mut self.cache,
                &from,
                &to,
                &edge_name,
            )
            .await;

            if let Err(e) = upsert_res {
                error!(
                    "Failed to upsert edge: {} {} {} {:?}",
                    &from, &to, &edge_name, e
                );
                edge_res = Some(format!("Failed to upsert edge: {:?}", e));
            }
        }

        match (upsert_res, edge_res) {
            (Some(e), _) => Err(Ok((subgraph, GraphMergerError::Unexpected(e.to_string())))),
            (_, Some(e)) => Err(Ok((subgraph, GraphMergerError::Unexpected(e.to_string())))),
            (None, None) => Ok(subgraph),
        }
    }
}

#[derive(Debug, Serialize, Deserialize)]
struct EdgeMapping {
    r_edge: String,
}

async fn get_r_edge(
    client: &DynamoDbClient,
    f_edge: String,
) -> Result<Option<String>, GraphMergerError> {
    let mut key = HashMap::new();

    key.insert(
        "f_edge".to_owned(),
        AttributeValue {
            s: Some(f_edge.to_owned()),
            ..Default::default()
        },
    );

    let query = GetItemInput {
        consistent_read: Some(true),
        table_name: std::env::var("GRAPL_SCHEMA_TABLE").expect("GRAPL_SCHEMA_TABLE"),
        key,
        ..Default::default()
    };

    let item = tokio::time::timeout(Duration::from_secs(2), client.get_item(query))
        .await
        .map_err(|e| GraphMergerError::Unexpected(e.to_string()))?
        .map_err(|e| GraphMergerError::Unexpected(e.to_string()))?
        .item;
    match item {
        Some(item) => {
            let mapping: EdgeMapping = serde_dynamodb::from_hashmap(item.clone())
                .map_err(|e| GraphMergerError::Unexpected(e.to_string()))?;
            Ok(Some(mapping.r_edge))
        }
        None => {
            error!("Missing r_edge for: {}", f_edge);
            Ok(None)
        }
    }
}

#[derive(Clone, Default)]
struct HashCache {
    cache: Arc<Mutex<std::collections::HashSet<Vec<u8>>>>,
}

#[derive(thiserror::Error, Debug)]
pub enum HashCacheError {
    // standin until the never type (`!`) is stable
    #[error("HashCacheError.Unreachable")]
    Unreachable,
}

impl CheckedError for HashCacheError {
    fn error_type(&self) -> Recoverable {
        panic!("HashCacheError should be unreachable")
    }
}

#[async_trait]
impl sqs_executor::cache::Cache for HashCache {
    type CacheErrorT = HashCacheError;

    async fn get<CA: Cacheable + Send + Sync + 'static>(
        &mut self,
        cacheable: CA,
    ) -> Result<CacheResponse, Self::CacheErrorT> {
        let self_cache = self.cache.lock().unwrap();

        let id = cacheable.identity();
        if self_cache.contains(&id) {
            Ok(CacheResponse::Hit)
        } else {
            Ok(CacheResponse::Miss)
        }
    }
    async fn store(&mut self, identity: Vec<u8>) -> Result<(), Self::CacheErrorT> {
        let mut self_cache = self.cache.lock().unwrap();
        self_cache.insert(identity);
        Ok(())
    }
}

#[tokio::main]
async fn main() -> Result<(), Box<dyn std::error::Error>> {
    handler().await?;
    Ok(())
}

trait AnyhowFailure {
    fn into_failure(self) -> Error;
}

impl AnyhowFailure for anyhow::Error {
    fn into_failure(self) -> Error {
        failure::Error::from_boxed_compat(From::from(self))
    }
}<|MERGE_RESOLUTION|>--- conflicted
+++ resolved
@@ -1,6 +1,5 @@
 #![allow(unused_must_use)]
 
-<<<<<<< HEAD
 use async_trait::async_trait;
 use dgraph_tonic::{Client as DgraphClient, Mutate, Query};
 use failure::{bail, Error};
@@ -14,9 +13,7 @@
 use grapl_service::decoder::ZstdProtoDecoder;
 use grapl_service::serialization::SubgraphSerializer;
 
-
-
-use log::{error, info, warn};
+use tracing::{error, info, warn};
 use lru_cache::LruCache;
 
 use rusoto_dynamodb::AttributeValue;
@@ -24,7 +21,6 @@
 use rusoto_dynamodb::{DynamoDb, GetItemInput};
 use rusoto_s3::S3Client;
 use rusoto_sqs::SqsClient;
-use serde::{Deserialize, Serialize};
 use serde_json::{json, Value};
 use sqs_executor::cache::{Cache, CacheResponse, Cacheable};
 use sqs_executor::errors::{CheckedError, Recoverable};
@@ -39,7 +35,6 @@
 use std::sync::{Arc, Mutex};
 use std::time::UNIX_EPOCH;
 use std::time::{Duration, SystemTime};
-=======
 use std::{collections::{HashMap,
                         HashSet},
           fmt::Debug,
@@ -94,22 +89,6 @@
                  SqsClient};
 use serde::{Deserialize,
             Serialize};
-use serde_json::{json,
-                 Value};
-use sqs_lambda::{cache::{Cache,
-                         CacheResponse,
-                         Cacheable},
-                 completion_event_serializer::CompletionEventSerializer,
-                 event_decoder::PayloadDecoder,
-                 event_handler::{Completion,
-                                 EventHandler,
-                                 OutputEvent},
-                 local_sqs_service::local_sqs_service_with_options,
-                 local_sqs_service_options::LocalSqsServiceOptionsBuilder,
-                 redis_cache::RedisCache,
-                 sqs_completion_handler::CompletionPolicy,
-                 sqs_consumer::ConsumePolicyBuilder};
->>>>>>> b87e9d65
 
 fn generate_edge_insert(from: &str, to: &str, edge_name: &str) -> dgraph_tonic::Mutation {
     let mu = json!({
