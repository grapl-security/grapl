--- conflicted
+++ resolved
@@ -699,11 +699,6 @@
         )
         .await?;
         grapl_config::wait_for_s3(init_s3_client()).await?;
-<<<<<<< HEAD
-        
-=======
-
->>>>>>> 60e132f1
         loop {
             if let Err(e) = inner_main().await {
                 error!("inner_main: {}", e);
