#![allow(unused_must_use)]

use std::{collections::HashMap,
          fmt::Debug,
          io::Stdout,
          sync::{Arc,
                 Mutex},
          time::{Duration,
                 SystemTime,
                 UNIX_EPOCH}};

use async_trait::async_trait;
<<<<<<< HEAD
use aws_lambda_events::event::s3::{
    S3Bucket, S3Entity, S3Event, S3EventRecord, S3Object, S3RequestParameters, S3UserIdentity,
};
use aws_lambda_events::event::sqs::SqsEvent;
use chrono::Utc;

use dgraph_tonic::{Client as DgraphClient, Mutate, Query};

use failure::{bail, Error};
use lambda_runtime::error::HandlerError;
use lambda_runtime::lambda;
use lambda_runtime::Context;
use log::{debug, error, info, warn};
use prost::Message;
use rusoto_core::{HttpClient, Region};
use rusoto_dynamodb::AttributeValue;
use rusoto_dynamodb::DynamoDbClient;
use rusoto_dynamodb::{DynamoDb, GetItemInput};
use rusoto_s3::S3Client;
use rusoto_sqs::{SendMessageRequest, Sqs, SqsClient};
use serde::{Deserialize, Serialize};
use serde_json::{json, Value};
use sqs_lambda::cache::{Cache, CacheResponse, Cacheable};
use sqs_lambda::completion_event_serializer::CompletionEventSerializer;
use sqs_lambda::event_decoder::PayloadDecoder;
use sqs_lambda::event_handler::{Completion, EventHandler, OutputEvent};
use sqs_lambda::local_sqs_service::local_sqs_service_with_options;
use sqs_lambda::local_sqs_service_options::LocalSqsServiceOptionsBuilder;
use sqs_lambda::redis_cache::RedisCache;

use grapl_graph_descriptions::graph_description::{GeneratedSubgraphs, Graph, Node};
use grapl_graph_descriptions::node::NodeT;
=======
use dgraph_tonic::{Client as DgraphClient,
                   Mutate,
                   Query};
use failure::{bail,
              Error};
use futures::future::FutureExt;
use grapl_config::{env_helpers::{s3_event_emitters_from_env,
                                 FromEnv},
                   event_caches};
use grapl_graph_descriptions::{graph_description::{GeneratedSubgraphs,
                                                   Graph,
                                                   Node},
                               node::NodeT};
use grapl_observe::{dgraph_reporter::DgraphMetricReporter,
                    metric_reporter::{tag,
                                      MetricReporter}};
use grapl_service::{decoder::ZstdProtoDecoder,
                    serialization::SubgraphSerializer};
use log::{error,
          info,
          warn};
use lru_cache::LruCache;
use rusoto_dynamodb::{AttributeValue,
                      DynamoDb,
                      DynamoDbClient,
                      GetItemInput};
use rusoto_s3::S3Client;
use rusoto_sqs::SqsClient;
use serde::{Deserialize,
            Serialize};
use serde_json::{json,
                 Value};
use sqs_executor::{cache::{Cache,
                           CacheResponse,
                           Cacheable},
                   errors::{CheckedError,
                            Recoverable},
                   event_handler::{CompletedEvents,
                                   EventHandler},
                   event_retriever::S3PayloadRetriever,
                   make_ten,
                   s3_event_emitter::S3ToSqsEventNotifier};
>>>>>>> e5f83b52

fn generate_edge_insert(from: &str, to: &str, edge_name: &str) -> dgraph_tonic::Mutation {
    let mu = json!({
        "uid": from,
        edge_name: {
            "uid": to
        }
    });

    let mut mutation = dgraph_tonic::Mutation::new();
    mutation.commit_now = true;
    mutation.set_set_json(&mu);

    mutation
}

async fn node_key_to_uid(
    dg: &DgraphClient,
    metric_reporter: &mut MetricReporter<Stdout>,
    uid_cache: &mut UidCache,
    node_key: &str,
) -> Result<Option<String>, Error> {
    if uid_cache.is_empty() {
        tracing::debug!("uid_cache is empty");
    }
    if let Some(uid) = uid_cache.get(node_key) {
        let _ =
            metric_reporter.counter("node_key_to_uid.cache.count", 1.0, 0.1, &[tag("hit", true)]);
        return Ok(Some(uid));
    } else {
        let _ = metric_reporter.counter(
            "node_key_to_uid.cache.count",
            1.0,
            0.1,
            &[tag("hit", false)],
        );
    }

    let mut txn = dg.new_read_only_txn();

    const QUERY: &str = r"
       query q0($a: string)
    {
        q0(func: eq(node_key, $a), first: 1) @cascade {
            uid,
            dgraph.type,
        }
    }";

    let mut vars = HashMap::new();
    vars.insert("$a".to_string(), node_key.to_string());

    let query_res = tokio::time::timeout(Duration::from_secs(3), txn.query_with_vars(QUERY, vars))
        .await?
        .map_err(AnyhowFailure::into_failure)?;

    // todo: is there a way to differentiate this query metric from others?
    metric_reporter
        .query(&query_res, &[])
        .unwrap_or_else(|e| error!("query metric failed: {}", e));

    let query_res: Value = serde_json::from_slice(&query_res.json)?;

    let uid = query_res
        .get("q0")
        .and_then(|res| res.get(0))
        .and_then(|uid| uid.get("uid"))
        .and_then(|uid| uid.as_str())
        .map(String::from);
    if let Some(uid) = uid {
        uid_cache.store(node_key.to_string(), uid.to_owned());
        Ok(Some(uid))
    } else {
        Ok(None)
    }
}

async fn upsert_node<CacheT>(
    dg: &DgraphClient,
    cache: &mut CacheT,
    uid_cache: &mut UidCache,
    metric_reporter: &mut MetricReporter<Stdout>,
    node: Node,
) -> Result<String, Error>
where
    CacheT: Cache,
{
    let query = format!(
        r#"
                {{
                  p as var(func: eq(node_key, "{}"), first: 1)
                }}
                "#,
        node.get_node_key()
    );

    let node_key = node.clone_node_key();
    let mut set_json: serde_json::Value = node.into_json();
    let mut node_types = vec![set_json["dgraph.type"].as_str().unwrap().clone()];
    node_types.extend_from_slice(&["Entity", "Base"]);
    set_json["dgraph.type"] = node_types.into();

    set_json["uid"] = "uid(p)".into();
    let cache_key = serde_json::to_string(&set_json).expect("mutation was invalid json");

    match cache.get(cache_key.clone()).await {
        Ok(CacheResponse::Miss) => {
            let _ =
                metric_reporter.counter("upsert_node.cache.count", 1.0, 0.5, &[tag("hit", false)]);
            set_json["last_index_time"] = (SystemTime::now()
                .duration_since(UNIX_EPOCH)
                .expect("Something is very wrong with the system clock")
                .as_millis() as u64)
                .into();

            let mut mu = dgraph_tonic::Mutation::new();
            mu.commit_now = true;
            mu.set_set_json(&set_json);
            tracing::debug!(
                node_key=?node_key,
                "Performing upsert"
            );
            let mut txn = dg.new_mutated_txn();
            let upsert_res =
                match tokio::time::timeout(Duration::from_secs(10), txn.upsert(query, mu)).await? {
                    Ok(res) => res,
                    Err(e) => {
                        tokio::time::timeout(Duration::from_secs(10), txn.discard())
                            .await?
                            .map_err(AnyhowFailure::into_failure)?;
                        return Err(e.into_failure().into());
                    }
                };

            metric_reporter
                .mutation(&upsert_res, &[])
                .unwrap_or_else(|e| error!("mutation metric failed: {}", e));
            tokio::time::timeout(Duration::from_secs(3), txn.commit())
                .await?
                .map_err(AnyhowFailure::into_failure)?;

            info!(
                "Upsert res for {}, set_json: {} upsert_res: {:?}",
                node_key,
                set_json.to_string(),
                upsert_res,
            );
            cache.store(cache_key.into_bytes());
        }
        Err(e) => error!("Failed to get upsert from cache: {}", e),
        Ok(CacheResponse::Hit) => {
            let _ =
                metric_reporter.counter("upsert_node.cache.count", 1.0, 0.1, &[tag("hit", true)]);
        }
    }

    match node_key_to_uid(dg, metric_reporter, uid_cache, &node_key).await? {
        Some(uid) => Ok(uid),
        None => bail!("Could not retrieve uid after upsert for {}", &node_key),
    }
}

#[derive(Debug, Clone)]
struct UidCache {
    cache: Arc<Mutex<LruCache<String, String>>>,
}

impl Default for UidCache {
    fn default() -> Self {
        Self {
            cache: Arc::new(Mutex::new(LruCache::new(100_000))),
        }
    }
}

impl UidCache {
    fn is_empty(&self) -> bool {
        let self_cache = self.cache.lock().unwrap();
        self_cache.is_empty()
    }
    fn get(&self, node_key: &str) -> Option<String> {
        let mut self_cache = self.cache.lock().unwrap();
        let cache_res = self_cache.get_mut(node_key);
        if cache_res.is_some() {
            tracing::debug!("Cache hit");
        } else {
            tracing::debug!("Cache miss")
        }
        cache_res.cloned()
    }
    fn store(&mut self, node_key: String, uid: String) {
        let mut self_cache = self.cache.lock().unwrap();
        self_cache.insert(node_key, uid);
    }
}

#[derive(Clone)]
struct GraphMerger<CacheT>
where
    CacheT: Cache + Clone + Send + Sync + 'static,
{
    mg_client: Arc<DgraphClient>,
    metric_reporter: MetricReporter<Stdout>,
    r_edge_cache: HashMap<String, String>,
    cache: CacheT,
    uid_cache: UidCache,
}

impl<CacheT> GraphMerger<CacheT>
where
    CacheT: Cache + Clone + Send + Sync + 'static,
{
    pub fn new(
        mg_alphas: Vec<String>,
        metric_reporter: MetricReporter<Stdout>,
        cache: CacheT,
    ) -> Self {
        let mg_client = DgraphClient::new(mg_alphas).expect("Failed to create dgraph client.");

        Self {
            mg_client: Arc::new(mg_client),
            metric_reporter,
            r_edge_cache: HashMap::with_capacity(100),
            uid_cache: UidCache::default(),
            cache,
        }
    }
}

async fn upsert_edge<CacheT>(
    mg_client: &DgraphClient,
    metric_reporter: &mut MetricReporter<Stdout>,
    cache: &mut CacheT,
    to: &str,
    from: &str,
    edge_name: &str,
) -> Result<(), failure::Error>
where
    CacheT: Cache,
{
    let cache_key = format!("{}{}{}", &to, &from, &edge_name);
    match cache.get(cache_key.as_bytes().to_owned()).await {
        Ok(CacheResponse::Hit) => return Ok(()),
        Ok(CacheResponse::Miss) => (),
        Err(e) => error!("Failed to retrieve from edge_cache: {:?}", e),
    };

    let mu = generate_edge_insert(&to, &from, &edge_name);
    let txn = mg_client.new_mutated_txn();
    let mut_res = tokio::time::timeout(Duration::from_secs(10), txn.mutate_and_commit_now(mu))
        .await?
        .map_err(AnyhowFailure::into_failure)?;
    metric_reporter
        .mutation(&mut_res, &[])
        .unwrap_or_else(|e| error!("edge mutation metric failed: {}", e));

    cache.store(cache_key.into_bytes()).await;
    Ok(())
}

fn time_based_key_fn(_event: &[u8]) -> String {
    info!("event length {}", _event.len());
    let cur_ms = match SystemTime::now().duration_since(UNIX_EPOCH) {
        Ok(n) => n.as_millis(),
        Err(_) => panic!("SystemTime before UNIX EPOCH!"),
    };

    let cur_day = cur_ms - (cur_ms % 86400);

    format!("{}/{}-{}", cur_day, cur_ms, uuid::Uuid::new_v4())
}

#[tracing::instrument]
async fn handler() -> Result<(), Box<dyn std::error::Error>> {
    let (env, _guard) = grapl_config::init_grapl_env!();
    info!("Starting graph-merger");

    let sqs_client = SqsClient::from_env();
    let _s3_client = S3Client::from_env();

    let cache = &mut event_caches(&env).await;

    // todo: the intitializer should give a cache to each service
    let graph_merger = &mut make_ten(async {
        let mg_alphas = grapl_config::mg_alphas();
        // Shoehorn `http://` in, if the user understandably forgot to do so
        let mg_alphas = mg_alphas
            .into_iter()
            .map(|mg_alpha| {
                if mg_alpha.contains("http://") {
                    mg_alpha
                } else {
                    format!("http://{}", mg_alpha)
                }
            })
            .collect();
        tracing::debug!(
            mg_alphas=?&mg_alphas,
            "Connecting to mg_alphas"
        );
        GraphMerger::new(
            mg_alphas,
            MetricReporter::new(&env.service_name),
            cache[0].clone(),
        )
    })
    .await;

    let serializer = &mut make_ten(async { SubgraphSerializer::default() }).await;

    let s3_emitter =
        &mut s3_event_emitters_from_env(&env, time_based_key_fn, S3ToSqsEventNotifier::from(&env))
            .await;

    let s3_payload_retriever = &mut make_ten(async {
        S3PayloadRetriever::new(
            |region_str| grapl_config::env_helpers::init_s3_client(&region_str),
            ZstdProtoDecoder::default(),
            MetricReporter::new(&env.service_name),
        )
    })
    .await;

    info!("Starting process_loop");
    sqs_executor::process_loop(
        grapl_config::source_queue_url(),
        grapl_config::dead_letter_queue_url(),
        cache,
        sqs_client.clone(),
        graph_merger,
        s3_payload_retriever,
        s3_emitter,
        serializer,
        MetricReporter::new(&env.service_name),
    )
    .await;

    info!("Exiting");

    Ok(())
}

#[derive(thiserror::Error, Debug)]
pub enum GraphMergerError {
    #[error("UnexpectedError")]
    Unexpected(String),
}

impl CheckedError for GraphMergerError {
    fn error_type(&self) -> Recoverable {
        Recoverable::Transient
    }
}

#[async_trait]
impl<CacheT> EventHandler for GraphMerger<CacheT>
where
    CacheT: Cache + Clone + Send + Sync + 'static,
{
    type InputEvent = GeneratedSubgraphs;
    type OutputEvent = Graph;
    type Error = GraphMergerError;

    async fn handle_event(
        &mut self,
        generated_subgraphs: GeneratedSubgraphs,
        _completed: &mut CompletedEvents,
    ) -> Result<Self::OutputEvent, Result<(Self::OutputEvent, Self::Error), Self::Error>> {
        let mut subgraph = Graph::new(0);
        for generated_subgraph in generated_subgraphs.subgraphs {
            subgraph.merge(&generated_subgraph);
        }

        if subgraph.is_empty() {
            warn!("Attempted to merge empty subgraph. Short circuiting.");
            return Ok(Graph::default());
        }

        info!(
            "handling new subgraph with {} nodes {} edges",
            subgraph.nodes.len(),
            subgraph.edges.len(),
        );

        let mut upsert_res = None;
        let mut edge_res = None;

        let node_key_to_uid_map = &mut self.uid_cache;
        let mut upserts = Vec::with_capacity(subgraph.nodes.len());
        for node in subgraph.nodes.values() {
            match self
                .cache
                .get(
                    subgraph.nodes[node.get_node_key()]
                        .clone()
                        .into_json()
                        .to_string(),
                )
                .await
            {
                Ok(CacheResponse::Hit) => {
                    info!("Got cache hit for old_node_key, skipping node.");
                    continue;
                }
                Err(e) => warn!("Failed to retrieve from cache: {:?}", e),
                _ => (),
            };
            upserts.push(
                upsert_node(
                    &self.mg_client,
                    &mut self.cache,
                    node_key_to_uid_map,
                    &mut self.metric_reporter,
                    node.clone(),
                )
                .map(move |u| (node.clone_node_key(), u))
                .await,
            )
        }

        let mut upsert_count = 0;
        let mut failed_count = 0;
        for (node_key, upsert) in upserts.into_iter() {
            let new_uid = match upsert {
                Ok(new_uid) => {
                    upsert_count += 1;
                    new_uid
                }
                Err(e) => {
                    failed_count += 1;
                    error!("upsert_error: {}", e);
                    upsert_res = Some(e);
                    continue;
                }
            };

            node_key_to_uid_map.store(node_key, new_uid);
        }

        if (upsert_count == 0) && upsert_res.is_some() {
            return Err(Err(GraphMergerError::Unexpected(format!(
                "All nodes failed to upsert {:?}",
                upsert_res
            ))));
        }

        info!(
            "Upserted: {} nodes, {} failures",
            upsert_count, failed_count
        );

        info!("Inserting edges {}", subgraph.edges.len());
        let dynamodb = DynamoDbClient::from_env();

        let mut edge_mutations: Vec<_> = vec![];

        let flattened_edges: Vec<_> = subgraph
            .edges
            .values()
            .map(|e| &e.edges)
            .flatten()
            .collect();
        for edge in flattened_edges.into_iter() {
            match (
                node_key_to_uid_map.get(&edge.from[..]),
                node_key_to_uid_map.get(&edge.to[..]),
            ) {
                (Some(from), Some(to)) if from == to => {
                    let err = format!(
                        "From and To can not be the same uid {} {} {} {} {}",
                        from,
                        to,
                        &edge.from[..],
                        &edge.to[..],
                        &edge.edge_name
                    );
                    error!("{}", err);
                    edge_res = Some(err);
                }
                (Some(from), Some(to)) => {
                    info!("Upserting edge: {} {} {}", &from, &to, &edge.edge_name);
                    edge_mutations.push((from.to_owned(), to.to_owned(), &edge.edge_name));
                }
                (Some(from), None) => {
                    match node_key_to_uid(
                        &self.mg_client,
                        &mut self.metric_reporter,
                        node_key_to_uid_map,
                        &edge.from[..],
                    )
                    .await
                    {
                        Ok(Some(to)) => {
                            edge_mutations.push((from.to_owned(), to.to_owned(), &edge.edge_name))
                        }
                        Ok(None) => edge_res = Some("Edge to uid failed".to_string()),
                        Err(e) => edge_res = Some(e.to_string()),
                    }
                }
                (None, Some(to)) => {
                    match node_key_to_uid(
                        &self.mg_client,
                        &mut self.metric_reporter,
                        node_key_to_uid_map,
                        &edge.to[..],
                    )
                    .await
                    {
                        Ok(Some(from)) => {
                            edge_mutations.push((from.to_owned(), to.to_owned(), &edge.edge_name))
                        }
                        Ok(None) => edge_res = Some("Edge to uid failed".to_string()),
                        Err(e) => edge_res = Some(e.to_string()),
                    }
                }
                (None, None) => {
                    let from = match node_key_to_uid(
                        &self.mg_client,
                        &mut self.metric_reporter,
                        node_key_to_uid_map,
                        &edge.from[..],
                    )
                    .await
                    {
                        Ok(Some(from)) => from,
                        Ok(None) => {
                            edge_res = Some("Edge to uid failed".to_string());
                            continue;
                        }
                        Err(e) => {
                            edge_res = Some(e.to_string());
                            continue;
                        }
                    };

                    let to = match node_key_to_uid(
                        &self.mg_client,
                        &mut self.metric_reporter,
                        node_key_to_uid_map,
                        &edge.to[..],
                    )
                    .await
                    {
                        Ok(Some(to)) => to,
                        Ok(None) => {
                            edge_res = Some("Edge to uid failed".to_string());
                            continue;
                        }
                        Err(e) => {
                            edge_res = Some(e.to_string());
                            continue;
                        }
                    };

                    edge_mutations.push((from.to_owned(), to.to_owned(), &edge.edge_name));
                }
            }
        }

        let r_edge_cache = &mut self.r_edge_cache;

        let mut mutations = Vec::with_capacity(edge_mutations.len());
        for (from, to, edge_name) in edge_mutations {
            let r_edge = match r_edge_cache.get(&edge_name.to_string()) {
                r_edge @ Some(_) => Ok(r_edge.map(String::from)),
                None => get_r_edge(&dynamodb, edge_name.clone()).await,
            };

            match r_edge {
                Ok(Some(r_edge)) if !r_edge.is_empty() => {
                    r_edge_cache.insert(edge_name.to_owned(), r_edge.to_string());
                    mutations.push(
                        upsert_edge(
                            &self.mg_client,
                            &mut self.metric_reporter,
                            &mut self.cache,
                            &to,
                            &from,
                            &r_edge,
                        )
                        .await,
                    )
                }
                Err(e) => {
                    error!("get_r_edge failed: {:?}", e);
                    edge_res = Some(e.to_string());
                }
                _ => warn!("Missing r_edge for f_edge {}", edge_name),
            }

            let upsert_res = upsert_edge(
                &self.mg_client,
                &mut self.metric_reporter,
                &mut self.cache,
                &from,
                &to,
                &edge_name,
            )
            .await;

            if let Err(e) = upsert_res {
                error!(
                    "Failed to upsert edge: {} {} {} {:?}",
                    &from, &to, &edge_name, e
                );
                edge_res = Some(format!("Failed to upsert edge: {:?}", e));
            }
        }

        match (upsert_res, edge_res) {
            (Some(e), _) => Err(Ok((subgraph, GraphMergerError::Unexpected(e.to_string())))),
            (_, Some(e)) => Err(Ok((subgraph, GraphMergerError::Unexpected(e.to_string())))),
            (None, None) => Ok(subgraph),
        }
    }
}

#[derive(Debug, Serialize, Deserialize)]
struct EdgeMapping {
    r_edge: String,
}

async fn get_r_edge(
    client: &DynamoDbClient,
    f_edge: String,
) -> Result<Option<String>, GraphMergerError> {
    let mut key = HashMap::new();

    key.insert(
        "f_edge".to_owned(),
        AttributeValue {
            s: Some(f_edge.to_owned()),
            ..Default::default()
        },
    );

    let query = GetItemInput {
        consistent_read: Some(true),
        table_name: std::env::var("GRAPL_SCHEMA_TABLE").expect("GRAPL_SCHEMA_TABLE"),
        key,
        ..Default::default()
    };

    let item = tokio::time::timeout(Duration::from_secs(2), client.get_item(query))
        .await
        .map_err(|e| GraphMergerError::Unexpected(e.to_string()))?
        .map_err(|e| GraphMergerError::Unexpected(e.to_string()))?
        .item;
    match item {
        Some(item) => {
            let mapping: EdgeMapping = serde_dynamodb::from_hashmap(item.clone())
                .map_err(|e| GraphMergerError::Unexpected(e.to_string()))?;
            Ok(Some(mapping.r_edge))
        }
        None => {
            error!("Missing r_edge for: {}", f_edge);
            Ok(None)
        }
    }
}

#[derive(Clone, Default)]
struct HashCache {
    cache: Arc<Mutex<std::collections::HashSet<Vec<u8>>>>,
}

#[derive(thiserror::Error, Debug)]
pub enum HashCacheError {
    // standin until the never type (`!`) is stable
    #[error("HashCacheError.Unreachable")]
    Unreachable,
}

impl CheckedError for HashCacheError {
    fn error_type(&self) -> Recoverable {
        panic!("HashCacheError should be unreachable")
    }
}

#[async_trait]
impl sqs_executor::cache::Cache for HashCache {
    type CacheErrorT = HashCacheError;

    async fn get<CA: Cacheable + Send + Sync + 'static>(
        &mut self,
        cacheable: CA,
    ) -> Result<CacheResponse, Self::CacheErrorT> {
        let self_cache = self.cache.lock().unwrap();

        let id = cacheable.identity();
        if self_cache.contains(&id) {
            Ok(CacheResponse::Hit)
        } else {
            Ok(CacheResponse::Miss)
        }
    }
    async fn store(&mut self, identity: Vec<u8>) -> Result<(), Self::CacheErrorT> {
        let mut self_cache = self.cache.lock().unwrap();
        self_cache.insert(identity);
        Ok(())
    }
}

#[tokio::main]
async fn main() -> Result<(), Box<dyn std::error::Error>> {
    handler().await?;
    Ok(())
}

trait AnyhowFailure {
    fn into_failure(self) -> Error;
}

impl AnyhowFailure for anyhow::Error {
    fn into_failure(self) -> Error {
        failure::Error::from_boxed_compat(From::from(self))
    }
}<|MERGE_RESOLUTION|>--- conflicted
+++ resolved
@@ -1,92 +1,45 @@
 #![allow(unused_must_use)]
 
-use std::{collections::HashMap,
-          fmt::Debug,
-          io::Stdout,
-          sync::{Arc,
-                 Mutex},
-          time::{Duration,
-                 SystemTime,
-                 UNIX_EPOCH}};
+use std::{
+    collections::HashMap,
+    fmt::Debug,
+    io::Stdout,
+    sync::{Arc, Mutex},
+    time::{Duration, SystemTime, UNIX_EPOCH},
+};
 
 use async_trait::async_trait;
-<<<<<<< HEAD
-use aws_lambda_events::event::s3::{
-    S3Bucket, S3Entity, S3Event, S3EventRecord, S3Object, S3RequestParameters, S3UserIdentity,
+use dgraph_tonic::{Client as DgraphClient, Mutate, Query};
+use failure::{bail, Error};
+use futures::future::FutureExt;
+use grapl_config::{
+    env_helpers::{s3_event_emitters_from_env, FromEnv},
+    event_caches,
 };
-use aws_lambda_events::event::sqs::SqsEvent;
-use chrono::Utc;
-
-use dgraph_tonic::{Client as DgraphClient, Mutate, Query};
-
-use failure::{bail, Error};
-use lambda_runtime::error::HandlerError;
-use lambda_runtime::lambda;
-use lambda_runtime::Context;
-use log::{debug, error, info, warn};
-use prost::Message;
-use rusoto_core::{HttpClient, Region};
-use rusoto_dynamodb::AttributeValue;
-use rusoto_dynamodb::DynamoDbClient;
-use rusoto_dynamodb::{DynamoDb, GetItemInput};
+use grapl_graph_descriptions::{
+    graph_description::{GeneratedSubgraphs, Graph, Node},
+    node::NodeT,
+};
+use grapl_observe::{
+    dgraph_reporter::DgraphMetricReporter,
+    metric_reporter::{tag, MetricReporter},
+};
+use grapl_service::{decoder::ZstdProtoDecoder, serialization::SubgraphSerializer};
+use log::{error, info, warn};
+use lru_cache::LruCache;
+use rusoto_dynamodb::{AttributeValue, DynamoDb, DynamoDbClient, GetItemInput};
 use rusoto_s3::S3Client;
-use rusoto_sqs::{SendMessageRequest, Sqs, SqsClient};
+use rusoto_sqs::SqsClient;
 use serde::{Deserialize, Serialize};
 use serde_json::{json, Value};
-use sqs_lambda::cache::{Cache, CacheResponse, Cacheable};
-use sqs_lambda::completion_event_serializer::CompletionEventSerializer;
-use sqs_lambda::event_decoder::PayloadDecoder;
-use sqs_lambda::event_handler::{Completion, EventHandler, OutputEvent};
-use sqs_lambda::local_sqs_service::local_sqs_service_with_options;
-use sqs_lambda::local_sqs_service_options::LocalSqsServiceOptionsBuilder;
-use sqs_lambda::redis_cache::RedisCache;
-
-use grapl_graph_descriptions::graph_description::{GeneratedSubgraphs, Graph, Node};
-use grapl_graph_descriptions::node::NodeT;
-=======
-use dgraph_tonic::{Client as DgraphClient,
-                   Mutate,
-                   Query};
-use failure::{bail,
-              Error};
-use futures::future::FutureExt;
-use grapl_config::{env_helpers::{s3_event_emitters_from_env,
-                                 FromEnv},
-                   event_caches};
-use grapl_graph_descriptions::{graph_description::{GeneratedSubgraphs,
-                                                   Graph,
-                                                   Node},
-                               node::NodeT};
-use grapl_observe::{dgraph_reporter::DgraphMetricReporter,
-                    metric_reporter::{tag,
-                                      MetricReporter}};
-use grapl_service::{decoder::ZstdProtoDecoder,
-                    serialization::SubgraphSerializer};
-use log::{error,
-          info,
-          warn};
-use lru_cache::LruCache;
-use rusoto_dynamodb::{AttributeValue,
-                      DynamoDb,
-                      DynamoDbClient,
-                      GetItemInput};
-use rusoto_s3::S3Client;
-use rusoto_sqs::SqsClient;
-use serde::{Deserialize,
-            Serialize};
-use serde_json::{json,
-                 Value};
-use sqs_executor::{cache::{Cache,
-                           CacheResponse,
-                           Cacheable},
-                   errors::{CheckedError,
-                            Recoverable},
-                   event_handler::{CompletedEvents,
-                                   EventHandler},
-                   event_retriever::S3PayloadRetriever,
-                   make_ten,
-                   s3_event_emitter::S3ToSqsEventNotifier};
->>>>>>> e5f83b52
+use sqs_executor::{
+    cache::{Cache, CacheResponse, Cacheable},
+    errors::{CheckedError, Recoverable},
+    event_handler::{CompletedEvents, EventHandler},
+    event_retriever::S3PayloadRetriever,
+    make_ten,
+    s3_event_emitter::S3ToSqsEventNotifier,
+};
 
 fn generate_edge_insert(from: &str, to: &str, edge_name: &str) -> dgraph_tonic::Mutation {
     let mu = json!({
