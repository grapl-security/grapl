use std::{
    io::Stdout,
    time::{
        SystemTime,
        UNIX_EPOCH,
    },
};

use async_trait::async_trait;
use dgraph_tonic::{
    Client as DgraphClient,
    Mutate,
    Query,
};
use failure::{
    bail,
    Error,
};
use grapl_config::{
    env_helpers::{
        s3_event_emitters_from_env,
        FromEnv,
    },
    event_caches,
};
pub use grapl_graph_descriptions::graph_mutation_service::graph_mutation_rpc_client::GraphMutationRpcClient;
use grapl_graph_descriptions::{
    graph_description::{
        Edge,
        EdgeList,
        IdentifiedGraph,
        IdentifiedNode,
        MergedGraph,
        MergedNode,
    },
    graph_mutation_service::*,
};
use grapl_observe::{
    dgraph_reporter::DgraphMetricReporter,
    metric_reporter::{
        tag,
        MetricReporter,
    },
};
use grapl_service::{
    decoder::ProtoDecoder,
    serialization::MergedGraphSerializer,
};
use grapl_utils::{
    future_ext::GraplFutureExt,
    rusoto_ext::dynamodb::GraplDynamoDbClientExt,
};
use lazy_static::lazy_static;
use rusoto_dynamodb::{
    AttributeValue,
    BatchGetItemInput,
    DynamoDb,
    DynamoDbClient,
    GetItemInput,
    KeysAndAttributes,
};
use rusoto_s3::S3Client;
use rusoto_sqs::SqsClient;
use serde::{
    Deserialize,
    Serialize,
};
use serde_json::Value;
use sqs_executor::{
    cache::{
        Cache,
        Cacheable,
    },
    errors::{
        CheckedError,
        Recoverable,
    },
    event_handler::{
        CompletedEvents,
        EventHandler,
    },
    make_ten,
    s3_event_emitter::S3ToSqsEventNotifier,
    s3_event_retriever::S3PayloadRetriever,
};
use tonic::transport::Channel;
use tracing::{
    error,
    info,
    warn,
};

#[derive(Clone)]
<<<<<<< HEAD
pub struct GraphMerger<CacheT>
where
    CacheT: Cache + Clone + Send + Sync + 'static,
{
    graph_mutation_client: GraphMutationRpcClient<Channel>,
=======
pub struct GraphMerger<CacheT: Cache> {
    mg_client: Arc<DgraphClient>,
    reverse_edge_resolver: ReverseEdgeResolver,
>>>>>>> b7103559
    metric_reporter: MetricReporter<Stdout>,
    cache: CacheT,
}

<<<<<<< HEAD
impl<CacheT> GraphMerger<CacheT>
where
    CacheT: Cache + Clone + Send + Sync + 'static,
{
    pub async fn new(
        graph_mutation_client: GraphMutationRpcClient<Channel>,
=======
impl<CacheT: Cache> GraphMerger<CacheT> {
    pub fn new(
        mg_alphas: Vec<String>,
        reverse_edge_resolver: ReverseEdgeResolver,
>>>>>>> b7103559
        metric_reporter: MetricReporter<Stdout>,
        cache: CacheT,
    ) -> Self {
        Self {
            graph_mutation_client,
            metric_reporter,
            cache,
        }
    }
}

#[derive(thiserror::Error, Debug)]
pub enum GraphMergerError {
    #[error("UnexpectedError")]
    Unexpected(String),
}

impl CheckedError for GraphMergerError {
    fn error_type(&self) -> Recoverable {
        Recoverable::Transient
    }
}

#[async_trait]
impl<CacheT: Cache> EventHandler for GraphMerger<CacheT> {
    type InputEvent = IdentifiedGraph;
    type OutputEvent = MergedGraph;
    type Error = GraphMergerError;

    async fn handle_event(
        &mut self,
        subgraph: Self::InputEvent,
        _completed: &mut CompletedEvents,
    ) -> Result<Self::OutputEvent, Result<(Self::OutputEvent, Self::Error), Self::Error>> {
        if subgraph.is_empty() {
            warn!("Attempted to merge empty subgraph. Short circuiting.");
            return Ok(MergedGraph::default());
        }

        info!(
            message=
            "handling new subgraph",
            nodes=?subgraph.nodes.len(),
            edges=?subgraph.edges.len(),
        );

        let mut merged_graph = MergedGraph::new();
        let mut node_requests = Vec::with_capacity(subgraph.nodes.len());
        let mut edge_requests = Vec::with_capacity(subgraph.edges.len());

        for (_, node) in subgraph.nodes.into_iter() {
            let mut graph_mutation_client = self.graph_mutation_client.clone();
            node_requests.push(async move {
                let node_uid = graph_mutation_client
                    .set_node(SetNodeRequest {
                        node: Some(node.clone()),
                    })
                    .await
                    .expect("Failed to upsert node")
                    .into_inner()
                    .rpc_result
                    .unwrap();
                (node_uid, node)
            });
        }

        for (_, EdgeList { edges }) in subgraph.edges.into_iter() {
            for edge in edges {
                let mut graph_mutation_client = self.graph_mutation_client.clone();
                edge_requests.push(async move {
                    let set_edge_res = graph_mutation_client
                        .set_edge(SetEdgeRequest {
                            edge: Some(edge.clone()),
                        })
                        .await
                        .expect("Failed to upsert edge")
                        .into_inner()
                        .rpc_result
                        .unwrap();
                    (set_edge_res, edge)
                })
            }
        }

        let (node_requests, edge_requests) = futures::future::join(
            futures::future::join_all(node_requests),
            futures::future::join_all(edge_requests),
        )
        .await;

        for (node_uid, node) in node_requests {
            tracing::debug!(message="set_node", set_node_res=?node_uid);
            if let set_node_result::RpcResult::Set(SetNodeSuccess { node_uid }) = node_uid {
                merged_graph.add_node(MergedNode {
                    uid: node_uid,
                    node_key: node.node_key,
                    node_type: node.node_type,
                    properties: node.properties,
                });
            }
        }

        for (set_edge_res, edge) in edge_requests {
            tracing::debug!(message="set_edge", set_edge_res=?set_edge_res);
            if let set_edge_result::RpcResult::Set(SetEdgeSuccess { src_uid, dst_uid }) =
                set_edge_res
            {
                merged_graph.add_edge(
                    edge.edge_name,
                    edge.from_node_key,
                    src_uid,
                    edge.to_node_key,
                    dst_uid,
                );
            }
        }

        Ok(merged_graph)
    }
}

pub fn time_based_key_fn(_event: &[u8]) -> String {
    let cur_ms = match SystemTime::now().duration_since(UNIX_EPOCH) {
        Ok(n) => n.as_millis(),
        Err(_) => panic!("SystemTime before UNIX EPOCH!"),
    };

    let cur_day = cur_ms - (cur_ms % 86400);

    format!("{}/{}-{}", cur_day, cur_ms, uuid::Uuid::new_v4())
}<|MERGE_RESOLUTION|>--- conflicted
+++ resolved
@@ -91,34 +91,21 @@
 };
 
 #[derive(Clone)]
-<<<<<<< HEAD
 pub struct GraphMerger<CacheT>
 where
     CacheT: Cache + Clone + Send + Sync + 'static,
 {
     graph_mutation_client: GraphMutationRpcClient<Channel>,
-=======
-pub struct GraphMerger<CacheT: Cache> {
-    mg_client: Arc<DgraphClient>,
-    reverse_edge_resolver: ReverseEdgeResolver,
->>>>>>> b7103559
     metric_reporter: MetricReporter<Stdout>,
     cache: CacheT,
 }
 
-<<<<<<< HEAD
 impl<CacheT> GraphMerger<CacheT>
 where
     CacheT: Cache + Clone + Send + Sync + 'static,
 {
     pub async fn new(
         graph_mutation_client: GraphMutationRpcClient<Channel>,
-=======
-impl<CacheT: Cache> GraphMerger<CacheT> {
-    pub fn new(
-        mg_alphas: Vec<String>,
-        reverse_edge_resolver: ReverseEdgeResolver,
->>>>>>> b7103559
         metric_reporter: MetricReporter<Stdout>,
         cache: CacheT,
     ) -> Self {
