[package]
name = "plugin-execution-sidecar"
version = "0.0.1"
edition = "2021"

[[bin]]
name = "analyzer-execution-sidecar"
path = "analyzer-execution-sidecar.rs"

[[bin]]
name = "generator-execution-sidecar"
path = "generator-execution-sidecar.rs"

# See more keys and their definitions at https://doc.rust-lang.org/cargo/reference/manifest.html
[dependencies]
async-trait = "0.1"
<<<<<<< HEAD
clap = { version = "3.0", default_features = false, features = [
  "std",
  "env",
  "derive"
] }
figment = { version = "0.10", features = ["env"] }
grapl-tracing = { path = "../grapl-tracing" }
rust-proto = { path = "../rust-proto" }
serde = "1.0"
thiserror = "1.0"
tokio = { version = "1.17", features = ["macros", "rt", "rt-multi-thread"] }
tracing = "0.1"
uuid = { version = "1.0", features = ["v4"] }
=======
clap = { workspace = true }
grapl-tracing = { path = "../grapl-tracing" }
rust-proto = { path = "../rust-proto" }
thiserror = { workspace = true }
tokio = { workspace = true }
tracing = { workspace = true }
uuid = { workspace = true }
>>>>>>> 6ca03c05

[features]
integration_tests = []<|MERGE_RESOLUTION|>--- conflicted
+++ resolved
@@ -14,29 +14,15 @@
 # See more keys and their definitions at https://doc.rust-lang.org/cargo/reference/manifest.html
 [dependencies]
 async-trait = "0.1"
-<<<<<<< HEAD
-clap = { version = "3.0", default_features = false, features = [
-  "std",
-  "env",
-  "derive"
-] }
-figment = { version = "0.10", features = ["env"] }
+clap = { workspace = true }
+figment = { workspace= true }
 grapl-tracing = { path = "../grapl-tracing" }
 rust-proto = { path = "../rust-proto" }
-serde = "1.0"
-thiserror = "1.0"
-tokio = { version = "1.17", features = ["macros", "rt", "rt-multi-thread"] }
-tracing = "0.1"
-uuid = { version = "1.0", features = ["v4"] }
-=======
-clap = { workspace = true }
-grapl-tracing = { path = "../grapl-tracing" }
-rust-proto = { path = "../rust-proto" }
+serde = { workspace = true }
 thiserror = { workspace = true }
 tokio = { workspace = true }
 tracing = { workspace = true }
 uuid = { workspace = true }
->>>>>>> 6ca03c05
 
 [features]
 integration_tests = []