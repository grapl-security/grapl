<<<<<<< HEAD
use rust_proto::graplinc::grapl::api::{
    client_factory::{
        build_grpc_client,
        services::GeneratorClientConfig,
    },
    plugin_sdk::generators::v1beta1::client::GeneratorServiceClient,
    protocol::service_client::ConnectError,
=======
use rust_proto::{
    client_factory::services::GeneratorClientConfig,
    graplinc::grapl::api::plugin_sdk::generators::v1beta1::client::GeneratorServiceClient,
    protocol::service_client::{
        ConnectError,
        ConnectWithConfig,
    },
>>>>>>> 6c5ae07c
};

fn get_plugin_upstream_address(plugin_id: uuid::Uuid) -> String {
    let upstream_addr_env_var = format!("NOMAD_UPSTREAM_ADDR_plugin-{plugin_id}");
    let upstream_addr = std::env::var(&upstream_addr_env_var).expect(&upstream_addr_env_var);
    let address = format!("http://{upstream_addr}");
    address
}

/// Create a client from environment
pub async fn get_generator_client(
    plugin_id: uuid::Uuid,
) -> Result<GeneratorServiceClient, ConnectError> {
    let address = get_plugin_upstream_address(plugin_id);
    let client_config = GeneratorClientConfig {
        generator_client_address: address.parse().expect("generator_client_address"),
    };
    GeneratorServiceClient::connect_with_config(client_config).await
}<|MERGE_RESOLUTION|>--- conflicted
+++ resolved
@@ -1,20 +1,10 @@
-<<<<<<< HEAD
 use rust_proto::graplinc::grapl::api::{
-    client_factory::{
-        build_grpc_client,
-        services::GeneratorClientConfig,
-    },
+    client_factory::services::GeneratorClientConfig,
     plugin_sdk::generators::v1beta1::client::GeneratorServiceClient,
-    protocol::service_client::ConnectError,
-=======
-use rust_proto::{
-    client_factory::services::GeneratorClientConfig,
-    graplinc::grapl::api::plugin_sdk::generators::v1beta1::client::GeneratorServiceClient,
     protocol::service_client::{
         ConnectError,
         ConnectWithConfig,
     },
->>>>>>> 6c5ae07c
 };
 
 fn get_plugin_upstream_address(plugin_id: uuid::Uuid) -> String {
