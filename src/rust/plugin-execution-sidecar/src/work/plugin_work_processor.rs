use rust_proto::{
    graplinc::grapl::api::{
        client::ClientError,
        plugin_work_queue::v1beta1::{
            ExecutionJob,
            PluginWorkQueueClient,
        },
    },
    SerDe,
    SerDeError,
};
use uuid::Uuid;

pub type RequestId = i64;

#[derive(thiserror::Error, Debug)]
pub enum PluginWorkProcessorError {
<<<<<<< HEAD
    #[error("ClientError {0}")]
    ClientError(#[from] ClientError),
=======
    #[error("Grpc call failed {0}")]
    GrpcClientError(#[from] GrpcClientError),

>>>>>>> 6ca03c05
    #[error("Processing job failed, marking failed: {0}")]
    ProcessingJobFailed(String),

    #[error("Processing job failed, PWQ will retry: {0}")]
    ProcessingJobFailedRetriable(String),

    #[error("Error serializing/deserializing protocol buffer: {0}")]
    SerDeError(#[from] SerDeError),
}

impl PluginWorkProcessorError {
    pub fn is_retriable(&self) -> bool {
        match self {
            PluginWorkProcessorError::ClientError(_) => true,
            PluginWorkProcessorError::ProcessingJobFailedRetriable(_) => true,
            PluginWorkProcessorError::ProcessingJobFailed(_) => false,
            PluginWorkProcessorError::SerDeError(_) => false,
        }
    }
}

// Abstract out between Get[Generator/Analyzer]ExecutionResponse,
pub trait Workload {
    fn request_id(&self) -> RequestId;
    fn maybe_job(self) -> Option<ExecutionJob>;
}

#[async_trait::async_trait]
pub trait PluginWorkProcessor {
    type Work: Workload;
    type ProducedMessage: SerDe;

    async fn get_work(
        &self,
        plugin_id: Uuid,
        pwq_client: &mut PluginWorkQueueClient,
    ) -> Result<Self::Work, PluginWorkProcessorError>;

    async fn process_job(
        &mut self,
        plugin_id: Uuid,
        work: ExecutionJob,
    ) -> Result<Self::ProducedMessage, PluginWorkProcessorError>;

    async fn ack_work(
        &self,
        plugin_id: Uuid,
        pwq_client: &mut PluginWorkQueueClient,
        process_result: Result<Self::ProducedMessage, PluginWorkProcessorError>,
        request_id: RequestId,
        tenant_id: Uuid,
        trace_id: Uuid,
        event_source_id: Uuid,
    ) -> Result<(), PluginWorkProcessorError>;
}<|MERGE_RESOLUTION|>--- conflicted
+++ resolved
@@ -15,14 +15,9 @@
 
 #[derive(thiserror::Error, Debug)]
 pub enum PluginWorkProcessorError {
-<<<<<<< HEAD
     #[error("ClientError {0}")]
     ClientError(#[from] ClientError),
-=======
-    #[error("Grpc call failed {0}")]
-    GrpcClientError(#[from] GrpcClientError),
 
->>>>>>> 6ca03c05
     #[error("Processing job failed, marking failed: {0}")]
     ProcessingJobFailed(String),
 
