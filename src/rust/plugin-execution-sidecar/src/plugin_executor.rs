use std::time::Duration;

use clap::Parser;
<<<<<<< HEAD
use rust_proto::graplinc::grapl::api::{
    client_factory::{
        build_grpc_client,
        services::PluginWorkQueueClientConfig,
    },
    plugin_work_queue::v1beta1::PluginWorkQueueServiceClient,
=======
use rust_proto::{
    client_factory::services::PluginWorkQueueClientConfig,
    graplinc::grapl::api::plugin_work_queue::v1beta1::PluginWorkQueueServiceClient,
    protocol::service_client::ConnectWithConfig,
>>>>>>> 6c5ae07c
};

use crate::{
    config::PluginExecutorConfig,
    work::{
        PluginWorkProcessor,
        Workload,
    },
};

pub struct PluginExecutor<P: PluginWorkProcessor> {
    plugin_work_processor: P,
    plugin_work_queue_client: PluginWorkQueueServiceClient,
    config: PluginExecutorConfig,
}

impl<P> PluginExecutor<P>
where
    P: PluginWorkProcessor,
{
    pub async fn new(
        config: PluginExecutorConfig,
        plugin_work_processor: P,
    ) -> Result<Self, Box<dyn std::error::Error>> {
        let client_config = PluginWorkQueueClientConfig::parse();
        let plugin_work_queue_client =
            PluginWorkQueueServiceClient::connect_with_config(client_config).await?;

        Ok(Self {
            plugin_work_processor,
            plugin_work_queue_client,
            config,
        })
    }

    #[tracing::instrument(skip(self), err)]
    pub async fn main_loop(&mut self) -> Result<(), Box<dyn std::error::Error>> {
        // Continually scan for new work for this Plugin.
        while let Ok(work) = self
            .plugin_work_processor
            .get_work(&self.config, &mut self.plugin_work_queue_client)
            .await
        {
            let request_id = work.request_id();
            if let Some(job) = work.maybe_job() {
                let tenant_id = job.tenant_id();
                let trace_id = job.trace_id();
                let event_source_id = job.event_source_id();
                let plugin_id = self.config.plugin_id;

                tracing::debug!(
                    message = "retrieved execution job",
                    tenant_id =% tenant_id,
                    trace_id =% trace_id,
                    event_source_id =% event_source_id,
                    plugin_id =% plugin_id,
                    request_id =? request_id,
                );

                // Process the job
                let process_result = self
                    .plugin_work_processor
                    .process_job(&self.config, job)
                    .await;

                if let Err(e) = process_result.as_ref() {
                    tracing::error!(
                        message = "error processing execution job",
                        request_id = ?request_id,
                        error = ?e,
                        tenant_id = %tenant_id,
                        trace_id = %trace_id,
                        event_source_id = %event_source_id,
                        plugin_id =% plugin_id,
                    );
                } else {
                    tracing::debug!(
                        message = "processed execution job successfully",
                        tenant_id =% tenant_id,
                        trace_id =% trace_id,
                        event_source_id =% event_source_id,
                        plugin_id =% plugin_id,
                        request_id =? request_id,
                    );
                }

                let should_ack = match process_result.as_ref() {
                    // If it's retriable, just don't ack - PWQ will make the message
                    // available again in 10 seconds.
                    Err(e) if e.is_retriable() => false,
                    // Otherwise, it's a perma-fail error or a success, so inform PWQ
                    Err(_) => true,
                    Ok(_) => true,
                };

                if should_ack {
                    self.plugin_work_processor
                        .ack_work(
                            &self.config,
                            &mut self.plugin_work_queue_client,
                            process_result,
                            request_id,
                            tenant_id,
                            trace_id,
                            event_source_id,
                        )
                        .await?;
                }
            } else {
                let delay = Duration::from_secs(1);
                tracing::warn!(
                    message = "found no execution job",
                    request_id =% request_id,
                    delay =? delay,
                );
                tokio::time::sleep(delay).await; // FIXME: backoff?
                continue;
            }
        }
        Err("Unable to get new work".into())
    }
}<|MERGE_RESOLUTION|>--- conflicted
+++ resolved
@@ -1,19 +1,10 @@
 use std::time::Duration;
 
 use clap::Parser;
-<<<<<<< HEAD
 use rust_proto::graplinc::grapl::api::{
-    client_factory::{
-        build_grpc_client,
-        services::PluginWorkQueueClientConfig,
-    },
+    client_factory::services::PluginWorkQueueClientConfig,
     plugin_work_queue::v1beta1::PluginWorkQueueServiceClient,
-=======
-use rust_proto::{
-    client_factory::services::PluginWorkQueueClientConfig,
-    graplinc::grapl::api::plugin_work_queue::v1beta1::PluginWorkQueueServiceClient,
     protocol::service_client::ConnectWithConfig,
->>>>>>> 6c5ae07c
 };
 
 use crate::{
