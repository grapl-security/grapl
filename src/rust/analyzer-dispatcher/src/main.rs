use std::time::Duration;

use async_cache::{
    AsyncCache,
    AsyncCacheError,
};
use clap::Parser;
use figment::{
    providers::Env,
    Figment,
};
use futures::{
    pin_mut,
    StreamExt,
    TryStreamExt,
};
use kafka::{
    config::{
        ConsumerConfig,
        RetryProducerConfig,
    },
    CommitError,
    ConfigurationError as KafkaConfigurationError,
    Consumer,
    ConsumerError,
    ProducerError,
    RetryProducer,
};
use rust_proto::{
    graplinc::grapl::{
        api::{
<<<<<<< HEAD
            client::{
                ClientError,
                Connect,
            },
            graph::v1beta1::MergedGraph,
=======
>>>>>>> 6ca03c05
            plugin_registry::v1beta1::{
                GetAnalyzersForTenantRequest,
                PluginRegistryClient,
            },
            plugin_sdk::analyzers::v1beta1::messages::Update,
            plugin_work_queue::v1beta1::{
                ExecutionJob,
                PluginWorkQueueClient,
                PushExecuteAnalyzerRequest,
            },
            protocol::status::{
                Code,
                Status,
            },
        },
        pipeline::v1beta1::Envelope,
    },
    SerDe,
    SerDeError,
};
use thiserror::Error;
use tracing::Instrument;
use uuid::Uuid;

#[derive(clap::Parser, Clone, Debug)]
struct AnalyzerDispatcherConfigParams {
    #[clap(long, env = "WORKER_POOL_SIZE")]
    pub worker_pool_size: usize,

    #[clap(long, env = "ANALYZER_IDS_CACHE_CAPACITY")]
    pub analyzer_ids_cache_capacity: u64,

    #[clap(long, env = "ANALYZER_IDS_CACHE_TTL_MS")]
    pub analyzer_ids_cache_ttl_ms: u64,

    #[clap(long, env = "ANALYZER_IDS_CACHE_UPDATER_POOL_SIZE")]
    pub analyzer_ids_cache_updater_pool_size: usize,

    #[clap(long, env = "ANALYZER_IDS_CACHE_UPDATER_QUEUE_DEPTH")]
    pub analyzer_ids_cache_updater_queue_depth: usize,
}

#[derive(Clone, Debug)]
struct AnalyzerDispatcherConfig {
    pub kafka_config: ConsumerConfig,
    pub kafka_retry_producer_config: RetryProducerConfig,
    pub params: AnalyzerDispatcherConfigParams,
}

impl AnalyzerDispatcherConfig {
    pub fn parse() -> Self {
        Self {
            kafka_config: ConsumerConfig::parse(),
            kafka_retry_producer_config: RetryProducerConfig::parse(),
            params: AnalyzerDispatcherConfigParams::parse(),
        }
    }
}

#[derive(Debug, Error)]
enum ConfigurationError {
    #[error("error configuring kafka client {0}")]
    KafkaConfiguration(#[from] KafkaConfigurationError),

    #[error("error configuring gRPC client {0}")]
    ClientError(#[from] ClientError),

    #[error("figment error {0}")]
    FigmentError(#[from] figment::Error),
}

#[derive(Debug, Error)]
enum AnalyzerDispatcherError {
    #[error("analyzer IDs cache error {0}")]
    AnalyzerIdsCache(#[from] AsyncCacheError),

    // FIXME: don't crash the service when this happens
    #[error("error sending data to plugin-work-queue {0}")]
    ClientError(#[from] ClientError),

    // FIXME: also don't crash the service when this happens
    #[error("error trying to send message to kafka {0}")]
    Producer(#[from] ProducerError),

    #[error("error committing kafka consumer offsets {0}")]
    Commit(#[from] CommitError),

    #[error("error serializing or deserializing protobuf data {0}")]
    SerDe(#[from] SerDeError),
}

struct AnalyzerDispatcher {
<<<<<<< HEAD
    plugin_work_queue_client: PluginWorkQueueClient,
    merged_graphs_consumer: Consumer<MergedGraph>,
    merged_graphs_retry_producer: RetryProducer<MergedGraph>,
=======
    plugin_work_queue_client: PluginWorkQueueServiceClient,
    graph_update_consumer: Consumer<Update>,
    graph_update_retry_producer: RetryProducer<Update>,
>>>>>>> 6ca03c05
    analyzer_ids_cache: AsyncCache<Uuid, Vec<Uuid>>,
}

impl AnalyzerDispatcher {
    pub async fn new(
        config: AnalyzerDispatcherConfig,
        plugin_work_queue_client: PluginWorkQueueClient,
    ) -> Result<Self, ConfigurationError> {
        let graph_update_consumer: Consumer<Update> = Consumer::new(config.kafka_config)?;
        let graph_update_retry_producer: RetryProducer<Update> =
            RetryProducer::new(config.kafka_retry_producer_config)?;

        let client_config = Figment::new()
            .merge(Env::prefixed("PLUGIN_REGISTRY_CLIENT_"))
            .extract()?;
        let plugin_registry_client = PluginRegistryClient::connect_with_healthcheck(
            client_config,
            Duration::from_secs(60),
            Duration::from_secs(1),
        )
        .await?;

        let analyzer_ids_cache = AsyncCache::new(
            config.params.analyzer_ids_cache_capacity,
            Duration::from_millis(config.params.analyzer_ids_cache_ttl_ms),
            config.params.analyzer_ids_cache_updater_pool_size,
            config.params.analyzer_ids_cache_updater_queue_depth,
            move |tenant_id| {
                let mut plugin_registry_client = plugin_registry_client.clone();

                async move {
                    match plugin_registry_client
                        .get_analyzers_for_tenant(GetAnalyzersForTenantRequest::new(tenant_id))
                        .await
                    {
                        Ok(response) => Some(response.plugin_ids().to_vec()),
                        Err(ClientError::Status(Status {
                            code: Code::NotFound,
                            ..
                        })) => {
                            tracing::warn!(
                                message = "found no analyzers for tenant",
                                tenant_id =% tenant_id,
                            );
                            Some(vec![])
                        }
                        Err(e) => {
                            // failed to update the cache, but the message will
                            // be retried via the kafka retry topic
                            tracing::error!(
                                message = "error retrieving analyzers for tenant",
                                tenant_id =% tenant_id,
                                reason =% e,
                            );

                            None
                        }
                    }
                }
            },
        )
        .await;

        Ok(Self {
            plugin_work_queue_client,
            graph_update_consumer,
            graph_update_retry_producer,
            analyzer_ids_cache,
        })
    }

    pub async fn run(&mut self, pool_size: usize) -> Result<(), AnalyzerDispatcherError> {
        let analyzer_ids_cache = self.analyzer_ids_cache.clone();
        let plugin_work_queue_client = self.plugin_work_queue_client.clone();
        let graph_update_retry_producer = self.graph_update_retry_producer.clone();

        loop {
            let analyzer_ids_cache = analyzer_ids_cache.clone();
            let plugin_work_queue_client = plugin_work_queue_client.clone();
            let graph_update_retry_producer = graph_update_retry_producer.clone();

            let stream = self.graph_update_consumer
                .stream()
                .take(pool_size)
                .then(move |graph_update_result: Result<(tracing::Span, Envelope<Update>), ConsumerError>| {
                    let analyzer_ids_cache = analyzer_ids_cache.clone();
                    let plugin_work_queue_client = plugin_work_queue_client.clone();
                    let graph_update_retry_producer = graph_update_retry_producer.clone();

                    async move {
                        match graph_update_result {
                            Ok((span, envelope)) => {
                                match analyzer_ids_cache
                                    .clone()
                                    .get(envelope.tenant_id())
                                    .instrument(span.clone())
                                    .await
                                {
                                    Ok(Some(analyzer_ids)) => {
                                        if analyzer_ids.is_empty() {
                                            let _guard = span.enter();
                                            tracing::warn!(
                                                message = "no analyzers for tenant",
                                            );
                                        } else {
                                            enqueue_plugin_work(
                                                plugin_work_queue_client.clone(),
                                                analyzer_ids,
                                                envelope,
                                            )
                                                .instrument(span)
                                                .await?;
                                        }

                                        Ok(())
                                    },
                                    Ok(None) => {
                                        // cache miss, but an update was
                                        // successfully enqueued so we'll retry
                                        // the message
                                        let _guard = span.enter();
                                        tracing::debug!(
                                            message = "analyzer IDs cache miss, retrying message",
                                        );
                                        drop(_guard);

                                        retry_message(
                                            &graph_update_retry_producer,
                                            envelope,
                                        )
                                            .instrument(span)
                                            .await?;

                                        Ok(())
                                    },
                                    Err(AsyncCacheError::Retryable(reason)) => {
                                        // retryable cache error, so we'll retry
                                        // the message
                                        let _guard = span.enter();
                                        tracing::warn!(
                                            message = "analyzer IDs cache error, retrying message",
                                            reason =% reason,
                                        );
                                        drop(_guard);

                                        retry_message(
                                            &graph_update_retry_producer,
                                            envelope,
                                        )
                                            .instrument(span)
                                            .await?;

                                        Ok(())
                                    },
                                    Err(cache_err) => {
                                        // fatal error, bailing out
                                        Err(AnalyzerDispatcherError::from(cache_err))
                                    }
                                }
                            },
                            Err(e) => {
                                tracing::error!(
                                    message = "error processing kafka message",
                                    reason =% e,
                                );

                                Ok(())
                            },
                        }
                    }
                })
                .then(|result| async {
                    self.graph_update_consumer.commit()?;
                    result
                });

            pin_mut!(stream);

            while let Some(result) = stream.next().await {
                if let Err(e) = result {
                    tracing::error!(
                        message = "fatal error",
                        reason =% e,
                    );
                    return Err(e);
                }
            }
        }
    }
}

async fn retry_message(
    graph_update_retry_producer: &RetryProducer<Update>,
    envelope: Envelope<Update>,
) -> Result<(), ProducerError> {
    // TODO: be a little smarter about handling ProducerError here
    graph_update_retry_producer.send(envelope).await
}

#[tracing::instrument(skip(plugin_work_queue_client, analyzer_ids, envelope), err)]
async fn enqueue_plugin_work(
    plugin_work_queue_client: PluginWorkQueueClient,
    analyzer_ids: Vec<Uuid>,
    envelope: Envelope<Update>,
) -> Result<(), AnalyzerDispatcherError> {
    let pool_size = analyzer_ids.len();
    let tenant_id = envelope.tenant_id();
    let trace_id = envelope.trace_id();
    let event_source_id = envelope.event_source_id();
    let payload = envelope.inner_message().serialize()?;
    futures::stream::iter(analyzer_ids)
        .map(|analyzer_id| Ok(analyzer_id))
        .try_for_each_concurrent(pool_size, move |analyzer_id| {
            let payload = payload.clone();
            let mut plugin_work_queue_client = plugin_work_queue_client.clone();

            async move {
                let execution_job =
                    ExecutionJob::new(payload.clone(), tenant_id, trace_id, event_source_id);

                tracing::debug!(
                    message = "enqueueing analyzer execution job",
                    analyzer_id =% analyzer_id,
                );

                // TODO: retries, backpressure signalling, etc.
                plugin_work_queue_client
                    .push_execute_analyzer(PushExecuteAnalyzerRequest::new(
                        execution_job,
                        analyzer_id,
                    ))
                    .await
                    .map(|_| ())
                    .map_err(|e| AnalyzerDispatcherError::from(e))
            }
        })
        .await
}

#[tokio::main]
async fn main() -> Result<(), Box<dyn std::error::Error>> {
    let _guard = grapl_tracing::setup_tracing("analyzer-dispatcher");
    let config = AnalyzerDispatcherConfig::parse();
    let plugin_work_queue_client_config = Figment::new()
        .merge(Env::prefixed("PLUGIN_WORK_QUEUE_CLIENT_"))
        .extract()?;
    let plugin_work_queue_client = PluginWorkQueueClient::connect_with_healthcheck(
        plugin_work_queue_client_config,
        Duration::from_secs(60),
        Duration::from_secs(1),
    )
    .await?;
    let worker_pool_size = config.params.worker_pool_size;
    let mut analyzer_dispatcher = AnalyzerDispatcher::new(config, plugin_work_queue_client).await?;

    analyzer_dispatcher.run(worker_pool_size).await?;

    Ok(())
}<|MERGE_RESOLUTION|>--- conflicted
+++ resolved
@@ -29,14 +29,10 @@
 use rust_proto::{
     graplinc::grapl::{
         api::{
-<<<<<<< HEAD
             client::{
                 ClientError,
                 Connect,
             },
-            graph::v1beta1::MergedGraph,
-=======
->>>>>>> 6ca03c05
             plugin_registry::v1beta1::{
                 GetAnalyzersForTenantRequest,
                 PluginRegistryClient,
@@ -129,15 +125,9 @@
 }
 
 struct AnalyzerDispatcher {
-<<<<<<< HEAD
     plugin_work_queue_client: PluginWorkQueueClient,
-    merged_graphs_consumer: Consumer<MergedGraph>,
-    merged_graphs_retry_producer: RetryProducer<MergedGraph>,
-=======
-    plugin_work_queue_client: PluginWorkQueueServiceClient,
     graph_update_consumer: Consumer<Update>,
     graph_update_retry_producer: RetryProducer<Update>,
->>>>>>> 6ca03c05
     analyzer_ids_cache: AsyncCache<Uuid, Vec<Uuid>>,
 }
 
