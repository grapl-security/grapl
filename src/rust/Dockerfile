FROM rust:1-slim-buster AS base

ARG CARGO_PROFILE=debug

SHELL ["/bin/bash", "-c"]

RUN apt-get update && apt-get install -y --no-install-recommends \
        wait-for-it \
        ca-certificates \
        netbase \
        wget \
        zip \
    && rm -rf /var/lib/apt/lists/*

WORKDIR /tmp

RUN wget -q https://github.com/mozilla/sccache/releases/download/v0.2.15/sccache-v0.2.15-x86_64-unknown-linux-musl.tar.gz && \
    tar xvzf sccache-v0.2.15-x86_64-unknown-linux-musl.tar.gz && \
    chmod +x sccache-v0.2.15-x86_64-unknown-linux-musl/sccache && \
    cp sccache-v0.2.15-x86_64-unknown-linux-musl/sccache /usr/local/bin/sccache

ENV RUSTC_WRAPPER=/usr/local/bin/sccache

WORKDIR /grapl

# copy sources
COPY . .


# build
#
# the `base` stage isn't used by the build system, but let's 
# make `base` and `build` in case it becomes convenient.
################################################################################
FROM base AS build

RUN --mount=type=cache,mode=0777,target=/root/.cache/sccache \
    --mount=type=secret,id=rust_env,dst=/grapl/env \
    source /grapl/env; \
    case "${CARGO_PROFILE}" in \
      debug) \
        cargo build ;; \
      release) \
        cargo build --release ;; \
      *) \
        echo "ERROR: Unknown profile: ${CARGO_PROFILE}"; \
        exit 1 ;; \
    esac


<<<<<<< HEAD
#
# zip
#
=======
# zip
################################################################################
>>>>>>> e5f83b52
FROM build AS zip

RUN mkdir -p /grapl/zips; \
    grapl-zip() { \
      TMPDIR="$(mktemp -d)"; \
      cd "$TMPDIR"; \
      cp "/grapl/target/${TARGET}/${CARGO_PROFILE}/${1}" bootstrap && \
      zip --quiet -9 "/grapl/zips/${1}.zip" bootstrap; \
    }; \
    grapl-zip metric-forwarder


<<<<<<< HEAD


#
=======
>>>>>>> e5f83b52
# build test stages
################################################################################
FROM build AS build-test-unit

RUN --mount=type=cache,mode=0777,target=/root/.cache/sccache \
    --mount=type=secret,id=rust_env,dst=/grapl/env \
    source /grapl/env; \
    cargo test --no-run


FROM build AS build-test-integration

RUN --mount=type=cache,mode=0777,target=/root/.cache/sccache \
    --mount=type=secret,id=rust_env,dst=/grapl/env \
    source /grapl/env; \
    cargo test --manifest-path node-identifier/Cargo.toml --features integration --no-run


# images for running services
################################################################################
FROM debian:buster-slim AS rust-dist

ARG CARGO_PROFILE=debug
<<<<<<< HEAD
=======

RUN apt-get update && apt-get install -y --no-install-recommends \
        ca-certificates \
        netbase \
    && rm -rf /var/lib/apt/lists/*
>>>>>>> e5f83b52

USER nobody

# analyzer-dispatcher
FROM rust-dist AS analyzer-dispatcher-deploy

COPY --from=build "/grapl/target/${CARGO_PROFILE}/analyzer-dispatcher" /
CMD ["/analyzer-dispatcher"]

# generic-subgraph-generator
FROM rust-dist AS generic-subgraph-generator-deploy

COPY --from=build "/grapl/target/${CARGO_PROFILE}/generic-subgraph-generator" /
CMD ["/generic-subgraph-generator"]

# graph-merger
FROM rust-dist AS graph-merger-deploy

COPY --from=build "/grapl/target/${CARGO_PROFILE}/graph-merger" /
CMD ["/graph-merger"]

# metric-forwarder
FROM rust-dist AS metric-forwarder-deploy

COPY --from=build "/grapl/target/${CARGO_PROFILE}/metric-forwarder" /
CMD ["/metric-forwarder"]

# node-identifier
FROM rust-dist AS node-identifier-deploy

COPY --from=build "/grapl/target/${CARGO_PROFILE}/node-identifier" /
CMD ["/node-identifier"]

# node-identifier-retry-handler
FROM rust-dist AS node-identifier-retry-handler-deploy

COPY --from=build "/grapl/target/${CARGO_PROFILE}/node-identifier-retry-handler" /
CMD ["/node-identifier-retry-handler"]

# sysmon-subgraph-generator
FROM rust-dist AS sysmon-subgraph-generator-deploy

COPY --from=build "/grapl/target/${CARGO_PROFILE}/sysmon-subgraph-generator" /
CMD ["/sysmon-subgraph-generator"]

# osquery-subgraph-generator
FROM rust-dist AS osquery-subgraph-generator-deploy

COPY --from=build "/grapl/target/${CARGO_PROFILE}/osquery-subgraph-generator" /
CMD ["/osquery-subgraph-generator"]<|MERGE_RESOLUTION|>--- conflicted
+++ resolved
@@ -48,14 +48,9 @@
     esac
 
 
-<<<<<<< HEAD
-#
-# zip
-#
-=======
+
 # zip
 ################################################################################
->>>>>>> e5f83b52
 FROM build AS zip
 
 RUN mkdir -p /grapl/zips; \
@@ -68,12 +63,6 @@
     grapl-zip metric-forwarder
 
 
-<<<<<<< HEAD
-
-
-#
-=======
->>>>>>> e5f83b52
 # build test stages
 ################################################################################
 FROM build AS build-test-unit
@@ -97,14 +86,11 @@
 FROM debian:buster-slim AS rust-dist
 
 ARG CARGO_PROFILE=debug
-<<<<<<< HEAD
-=======
 
 RUN apt-get update && apt-get install -y --no-install-recommends \
         ca-certificates \
         netbase \
     && rm -rf /var/lib/apt/lists/*
->>>>>>> e5f83b52
 
 USER nobody
 
