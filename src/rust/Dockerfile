# syntax=docker/dockerfile:1.4
# We use the above syntax for here documents:
# https://github.com/moby/buildkit/blob/master/frontend/dockerfile/docs/syntax.md#user-content-here-documents

FROM rust:1-slim-bullseye AS base

ARG RUST_BUILD=dev-local-grapl

SHELL ["/bin/bash", "-o", "errexit", "-o", "nounset", "-o", "pipefail", "-c"]

# curl, jq, and unzip are used by various commands in this Dockerfile.
# build-essential, cmake, libssl-dev, perl, pkg-config, and tcl are needed
# for building rust-rdkafka.
#
# Ignore this lint about deleteing the apt-get lists (we're caching!)
# hadolint ignore=DL3009,SC1089
RUN --mount=type=cache,target=/var/lib/apt/lists,sharing=locked,id=rust-base-apt \
    apt-get update \
    && apt-get install --yes --no-install-recommends \
        curl=7.74.0-1.3+deb11u1 \
        jq=1.6-2.1 \
        unzip=6.0-26 \
    && apt-get install --yes --no-install-recommends \
        build-essential=12.9 \
        cmake=3.18.4-2+deb11u1 \
        libssl-dev=1.1.1n-0+deb11u2 \
        perl=5.32.1-4+deb11u2 \
        pkg-config=0.29.2-1 \
        tcl=8.6.11+1

# Grab a Nomad binary, which we use for parsing HCL2-with-variables into JSON:
# - in plugin-registry integration tests
# - in plugin-registry image
WORKDIR /nomad
RUN <<EOF
NOMAD_VERSION="1.2.4"
ZIP_NAME="nomad_${NOMAD_VERSION}_linux_amd64.zip"
curl --remote-name --proto '=https' --tlsv1.2 -sSf \
  "https://releases.hashicorp.com/nomad/${NOMAD_VERSION}/${ZIP_NAME}"
unzip "${ZIP_NAME}"
rm "${ZIP_NAME}"
EOF

# Install rust toolchain before copying sources to avoid unecessarily
# resinstalling on source file changes.
WORKDIR /grapl
COPY rust/rust-toolchain.toml rust/rust-toolchain.toml
WORKDIR /grapl/rust
# 'rustup show' will install components in the rust-toolchain.toml file
RUN rustup show

# copy sources
WORKDIR /grapl
COPY proto proto
COPY rust rust

WORKDIR /grapl/rust


ENV CARGO_TARGET_DIR="/grapl/rust/target"

# These variables are just to DRY up some repeated cache target
# locations. They are of our own creation, and do not hold any special
# meaning to `cargo`, `rustup`, or anything else.
ENV REGISTRY_CACHE_TARGET="${CARGO_HOME}/registry"
ENV RUSTUP_CACHE_TARGET="${RUSTUP_HOME}"

# build
################################################################################
FROM base AS build

# Hadolint appears to be confused about some of these mount targets
# hadolint ignore=SC1091
RUN --mount=type=cache,target="${CARGO_TARGET_DIR}",sharing=locked \
    --mount=type=cache,target="${REGISTRY_CACHE_TARGET}",sharing=locked \
    --mount=type=cache,target="${RUSTUP_CACHE_TARGET}",sharing=locked <<EOF
    case "${RUST_BUILD}" in
      debug)
        cargo build;;
      dev-local-grapl)
        cargo build --profile dev-local-grapl;;
      release)
        cargo build --release ;;
      test)
        cargo test ;;
      *)
        echo "ERROR:  Unknown RUST_BUILD option: ${RUST_BUILD}";
        exit 1 ;;
    esac
EOF

# Copy the build outputs to location that's not a cache mount.
# TODO: switch to using --out-dir when stable: https://github.com/rust-lang/cargo/issues/6790
RUN --mount=type=cache,target="${CARGO_TARGET_DIR}",sharing=locked \
    mkdir -p /outputs && \
    find "${CARGO_TARGET_DIR}/${RUST_BUILD}" -maxdepth 1 -type f -executable -exec cp {} /outputs \;


# tarpaulin
# This target is not merged with the `build` target because the actions to run
# after cargo are different when building for tests and building the services,
# and we'd rather not save all of the Rust `target/` directory to Docker image
# if we don't have to.
################################################################################
FROM base AS tarpaulin

# These packages are required to compile cargo-tarpaulin itself.
RUN --mount=type=cache,target=/var/lib/apt/lists,sharing=locked,id=rust-tarpaulin-apt \
    apt-get update \
    && apt-get install --yes --no-install-recommends \
        libssl-dev=1.1.1n-0+deb11u2 \
        pkg-config=0.29.2-1

# For test coverage reports
# Tarpaulin will recompile the sources from scratch and effectively taint build
# outputs, such that subsequent cargo build runs will need to start from
# scratch as well. For this reason we avoid mounting the cached target
# directory.
RUN --mount=type=cache,target="${REGISTRY_CACHE_TARGET}",sharing=locked \
    --mount=type=cache,target="${RUSTUP_CACHE_TARGET}",sharing=locked \
    cargo install cargo-tarpaulin


# build-test-integration
################################################################################
FROM base AS build-test-integration

# For running integration tests we're going to copy the test binaries to a new
# container base and run the directly, as opposed to running them via `cargo
# test`. Cargo will recompile tests if it thinks the test binaries in target/
# are out of date. Because we're using a mount cache when building the sources
# this directly won't be available in resulting container images. In the past
# we've `cp -a` the target directory to preserve it, but this can make for an
# increasingly large container image size, especially when the mount cache is
# has not been cleaned in a while. To find the test binaries paths we parse
# the manifest.json from the cargo build.
# https://github.com/rust-lang/cargo/issues/1924
# https://github.com/rust-lang/cargo/issues/3670

<<<<<<< HEAD
ENV RUST_INTEGRATION_TEST_FEATURES="generator-dispatcher/integration_tests,graph-merger/integration_tests,model-plugin-deployer/integration_tests,node-identifier/integration_tests,pipeline-ingress/integration_tests,plugin-registry/integration_tests,sysmon-generator/integration_tests,organization-management/integration_tests"
=======
ENV RUST_INTEGRATION_TEST_FEATURES="sqs-executor/integration,model-plugin-deployer/integration,plugin-work-queue/integration,organization-management/integration"
ENV TEST_DIR=/grapl/tests

RUN mkdir --parents "${TEST_DIR}"

# This will build the integration test binaries and parse the manifest to find
# their paths for copying later.
#
# Hadolint is confused again, at the time of this writing, SHELL *does*
# have -o pipefail set on line 9.
# hadolint ignore=DL4006
RUN --mount=type=cache,target="${CARGO_TARGET_DIR}",sharing=locked \
    --mount=type=cache,target="${REGISTRY_CACHE_TARGET}",sharing=locked \
    --mount=type=cache,target="${RUSTUP_CACHE_TARGET}",sharing=locked \
    cargo test \
        --features "${RUST_INTEGRATION_TEST_FEATURES}" \
        --no-run \
        --message-format=json \
        --test "*" | \
        jq -r "select(.profile.test == true) | .filenames[]" | \
        xargs \
          --replace="{}" \
          cp "{}" "${TEST_DIR}/"


# integration tests distribution
################################################################################
# We're unable to use one of the 'distroless' container images as a base here
# because our integration tests require zlib shared library, but we don't have
# a way of including that in the base image. With a debian image we can apt
# install as needed, but the debian image we're using has zlib already.
FROM debian:bullseye-slim AS integration-tests

RUN --mount=type=cache,target=/var/lib/apt/lists,sharing=locked,id=rust-tests-apt \
    apt-get update \
    && apt-get install --yes --no-install-recommends \
        ca-certificates=20210119

# Put the Nomad binary on PATH
# so that it's available to integration test consumers of NomadCli
COPY --from=build /nomad/nomad /bin

COPY --from=build-test-integration /grapl/tests /tests
# Named context support https://github.com/hadolint/hadolint/issues/830
# hadolint ignore=DL3022
COPY --from=test-ctx ./run/rust-integration-tests.sh /
ENTRYPOINT [ "/rust-integration-tests.sh" ]


# build-test-integration-new
################################################################################
FROM base AS build-test-integration-new

# For running integration tests we're going to copy the test binaries to a new
# container base and run the directly, as opposed to running them via `cargo
# test`. Cargo will recompile tests if it thinks the test binaries in target/
# are out of date. Because we're using a mount cache when building the sources
# this directly won't be available in resulting container images. In the past
# we've `cp -a` the target directory to preserve it, but this can make for an
# increasingly large container image size, especially when the mount cache is
# has not been cleaned in a while. To find the test binaries paths we parse
# the manifest.json from the cargo build.
# https://github.com/rust-lang/cargo/issues/1924
# https://github.com/rust-lang/cargo/issues/3670

ENV RUST_INTEGRATION_TEST_FEATURES="generator-dispatcher/new_integration_tests,graph-merger/new_integration_tests,node-identifier/new_integration_tests,pipeline-ingress/new_integration_tests,plugin-registry/new_integration_tests,sysmon-generator/new_integration_tests,event-source/new_integration_tests"
>>>>>>> 6d7e7512
ENV TEST_DIR=/grapl/tests

# This will build the integration test binaries and parse the manifest to find
# their paths for copying later.
#
# Hadolint is confused again, at the time of this writing, SHELL *does*
# have -o pipefail set on line 9.
# hadolint ignore=DL4006
RUN mkdir --parents "${TEST_DIR}"
# hadolint ignore=DL4006
RUN --mount=type=cache,target="${CARGO_TARGET_DIR}",sharing=locked \
    --mount=type=cache,target="${REGISTRY_CACHE_TARGET}",sharing=locked \
    --mount=type=cache,target="${RUSTUP_CACHE_TARGET}",sharing=locked \
    cargo test \
        --features "${RUST_INTEGRATION_TEST_FEATURES}" \
        --no-run \
        --message-format=json \
        --test "*" | \
        jq -r "select((.profile.test == true) and (.features[] | contains(\"integration_tests\"))) | .filenames[]" | \
        xargs \
          --replace="{}" \
          cp "{}" "${TEST_DIR}/"


# integration tests distribution
################################################################################
# We're unable to use one of the 'distroless' container images as a base here
# because our integration tests require zlib shared library, but we don't have
# a way of including that in the base image. With a debian image we can apt
# install as needed, but the debian image we're using has zlib already.
FROM debian:bullseye-slim AS integration-tests

RUN --mount=type=cache,target=/var/lib/apt/lists,sharing=locked,id=rust-tests-apt \
    apt-get update \
    && apt-get install --yes --no-install-recommends \
        ca-certificates=20210119

# Put the Nomad binary on PATH
# so that it's available to integration test consumers of NomadCli
COPY --from=build /nomad/nomad /bin

# Grab the example generator so we can deploy it in test_deploy_plugin
RUN mkdir -p /test-fixtures
COPY --from=build /outputs/example-generator /test-fixtures

COPY --from=build-test-integration /grapl/tests /tests
# Named context support https://github.com/hadolint/hadolint/issues/830
# hadolint ignore=DL3022
COPY --from=test-ctx ./run/rust-integration-tests.sh /
ENTRYPOINT [ "/rust-integration-tests.sh" ]


# images for running services
################################################################################
# More information about the base image used here can be found at:
# https://github.com/GoogleContainerTools/distroless/blob/main/cc/README.md.
# For debugging see: https://github.com/GoogleContainerTools/distroless#debug-images

# NOTE: we're using the debug containers at the moment so we have a
# shell; this lets us inject our Pulumi outputs in Local Grapl. If
# not for that, we could use the standard non-debug images.
FROM gcr.io/distroless/cc:debug AS rust-dist

USER nonroot

##### export-rust-build-artifacts-to-dist
# There are a number of artifacts we want to bring back to the host OS.
# This image will eventually dump its root contents into the host's `dist/`
# courtesy of its `docker-bake.hcl` specification.
FROM scratch AS export-rust-build-artifacts-to-dist

COPY --from=build /outputs/plugin-bootstrap-init /plugin-bootstrap-init/
COPY --from=build /outputs/example-generator /
# Just to clarify: we're copying these .service files from the repository,
# through Docker, and then back out to the dist directory in the repository.
COPY rust/plugin-bootstrap/grapl-plugin-bootstrap-init.service /plugin-bootstrap-init/
COPY rust/plugin-bootstrap/grapl-plugin.service /plugin-bootstrap-init/

<<<<<<< HEAD
=======
##### analyzer-dispatcher
FROM rust-dist AS analyzer-dispatcher-deploy

COPY --from=build /outputs/analyzer-dispatcher /
ENTRYPOINT ["/analyzer-dispatcher"]

>>>>>>> 6d7e7512
##### graph-merger
FROM rust-dist AS graph-merger-deploy

COPY --from=build /outputs/graph-merger /
ENTRYPOINT ["/graph-merger"]

##### plugin-work-queue
FROM rust-dist AS plugin-work-queue-deploy

COPY --from=build /outputs/plugin-work-queue /
ENTRYPOINT ["/plugin-work-queue"]

##### plugin-registry
FROM rust-dist AS plugin-registry-deploy

COPY --from=build /outputs/plugin-registry /
# Put the Nomad binary on PATH for NomadCli class
COPY --from=build /nomad/nomad /bin
ENTRYPOINT ["/plugin-registry"]

##### plugin-bootstrap
FROM rust-dist AS plugin-bootstrap-deploy

COPY --from=build /outputs/plugin-bootstrap /
ENTRYPOINT ["/plugin-bootstrap"]

##### node-identifier
FROM rust-dist AS node-identifier-deploy

COPY --from=build /outputs/node-identifier /
ENTRYPOINT ["/node-identifier"]

##### sysmon-generator
FROM rust-dist AS sysmon-generator-deploy

COPY --from=build /outputs/sysmon-generator /
ENTRYPOINT ["/sysmon-generator"]

##### generator-executor
FROM rust-dist AS generator-executor-deploy

COPY --from=build /outputs/generator-executor /
ENTRYPOINT ["/generator-executor"]

##### web-ui
FROM rust-dist AS grapl-web-ui-deploy

COPY --from=build /outputs/grapl-web-ui /
# Named context support https://github.com/hadolint/hadolint/issues/830
# hadolint ignore=DL3022
COPY --from=dist-ctx frontend /frontend
ENTRYPOINT ["/grapl-web-ui"]

##### model plugin deployer
FROM rust-dist AS model-plugin-deployer

COPY --from=build /outputs/model-plugin-deployer /
ENTRYPOINT ["/model-plugin-deployer"]

##### organization-management
FROM rust-dist AS organization-management-deploy

COPY --from=build /outputs/organization-management /
ENTRYPOINT ["/organization-management"]

##### pipeline-ingress
FROM rust-dist AS pipeline-ingress-deploy

COPY --from=build /outputs/pipeline-ingress /
ENTRYPOINT ["/pipeline-ingress"]

##### uid-allocator
FROM rust-dist AS uid-allocator-deploy

COPY --from=build /outputs/uid-allocator /
ENTRYPOINT ["/uid-allocator"]

##### generator-dispatcher
FROM rust-dist AS generator-dispatcher-deploy

COPY --from=build /outputs/generator-dispatcher /
<<<<<<< HEAD
ENTRYPOINT ["/generator-dispatcher"]
=======
ENTRYPOINT ["/generator-dispatcher"]

##### event-source
FROM rust-dist as event-source-deploy
COPY --from=build /outputs/event-source /
ENTRYPOINT ["/event-source"]
>>>>>>> 6d7e7512
<|MERGE_RESOLUTION|>--- conflicted
+++ resolved
@@ -137,76 +137,7 @@
 # https://github.com/rust-lang/cargo/issues/1924
 # https://github.com/rust-lang/cargo/issues/3670
 
-<<<<<<< HEAD
 ENV RUST_INTEGRATION_TEST_FEATURES="generator-dispatcher/integration_tests,graph-merger/integration_tests,model-plugin-deployer/integration_tests,node-identifier/integration_tests,pipeline-ingress/integration_tests,plugin-registry/integration_tests,sysmon-generator/integration_tests,organization-management/integration_tests"
-=======
-ENV RUST_INTEGRATION_TEST_FEATURES="sqs-executor/integration,model-plugin-deployer/integration,plugin-work-queue/integration,organization-management/integration"
-ENV TEST_DIR=/grapl/tests
-
-RUN mkdir --parents "${TEST_DIR}"
-
-# This will build the integration test binaries and parse the manifest to find
-# their paths for copying later.
-#
-# Hadolint is confused again, at the time of this writing, SHELL *does*
-# have -o pipefail set on line 9.
-# hadolint ignore=DL4006
-RUN --mount=type=cache,target="${CARGO_TARGET_DIR}",sharing=locked \
-    --mount=type=cache,target="${REGISTRY_CACHE_TARGET}",sharing=locked \
-    --mount=type=cache,target="${RUSTUP_CACHE_TARGET}",sharing=locked \
-    cargo test \
-        --features "${RUST_INTEGRATION_TEST_FEATURES}" \
-        --no-run \
-        --message-format=json \
-        --test "*" | \
-        jq -r "select(.profile.test == true) | .filenames[]" | \
-        xargs \
-          --replace="{}" \
-          cp "{}" "${TEST_DIR}/"
-
-
-# integration tests distribution
-################################################################################
-# We're unable to use one of the 'distroless' container images as a base here
-# because our integration tests require zlib shared library, but we don't have
-# a way of including that in the base image. With a debian image we can apt
-# install as needed, but the debian image we're using has zlib already.
-FROM debian:bullseye-slim AS integration-tests
-
-RUN --mount=type=cache,target=/var/lib/apt/lists,sharing=locked,id=rust-tests-apt \
-    apt-get update \
-    && apt-get install --yes --no-install-recommends \
-        ca-certificates=20210119
-
-# Put the Nomad binary on PATH
-# so that it's available to integration test consumers of NomadCli
-COPY --from=build /nomad/nomad /bin
-
-COPY --from=build-test-integration /grapl/tests /tests
-# Named context support https://github.com/hadolint/hadolint/issues/830
-# hadolint ignore=DL3022
-COPY --from=test-ctx ./run/rust-integration-tests.sh /
-ENTRYPOINT [ "/rust-integration-tests.sh" ]
-
-
-# build-test-integration-new
-################################################################################
-FROM base AS build-test-integration-new
-
-# For running integration tests we're going to copy the test binaries to a new
-# container base and run the directly, as opposed to running them via `cargo
-# test`. Cargo will recompile tests if it thinks the test binaries in target/
-# are out of date. Because we're using a mount cache when building the sources
-# this directly won't be available in resulting container images. In the past
-# we've `cp -a` the target directory to preserve it, but this can make for an
-# increasingly large container image size, especially when the mount cache is
-# has not been cleaned in a while. To find the test binaries paths we parse
-# the manifest.json from the cargo build.
-# https://github.com/rust-lang/cargo/issues/1924
-# https://github.com/rust-lang/cargo/issues/3670
-
-ENV RUST_INTEGRATION_TEST_FEATURES="generator-dispatcher/new_integration_tests,graph-merger/new_integration_tests,node-identifier/new_integration_tests,pipeline-ingress/new_integration_tests,plugin-registry/new_integration_tests,sysmon-generator/new_integration_tests,event-source/new_integration_tests"
->>>>>>> 6d7e7512
 ENV TEST_DIR=/grapl/tests
 
 # This will build the integration test binaries and parse the manifest to find
@@ -285,15 +216,6 @@
 COPY rust/plugin-bootstrap/grapl-plugin-bootstrap-init.service /plugin-bootstrap-init/
 COPY rust/plugin-bootstrap/grapl-plugin.service /plugin-bootstrap-init/
 
-<<<<<<< HEAD
-=======
-##### analyzer-dispatcher
-FROM rust-dist AS analyzer-dispatcher-deploy
-
-COPY --from=build /outputs/analyzer-dispatcher /
-ENTRYPOINT ["/analyzer-dispatcher"]
-
->>>>>>> 6d7e7512
 ##### graph-merger
 FROM rust-dist AS graph-merger-deploy
 
@@ -375,13 +297,9 @@
 FROM rust-dist AS generator-dispatcher-deploy
 
 COPY --from=build /outputs/generator-dispatcher /
-<<<<<<< HEAD
-ENTRYPOINT ["/generator-dispatcher"]
-=======
 ENTRYPOINT ["/generator-dispatcher"]
 
 ##### event-source
 FROM rust-dist as event-source-deploy
 COPY --from=build /outputs/event-source /
-ENTRYPOINT ["/event-source"]
->>>>>>> 6d7e7512
+ENTRYPOINT ["/event-source"]