--- conflicted
+++ resolved
@@ -125,14 +125,8 @@
 COPY --chown=grapl Cargo.lock .
 COPY --chown=grapl Cargo.toml .
 # build everything
-<<<<<<< HEAD
 RUN cargo test --target=x86_64-unknown-linux-musl
 # Now do a clean release build
-=======
-# FIXME: cargo test instead of cargo build once the tests work
-RUN cargo build --target=x86_64-unknown-linux-musl
-# now do a clean release build
->>>>>>> 1034bce5
 RUN if test "${release_target}" = "release"; then \
       cargo clean; \
       cargo build --target=x86_64-unknown-linux-musl --release; \
