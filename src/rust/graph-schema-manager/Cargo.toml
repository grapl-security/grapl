--- conflicted
+++ resolved
@@ -5,18 +5,9 @@
 
 [dependencies]
 async-trait = "0.1"
-<<<<<<< HEAD
-bytes = "1.1"
-clap = { version = "3.0", default_features = false, features = [
-  "std",
-  "env",
-  "derive"
-] }
-figment = { version = "0.10", features = ["env"] }
-=======
 bytes = { workspace = true }
 clap = { workspace = true }
->>>>>>> 6ca03c05
+figment = { workspace= true }
 grapl-config = { path = "../grapl-config" }
 grapl-graphql-codegen = { path = "../grapl-graphql-codegen" }
 grapl-tracing = { path = "../grapl-tracing" }
