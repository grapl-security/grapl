#![allow(unused_must_use)]

use crate::grapl_config::env_helpers::{s3_event_emitters_from_env, FromEnv};
pub use grapl_config;
use grapl_config::{event_caches, ServiceEnv};
pub use grapl_graph_descriptions::graph_description::*;
pub use grapl_observe::metric_reporter::MetricReporter;
use grapl_service::serialization::SubgraphSerializer;
use rusoto_s3::S3Client;
use rusoto_sqs::SqsClient;
use sqs_executor::errors::CheckedError;
use sqs_executor::event_decoder::PayloadDecoder;
use sqs_executor::event_handler::EventHandler;
use sqs_executor::event_retriever::S3PayloadRetriever;
use sqs_executor::redis_cache::RedisCache;

<<<<<<< HEAD
use sqs_executor::s3_event_emitter::S3ToSqsEventNotifier;
use sqs_executor::{make_ten, time_based_key_fn};
use std::fmt::Debug;
use tracing::info;

=======
use grapl_config as config;
use grapl_graph_descriptions::graph_description::*;
use grapl_observe::metric_reporter::MetricReporter;
use log::*;
use sqs_lambda::{event_decoder::PayloadDecoder,
                 event_handler::EventHandler,
                 sqs_completion_handler::CompletionPolicy,
                 sqs_consumer::ConsumePolicyBuilder};
>>>>>>> b87e9d65


pub async fn run_graph_generator<
    InputEventT,
    HandlerErrorT,
    InitGenerator,
    PayloadDecoderT,
    DecoderErrorT,
    EventHandlerT,
>(
    env: ServiceEnv,
    init_generator: InitGenerator,
    payload_decoder: PayloadDecoderT,
) where
    InputEventT: Send + 'static,
    InitGenerator: Clone + Send + 'static + Fn(RedisCache) -> EventHandlerT,
    EventHandlerT: EventHandler<InputEvent = InputEventT, OutputEvent = Graph, Error = HandlerErrorT>
        + Send
        + Sync
        + 'static
        + Clone,
    HandlerErrorT: Debug + CheckedError + Send + Sync + 'static,
    PayloadDecoderT:
        PayloadDecoder<InputEventT, DecoderError = DecoderErrorT> + Send + Sync + Clone + 'static,
    DecoderErrorT: CheckedError + Send + 'static,
{
    let sqs_client = SqsClient::from_env();
    let _s3_client = S3Client::from_env();
    let cache = &mut event_caches(&env).await;

    let sysmon_subgraph_generator =
        &mut make_ten(async { (init_generator)(cache[0].clone()) }).await;
    let serializer = &mut make_ten(async { SubgraphSerializer::default() }).await;

    let s3_emitter =
        &mut s3_event_emitters_from_env(&env, time_based_key_fn, S3ToSqsEventNotifier::from(&env))
            .await;

    let s3_payload_retriever = &mut make_ten(async {
        S3PayloadRetriever::new(
            |region_str| {
                info!("Initializing new s3 client: {}", &region_str);
                grapl_config::env_helpers::init_s3_client(&region_str)
            },
            payload_decoder,
            MetricReporter::new(&env.service_name),
        )
    })
    .await;

    info!("Starting process_loop");
    let queue_url = grapl_config::source_queue_url();

    sqs_executor::process_loop(
        queue_url,
        std::env::var("DEAD_LETTER_QUEUE_URL").expect("DEAD_LETTER_QUEUE_URL"),
        cache,
        sqs_client.clone(),
        sysmon_subgraph_generator,
        s3_payload_retriever,
        s3_emitter,
        serializer,
        MetricReporter::new(&env.service_name),
    )
    .await;
}
//
// /// Graph generator implementations should invoke this function to begin processing new log events.
// ///
// /// ```rust,ignore
// /// #[tokio::main]
// /// async fn main() -> Result<(), Box<dyn std::error::Error>> {
// ///     use sqs_lambda::cache::NopCache;
// ///     use graph_generator_lib::run_graph_generator;
// ///
// ///     grapl_config::init_grapl_env!();
// ///
// ///     run_graph_generator(
// ///         MyNewGenerator::new(),
// ///         MyDecoder::default()
// ///     ).await;
// ///
// ///     Ok(())
// /// }
// /// ```
// pub async fn run_graph_generator<
//     IE: Send + Sync + Clone + 'static,
//     EH: EventHandler<InputEvent = IE, OutputEvent = Graph, Error = sqs_lambda::error::Error>
//         + Send
//         + Sync
//         + Clone
//         + 'static,
//     ED: PayloadDecoder<IE> + Send + Sync + Clone + 'static,
// >(
//     generator: EH,
//     event_decoder: ED,
//     consume_policy: ConsumePolicyBuilder,
//     completion_policy: CompletionPolicy,
//     metric_reporter: MetricReporter<Stdout>,
// ) {
//     info!("IS_LOCAL={:?}", config::is_local());
//
//     if config::is_local() {
//         local::run_graph_generator_local(
//             generator,
//             event_decoder,
//             consume_policy,
//             completion_policy,
//             metric_reporter,
//         )
//         .await;
//     } else {
//         aws::run_graph_generator_aws(
//             generator,
//             event_decoder,
//             consume_policy,
//             completion_policy,
//             metric_reporter,
//         );
//     }
// }<|MERGE_RESOLUTION|>--- conflicted
+++ resolved
@@ -14,22 +14,14 @@
 use sqs_executor::event_retriever::S3PayloadRetriever;
 use sqs_executor::redis_cache::RedisCache;
 
-<<<<<<< HEAD
 use sqs_executor::s3_event_emitter::S3ToSqsEventNotifier;
 use sqs_executor::{make_ten, time_based_key_fn};
 use std::fmt::Debug;
 use tracing::info;
 
-=======
 use grapl_config as config;
 use grapl_graph_descriptions::graph_description::*;
 use grapl_observe::metric_reporter::MetricReporter;
-use log::*;
-use sqs_lambda::{event_decoder::PayloadDecoder,
-                 event_handler::EventHandler,
-                 sqs_completion_handler::CompletionPolicy,
-                 sqs_consumer::ConsumePolicyBuilder};
->>>>>>> b87e9d65
 
 
 pub async fn run_graph_generator<
