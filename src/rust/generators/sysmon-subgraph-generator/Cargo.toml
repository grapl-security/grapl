[package]
name = "sysmon-subgraph-generator"
version = "1.0.0"
authors = ["Insanitybit <insanitybit@gmail.com>"]
edition = "2018"

[lib]
name = "sysmon_subgraph_generator_lib"

[dependencies]
grapl-graph-descriptions = { path="../../graph-descriptions", version="*" }
endpoint-plugin = { path="../../endpoint-plugin", version="*"}
grapl-config = {path = "../../grapl-config", version="*"}
grapl-observe = {path = "../../grapl-observe", version="*"}
grapl-test = { path = "../../grapl-test", version = "*"}

sqs-executor = { path = "../../sqs-executor/" }
grapl-service = { path = "../../grapl-service/" }
sysmon = { path = "../../sysmon/" }
serde = "1.0"
serde_json = "1.0"
serde_derive = "1.0"
failure = "0.1"
prost = "0.7"
log = "0.4"
regex = "1.3"
lazy_static = "1.2"
chrono = "0.4"
itertools = "0.10"

rusoto_s3 = {version="0.46.0", default_features = false, features=["rustls"]}
rusoto_core = {version="0.46.0", default_features = false, features=["rustls"]}
rusoto_sqs = {version="0.46.0", default_features = false, features=["rustls"]}
rusoto_credential = "0.46.0"
futures = "0.3"
aws_lambda_events = "0.4"

async-trait = "0.1"
thiserror = "1.0"

<<<<<<< HEAD
zstd = "0.6"
tokio = { version = "1", features = ["sync", "rt", "macros", "time", "rt-multi-thread", "fs"] }
=======
zstd = "0.7"
tokio = { version = "1", features = ["sync", "rt", "macros", "time", "rt-multi-thread"] }
>>>>>>> 5e4b8625
graph-generator-lib = { path="../graph-generator-lib" }
tracing = "0.1"
tracing-subscriber = "0.2"
tracing-futures = "0.2"
uuid = { version = "0.8", features=["v4"] }<|MERGE_RESOLUTION|>--- conflicted
+++ resolved
@@ -37,14 +37,9 @@
 
 async-trait = "0.1"
 thiserror = "1.0"
+zstd = "0.7"
+tokio = { version = "1", features = ["sync", "rt", "macros", "time", "rt-multi-thread", "fs"] }
 
-<<<<<<< HEAD
-zstd = "0.6"
-tokio = { version = "1", features = ["sync", "rt", "macros", "time", "rt-multi-thread", "fs"] }
-=======
-zstd = "0.7"
-tokio = { version = "1", features = ["sync", "rt", "macros", "time", "rt-multi-thread"] }
->>>>>>> 5e4b8625
 graph-generator-lib = { path="../graph-generator-lib" }
 tracing = "0.1"
 tracing-subscriber = "0.2"
