--- conflicted
+++ resolved
@@ -37,69 +37,7 @@
 
     tracing::info!("logger configured successfully");
 
-<<<<<<< HEAD
-    handler().await
-}
-
-#[tracing::instrument]
-async fn handler() -> Result<(), SysmonGeneratorError> {
-    let consumer_config = ConsumerConfig::parse();
-    let producer_config = ProducerConfig::parse();
-
-    tracing::info!(
-        message = "Configuring Kafka StreamProcessor",
-        consumer_config = ?consumer_config,
-        producer_config = ?producer_config,
-    );
-
-    // TODO: also construct a stream processor for retries
-
-    let stream_processor = StreamProcessor::new(consumer_config, producer_config)?;
-
-    tracing::info!(message = "Kafka StreamProcessor configured successfully");
-
-    let stream = stream_processor.stream(event_handler);
-
-    stream
-        .for_each_concurrent(
-            10, // TODO: make configurable?
-            |res| async move {
-                if let Err(e) = res {
-                    // TODO: retry the message?
-                    tracing::error!(
-                        message = "Error processing Kafka message",
-                        reason = %e,
-                    );
-                } else {
-                    // TODO: collect some metrics
-                    tracing::debug!(message = "Generated graph from sysmon event");
-                }
-            },
-        )
-        .with_current_subscriber()
-        .await;
-
-    Ok(())
-}
-
-async fn event_handler(
-    event: Result<Envelope<RawLog>, StreamProcessorError>,
-) -> Result<Option<Envelope<GraphDescription>>, SysmonGeneratorError> {
-    let envelope = event?;
-    let sysmon_event = SysmonEvent::from_str(std::str::from_utf8(
-        envelope.inner_message.log_event.as_ref(),
-    )?)?;
-
-    match models::generate_graph_from_event(&sysmon_event)? {
-        Some(graph_description) => Ok(Some(Envelope::new(
-            Metadata::create_from(envelope.metadata),
-            graph_description,
-        ))),
-        None => Ok(None),
-    }
-=======
     let config = GeneratorServiceConfig::from_env_vars();
     let generator = api::SysmonGenerator {};
     server::exec_service(generator, config).await
->>>>>>> 619f0e1d
 }