--- conflicted
+++ resolved
@@ -1,7 +1,3 @@
-<<<<<<< HEAD
-use futures::StreamExt;
-use kafka::{
-=======
 use clap::Parser;
 use futures::StreamExt;
 use kafka::{
@@ -9,7 +5,6 @@
         ConsumerConfig,
         ProducerConfig,
     },
->>>>>>> 95cd5df0
     StreamProcessor,
     StreamProcessorError,
 };
@@ -69,21 +64,6 @@
 
 #[tracing::instrument]
 async fn handler() -> Result<(), SysmonGeneratorError> {
-<<<<<<< HEAD
-    let bootstrap_servers = std::env::var("KAFKA_BOOTSTRAP_SERVERS")?;
-    let sasl_username = std::env::var("KAFKA_SASL_USERNAME")?;
-    let sasl_password = std::env::var("KAFKA_SASL_PASSWORD")?;
-    let consumer_group_name = std::env::var("GRAPH_GENERATOR_CONSUMER_GROUP")?;
-    let consumer_topic = "raw-logs".to_string();
-    let producer_topic = "generated-graphs".to_string();
-
-    tracing::info!(
-        message = "configuring kafka stream processor",
-        bootstrap_servers = %bootstrap_servers,
-        consumer_group_name = %consumer_group_name,
-        consumer_topic = %consumer_topic,
-        producer_topic = %producer_topic,
-=======
     let consumer_config = ConsumerConfig::parse();
     let producer_config = ProducerConfig::parse();
 
@@ -91,34 +71,13 @@
         message = "Configuring Kafka StreamProcessor",
         consumer_config = ?consumer_config,
         producer_config = ?producer_config,
->>>>>>> 95cd5df0
     );
 
     // TODO: also construct a stream processor for retries
 
-<<<<<<< HEAD
-    let stream_processor = StreamProcessor::new(
-        bootstrap_servers.clone(),
-        sasl_username,
-        sasl_password,
-        consumer_group_name.clone(),
-        consumer_topic.clone(),
-        producer_topic.clone(),
-    )?;
-
-    tracing::info!(
-        message = "kafka stream processor configured successfully",
-        bootstrap_servers = %bootstrap_servers,
-        consumer_group_name = %consumer_group_name,
-        consumer_topic = %consumer_topic,
-        producer_topic = %producer_topic,
-    );
-    tracing::info!("starting up!");
-=======
     let stream_processor = StreamProcessor::new(consumer_config, producer_config)?;
 
     tracing::info!(message = "Kafka StreamProcessor configured successfully");
->>>>>>> 95cd5df0
 
     let stream = stream_processor.stream(event_handler)?;
 
@@ -129,20 +88,12 @@
                 if let Err(e) = res {
                     // TODO: retry the message?
                     tracing::error!(
-<<<<<<< HEAD
-                        message = "error processing kafka message",
-=======
                         message = "Error processing Kafka message",
->>>>>>> 95cd5df0
                         reason = %e,
                     );
                 } else {
                     // TODO: collect some metrics
-<<<<<<< HEAD
-                    tracing::debug!(message = "generated graph from sysmon event");
-=======
                     tracing::debug!(message = "Generated graph from sysmon event");
->>>>>>> 95cd5df0
                 }
             },
         )
