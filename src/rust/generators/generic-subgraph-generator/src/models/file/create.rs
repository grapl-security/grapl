use std::convert::TryFrom;

use endpoint_plugin::{AssetNode,
                      FileNode,
                      IAssetNode,
                      IFileNode,
                      IProcessNode,
                      ProcessNode};
use grapl_graph_descriptions::graph_description::*;
use serde::{Deserialize,
            Serialize};

#[derive(Clone, Debug, Hash, Serialize, Deserialize)]
pub struct FileCreate {
    creator_process_id: u64,
    creator_process_name: Option<String>,
    path: String,
    hostname: String,
    timestamp: u64,
}

impl TryFrom<FileCreate> for GraphDescription {
    type Error = String;

    fn try_from(file_create: FileCreate) -> Result<Self, Self::Error> {
        let mut asset = AssetNode::new(AssetNode::static_strategy());
        asset
            .with_hostname(file_create.hostname.clone())
            .with_asset_id(file_create.hostname.clone());

        let mut creator = ProcessNode::new(ProcessNode::session_strategy());
        creator
            .with_asset_id(file_create.hostname.clone())
            .with_process_name(file_create.creator_process_name.unwrap_or_default())
            .with_process_id(file_create.creator_process_id)
            .with_last_seen_timestamp(file_create.timestamp);

        let mut file = FileNode::new(FileNode::session_strategy());
        file.with_asset_id(file_create.hostname.clone())
            .with_created_timestamp(file_create.timestamp)
            .with_file_path(file_create.path);

<<<<<<< HEAD
        info!("file {:?}", &file);

        let mut graph = GraphDescription::new();
=======
        let mut graph = Graph::new(file_create.timestamp);
>>>>>>> d1ec6e05

        graph.add_edge(
            "created_files",
            creator.clone_node_key(),
            file.clone_node_key(),
        );

        graph.add_edge(
            "asset_processes",
            asset.clone_node_key(),
            creator.clone_node_key(),
        );

        graph.add_edge(
            "files_on_asset",
            asset.clone_node_key(),
            file.clone_node_key(),
        );

        graph.add_node(asset);
        graph.add_node(creator);
        graph.add_node(file);

        Ok(graph)
    }
}<|MERGE_RESOLUTION|>--- conflicted
+++ resolved
@@ -40,13 +40,9 @@
             .with_created_timestamp(file_create.timestamp)
             .with_file_path(file_create.path);
 
-<<<<<<< HEAD
         info!("file {:?}", &file);
 
         let mut graph = GraphDescription::new();
-=======
-        let mut graph = Graph::new(file_create.timestamp);
->>>>>>> d1ec6e05
 
         graph.add_edge(
             "created_files",
