--- conflicted
+++ resolved
@@ -63,11 +63,7 @@
                 asset.clone_node_key(),
                 child_exe.clone_node_key(),
             );
-
-<<<<<<< HEAD
             info!("child_exe: {:?}", &child_exe);
-=======
->>>>>>> d1ec6e05
             graph.add_node(child_exe);
         }
 
