#![cfg(feature = "integration_tests")]

use std::time::Duration;

use bytes::Bytes;
use clap::Parser;
use grapl_tracing::{
    setup_tracing,
    WorkerGuard,
};
use kafka::{
    config::ConsumerConfig,
    test_utils::topic_scanner::KafkaTopicScanner,
};
<<<<<<< HEAD
use rust_proto::graplinc::grapl::{
    api::{
        client_factory::{
            build_grpc_client,
            services::PipelineIngressClientConfig,
        },
        pipeline_ingress::v1beta1::{
=======
use rust_proto::{
    client_factory::services::PipelineIngressClientConfig,
    graplinc::grapl::{
        api::pipeline_ingress::v1beta1::{
>>>>>>> 6c5ae07c
            client::PipelineIngressClient,
            PublishRawLogRequest,
        },
    },
    pipeline::v1beta1::{
        Envelope,
        RawLog,
    },
    protocol::service_client::ConnectWithConfig,
};
use test_context::{
    test_context,
    AsyncTestContext,
};
use uuid::Uuid;

static CONSUMER_TOPIC: &'static str = "raw-logs";

struct PipelineIngressTestContext {
    grpc_client: PipelineIngressClient,
    _guard: WorkerGuard,
}

#[async_trait::async_trait]
impl AsyncTestContext for PipelineIngressTestContext {
    async fn setup() -> Self {
        let _guard = setup_tracing("pipeline-ingress-integration-tests").expect("setup_tracing");

        let client_config = PipelineIngressClientConfig::parse();
        let pipeline_ingress_client = PipelineIngressClient::connect_with_config(client_config)
            .await
            .expect("pipeline_ingress_client");

        PipelineIngressTestContext {
            grpc_client: pipeline_ingress_client,
            _guard,
        }
    }
}

#[tracing::instrument(skip(ctx))]
#[test_context(PipelineIngressTestContext)]
#[tokio::test]
async fn test_publish_raw_log_sends_message_to_kafka(
    ctx: &mut PipelineIngressTestContext,
) -> eyre::Result<()> {
    let event_source_id = Uuid::new_v4();
    let tenant_id = Uuid::new_v4();
    let log_event: Bytes = r#"
<Event xmlns="http://schemas.microsoft.com/win/2004/08/events/event">
  <System>
    <Provider Name="Microsoft-Windows-Sysmon" Guid="{5770385F-C22A-43E0-BF4C-06F5698FFBD9}"/>
    <EventID>1</EventID>
    <Version>5</Version>
    <Level>4</Level>
    <Task>1</Task>
    <Opcode>0</Opcode>
    <Keywords>0x8000000000000000</Keywords>
    <TimeCreated SystemTime="2019-07-24T18:05:14.402156600Z"/>
    <EventRecordID>550</EventRecordID>
    <Correlation/>
    <Execution ProcessID="3324" ThreadID="3220"/>
    <Channel>Microsoft-Windows-Sysmon/Operational</Channel>
    <Computer>DESKTOP-FVSHABR</Computer>
    <Security UserID="S-1-5-18"/>
  </System>
  <EventData>
    <Data Name="RuleName"/>
    <Data Name="UtcTime">2019-07-24 18:05:14.399</Data>
    <Data Name="ProcessGuid">{87E8D3BD-9DDA-5D38-0000-0010A3941D00}</Data>
    <Data Name="ProcessId">5752</Data>
    <Data Name="Image">C:\Windows\System32\cmd.exe</Data>
    <Data Name="FileVersion">10.0.10240.16384 (th1.150709-1700)</Data>
    <Data Name="Description">Windows Command Processor</Data>
    <Data Name="Product">Microsoft&#xFFFD; Windows&#xFFFD; Operating System</Data>
    <Data Name="Company">Microsoft Corporation</Data>
    <Data Name="OriginalFileName">Cmd.Exe</Data>
    <Data Name="CommandLine">"cmd" /C "msiexec /quiet /i cmd.msi"</Data>
    <Data Name="CurrentDirectory">C:\Users\grapltest\Downloads\</Data>
    <Data Name="User">DESKTOP-FVSHABR\grapltest</Data>
    <Data Name="LogonGuid">{87E8D3BD-99C8-5D38-0000-002088140200}</Data>
    <Data Name="LogonId">0x21488</Data>
    <Data Name="TerminalSessionId">1</Data>
    <Data Name="IntegrityLevel">Medium</Data>
    <Data Name="Hashes">MD5=A6177D080759CF4A03EF837A38F62401,SHA256=79D1FFABDD7841D9043D4DDF1F93721BCD35D823614411FD4EAB5D2C16A86F35</Data>
    <Data Name="ParentProcessGuid">{87E8D3BD-9DD8-5D38-0000-00109F871D00}</Data>
    <Data Name="ParentProcessId">6132</Data>
    <Data Name="ParentImage">C:\Users\grapltest\Downloads\svchost.exe</Data>
    <Data Name="ParentCommandLine">.\svchost.exe</Data>
  </EventData>
</Event>
"#.into();

    let kafka_scanner = KafkaTopicScanner::new(
        ConsumerConfig::with_topic(CONSUMER_TOPIC),
        Duration::from_secs(30),
        Envelope::new(
            Uuid::new_v4(),
            Uuid::new_v4(),
            Uuid::new_v4(),
            RawLog::new(log_event.clone()),
        ),
    );

    let handle = kafka_scanner
        .scan_for_tenant(tenant_id, 1, |_: RawLog| true)
        .await;

    tracing::info!(
        message = "sending publish_raw_log request",
        tenant_id =% tenant_id,
        event_source_id =% event_source_id,
    );

    ctx.grpc_client
        .publish_raw_log(PublishRawLogRequest::new(
            event_source_id,
            tenant_id,
            log_event.clone(),
        ))
        .await
        .expect("received error response");

    tracing::info!("waiting for kafka_scanner to complete");
    let envelopes = handle.await?;

    assert_eq!(envelopes.len(), 1);

    let envelope = envelopes[0].clone();

    assert_eq!(envelope.tenant_id(), tenant_id);
    assert_eq!(envelope.event_source_id(), event_source_id);

    let raw_log = envelope.inner_message();
    assert_eq!(raw_log.log_event(), log_event);

    Ok(())
}<|MERGE_RESOLUTION|>--- conflicted
+++ resolved
@@ -12,29 +12,19 @@
     config::ConsumerConfig,
     test_utils::topic_scanner::KafkaTopicScanner,
 };
-<<<<<<< HEAD
 use rust_proto::graplinc::grapl::{
     api::{
-        client_factory::{
-            build_grpc_client,
-            services::PipelineIngressClientConfig,
-        },
+        client_factory::services::PipelineIngressClientConfig,
         pipeline_ingress::v1beta1::{
-=======
-use rust_proto::{
-    client_factory::services::PipelineIngressClientConfig,
-    graplinc::grapl::{
-        api::pipeline_ingress::v1beta1::{
->>>>>>> 6c5ae07c
             client::PipelineIngressClient,
             PublishRawLogRequest,
         },
+        protocol::service_client::ConnectWithConfig,
     },
     pipeline::v1beta1::{
         Envelope,
         RawLog,
     },
-    protocol::service_client::ConnectWithConfig,
 };
 use test_context::{
     test_context,
