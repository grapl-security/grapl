--- conflicted
+++ resolved
@@ -1,22 +1,7 @@
 #![cfg(feature = "integration_tests")]
-<<<<<<< HEAD
-use std::sync::Arc;
-
-use bytes::Bytes;
-use clap::Parser;
-use graph_query::{
-    config::GraphDbConfig,
-    node_query::NodeQuery,
-    table_names::{
-        tenant_keyspace_name,
-        IMM_STRING_TABLE_NAME,
-    },
-};
-=======
 use bytes::Bytes;
 use clap::Parser;
 use graph_query::node_query::NodeQuery;
->>>>>>> 7b7452c7
 use rust_proto::{
     client_factory::{
         build_grpc_client,
@@ -24,10 +9,7 @@
             GraphMutationClientConfig,
             GraphQueryClientConfig,
             GraphSchemaManagerClientConfig,
-<<<<<<< HEAD
-=======
             ScyllaProvisionerClientConfig,
->>>>>>> 7b7452c7
             UidAllocatorClientConfig,
         },
     },
@@ -48,15 +30,8 @@
                 StringCmp,
             },
             graph_schema_manager::v1beta1::messages as graph_schema_manager_api,
-<<<<<<< HEAD
-            uid_allocator::v1beta1::{
-                client::UidAllocatorServiceClient,
-                messages::CreateTenantKeyspaceRequest,
-            },
-=======
             scylla_provisioner::v1beta1::messages as scylla_provisioner_msgs,
             uid_allocator::v1beta1::messages::CreateTenantKeyspaceRequest,
->>>>>>> 7b7452c7
         },
         common::v1beta1::types::{
             EdgeName,
@@ -64,51 +39,6 @@
         },
     },
 };
-<<<<<<< HEAD
-use scylla::CachingSession;
-use secrecy::ExposeSecret;
-
-type DynError = Box<dyn std::error::Error + Send + Sync>;
-
-// NOTE: temporary code to set up the keyspace before we have a service
-// to set it up for us
-#[tracing::instrument(skip(session, uid_allocator_client), err)]
-async fn provision_keyspace(
-    session: &CachingSession,
-    tenant_id: uuid::Uuid,
-    mut uid_allocator_client: UidAllocatorServiceClient,
-) -> Result<String, DynError> {
-    let tenant_ks = tenant_keyspace_name(tenant_id);
-
-    session
-        .session
-        .query(
-        format!(
-            r"CREATE KEYSPACE IF NOT EXISTS {tenant_ks} WITH REPLICATION = {{'class' : 'SimpleStrategy', 'replication_factor' : 1}};"
-        ),
-        &[],
-    ).await?;
-
-    let property_table_names = [(IMM_STRING_TABLE_NAME, "text")];
-
-    for (table_name, value_type) in property_table_names.into_iter() {
-        session
-            .session
-            .query(
-                format!(
-                    r"CREATE TABLE IF NOT EXISTS {tenant_ks}.{table_name} (
-                        uid bigint,
-                        populated_field text,
-                        value {value_type},
-                        PRIMARY KEY (uid, populated_field)
-                    )"
-                ),
-                &(),
-            )
-            .await?;
-    }
-=======
->>>>>>> 7b7452c7
 
 async fn provision_example_graph_schema(tenant_id: uuid::Uuid) -> eyre::Result<()> {
     let graph_schema_manager_client_config = GraphSchemaManagerClientConfig::parse();
@@ -121,48 +51,6 @@
         std::fs::read(path).map(Bytes::from)
     }
 
-<<<<<<< HEAD
-    uid_allocator_client
-        .create_tenant_keyspace(CreateTenantKeyspaceRequest { tenant_id })
-        .await?;
-
-    Ok(tenant_ks)
-}
-
-async fn provision_example_graph_schema(tenant_id: uuid::Uuid) -> Result<(), DynError> {
-    let graph_schema_manager_client_config = GraphSchemaManagerClientConfig::parse();
-    let mut graph_schema_manager_client =
-        build_grpc_client(graph_schema_manager_client_config).await?;
-
-    fn get_example_graphql_schema() -> Result<Bytes, std::io::Error> {
-        // This path is created in rust/Dockerfile
-        let path = "/test-fixtures/example_schemas/example.graphql";
-        std::fs::read(path).map(Bytes::from)
-    }
-
-    graph_schema_manager_client
-        .deploy_schema(graph_schema_manager_api::DeploySchemaRequest {
-            tenant_id,
-            schema: get_example_graphql_schema().unwrap(),
-            schema_type: graph_schema_manager_api::SchemaType::GraphqlV0,
-            schema_version: 0,
-        })
-        .await?;
-    Ok(())
-}
-
-async fn get_scylla_client() -> Result<Arc<CachingSession>, DynError> {
-    let graph_db_config = GraphDbConfig::parse();
-
-    let mut scylla_config = scylla::SessionConfig::new();
-    scylla_config.add_known_nodes_addr(&graph_db_config.graph_db_addresses[..]);
-    scylla_config.auth_username = Some(graph_db_config.graph_db_auth_username.to_owned());
-    scylla_config.auth_password = Some(
-        graph_db_config
-            .graph_db_auth_password
-            .expose_secret()
-            .to_owned(),
-=======
     graph_schema_manager_client
         .deploy_schema(graph_schema_manager_api::DeploySchemaRequest {
             tenant_id,
@@ -178,29 +66,11 @@
 async fn test_query_two_attached_nodes() -> eyre::Result<()> {
     let _span = tracing::info_span!(
         "tenant_id", tenant_id=?tracing::field::Empty,
->>>>>>> 7b7452c7
     );
 
     let query_client_config = GraphQueryClientConfig::parse();
     let mut graph_query_client = build_grpc_client(query_client_config).await?;
 
-<<<<<<< HEAD
-#[test_log::test(tokio::test)]
-async fn test_query_two_attached_nodes() -> Result<(), DynError> {
-    let _span = tracing::info_span!(
-        "tenant_id", tenant_id=?tracing::field::Empty,
-    );
-
-    let query_client_config = GraphQueryClientConfig::parse();
-    let mut graph_query_client = build_grpc_client(query_client_config).await?;
-
-    let mutation_client_config = GraphMutationClientConfig::parse();
-    let mut graph_mutation_client = build_grpc_client(mutation_client_config).await?;
-
-    // Only used to provision the keyspace. It's okay here to use the
-    // otherwise-unrecommended non-caching UidAllocator client.
-    let uid_allocator_client = build_grpc_client(UidAllocatorClientConfig::parse()).await?;
-=======
     let mutation_client_config = GraphMutationClientConfig::parse();
     let mut graph_mutation_client = build_grpc_client(mutation_client_config).await?;
 
@@ -226,24 +96,10 @@
 
     // Provision a Schema so we can test how edges work
     provision_example_graph_schema(tenant_id).await?;
->>>>>>> 7b7452c7
 
     let process_node_type = NodeType::try_from("Process").unwrap();
     let file_node_type = NodeType::try_from("File").unwrap();
 
-<<<<<<< HEAD
-    let session = get_scylla_client().await?;
-    let _keyspace_name =
-        provision_keyspace(session.as_ref(), tenant_id, uid_allocator_client).await?;
-
-    // Provision a Schema so we can test how edges work
-    provision_example_graph_schema(tenant_id).await?;
-
-    let process_node_type = NodeType::try_from("Process").unwrap();
-    let file_node_type = NodeType::try_from("File").unwrap();
-
-=======
->>>>>>> 7b7452c7
     let mutation::CreateNodeResponse {
         uid: first_node_uid,
     } = graph_mutation_client
@@ -326,52 +182,6 @@
         let (returned_uid, returned_node) = matched_graph.nodes.into_iter().next().unwrap();
         assert_eq!(returned_uid, first_node_uid);
         assert_eq!(returned_uid, root_uid);
-<<<<<<< HEAD
-
-        assert_eq!(returned_node.node_type, process_node_type);
-        assert_eq!(returned_node.string_properties.prop_map.len(), 1);
-
-        let (returned_property_name, returned_property) = returned_node
-            .string_properties
-            .prop_map
-            .into_iter()
-            .next()
-            .unwrap();
-
-        assert_eq!(returned_property_name, "process_name".try_into()?);
-        assert_eq!(&returned_property, "chrome.exe");
-    }
-
-    // Now try to query the 'full' graph from that root uid
-    let graph_query = NodeQuery::root(process_node_type.clone())
-        .with_shared_edge(
-            forward_edge_name.clone(),
-            reverse_edge_name.clone(),
-            NodePropertyQuery::new(file_node_type.clone()),
-            // ??? what is init_edge for?
-            |_q| {},
-        )
-        .build();
-
-    let response = graph_query_client
-        .query_graph_from_uid(QueryGraphFromUidRequest {
-            tenant_id: tenant_id.into(),
-            node_uid: first_node_uid,
-            graph_query,
-        })
-        .await?;
-
-    let matched_graph = response.matched_graph.expect("Expected a matched graph");
-
-    assert_eq!(matched_graph.nodes.len(), 2);
-    assert_eq!(matched_graph.edges.len(), 2); // forward and reverse edge
-
-    tracing::info!(
-        nodes=?matched_graph.nodes,
-        edges=?matched_graph.edges,
-    );
-
-=======
 
         assert_eq!(returned_node.node_type, process_node_type);
         assert_eq!(returned_node.string_properties.prop_map.len(), 1);
@@ -415,7 +225,6 @@
         edges=?matched_graph.edges,
     );
 
->>>>>>> 7b7452c7
     // Assertions on the edges
     for ((source_uid, edge_name), hash_set) in matched_graph.edges.into_iter() {
         assert_eq!(hash_set.len(), 1);
