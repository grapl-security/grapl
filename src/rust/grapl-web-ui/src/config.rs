--- conflicted
+++ resolved
@@ -10,11 +10,6 @@
     graplinc::grapl::api::plugin_registry::v1beta1::PluginRegistryServiceClient,
 };
 
-<<<<<<< HEAD
-=======
-use crate::upstream::GraphQlEndpointUrl;
-
->>>>>>> 25d6596e
 const KEY_SIZE: usize = 32;
 pub(crate) const SESSION_TOKEN: &'static str = "SESSION_TOKEN";
 pub(crate) const SESSION_TOKEN_LENGTH: usize = 32;
@@ -37,11 +32,7 @@
     pub session_key: [u8; KEY_SIZE],
     pub user_auth_table_name: String,
     pub user_session_table_name: String,
-<<<<<<< HEAD
-=======
-    pub graphql_endpoint: GraphQlEndpointUrl,
     pub plugin_registry_client: PluginRegistryServiceClient,
->>>>>>> 25d6596e
     pub google_client_id: String,
 }
 
@@ -64,11 +55,7 @@
             session_key,
             user_auth_table_name: builder.user_auth_table_name,
             user_session_table_name: builder.user_session_table_name,
-<<<<<<< HEAD
-=======
-            graphql_endpoint: builder.graphql_endpoint,
             plugin_registry_client,
->>>>>>> 25d6596e
             google_client_id: builder.google_client_id,
         };
 
@@ -85,13 +72,8 @@
     pub user_auth_table_name: String,
     #[clap(env = "GRAPL_USER_SESSION_TABLE")]
     pub user_session_table_name: String,
-<<<<<<< HEAD
-=======
-    #[clap(env = "GRAPL_GRAPHQL_ENDPOINT")]
-    pub graphql_endpoint: GraphQlEndpointUrl,
     #[clap(flatten)]
     pub plugin_registry_config: PluginRegistryClientConfig,
->>>>>>> 25d6596e
     #[clap(env = "GRAPL_GOOGLE_CLIENT_ID")]
     pub google_client_id: String,
 }