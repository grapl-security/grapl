mod authn;
mod config;
<<<<<<< HEAD
mod routes;
=======
pub mod routes;
mod upstream;
>>>>>>> 25d6596e

use actix_session::CookieSession;
use actix_web::{
    dev::Server,
    web::Data,
    App,
    HttpServer,
};
pub use config::Config;

pub fn run(config: config::Config) -> Result<Server, std::io::Error> {
    let listener = config.listener;

    let server = HttpServer::new(move || {
        let web_client = Data::new(awc::Client::new());
        let web_authenticator = Data::new(authn::WebAuthenticator::new(
            authn::AuthDynamoClient::new(
                config.dynamodb_client.clone(),
                config.user_auth_table_name.clone(),
                config.user_session_table_name.clone(),
            ),
            jsonwebtoken_google::Parser::new(&config.google_client_id),
        ));
<<<<<<< HEAD
=======
        let graphql_endpoint = Data::new(config.graphql_endpoint.clone());
        let plugin_registry_client = Data::new(config.plugin_registry_client.clone());

>>>>>>> 25d6596e
        App::new()
            .wrap(actix_web::middleware::Logger::default())
            .wrap(actix_web_opentelemetry::RequestTracing::new())
            .wrap(actix_web::middleware::Compress::default())
            .wrap(
                CookieSession::private(&config.session_key)
                    .path("/")
                    .secure(true),
            )
            .wrap(actix_web::middleware::DefaultHeaders::new().add((
                actix_web::http::header::CONTENT_SECURITY_POLICY_REPORT_ONLY,
                concat!(
                    "img-src 'self'; ",
                    "script-src-elem 'self' https://accounts.google.com/gsi/client; ",
                    "frame-src https://accounts.google.com/gsi/; ",
                    "connect-src 'self' https://accounts.google.com/gsi/; ",
                    "frame-ancestors 'self'; ",
                    "form-action 'self'; "
                ),
            )))
            .app_data(web_client)
<<<<<<< HEAD
=======
            .app_data(plugin_registry_client)
            .app_data(graphql_endpoint)
>>>>>>> 25d6596e
            .app_data(web_authenticator)
            .configure(routes::config)
    })
    .listen(listener)?
    .run();

    Ok(server)
}<|MERGE_RESOLUTION|>--- conflicted
+++ resolved
@@ -1,11 +1,7 @@
 mod authn;
 mod config;
-<<<<<<< HEAD
-mod routes;
-=======
 pub mod routes;
 mod upstream;
->>>>>>> 25d6596e
 
 use actix_session::CookieSession;
 use actix_web::{
@@ -29,12 +25,8 @@
             ),
             jsonwebtoken_google::Parser::new(&config.google_client_id),
         ));
-<<<<<<< HEAD
-=======
-        let graphql_endpoint = Data::new(config.graphql_endpoint.clone());
         let plugin_registry_client = Data::new(config.plugin_registry_client.clone());
 
->>>>>>> 25d6596e
         App::new()
             .wrap(actix_web::middleware::Logger::default())
             .wrap(actix_web_opentelemetry::RequestTracing::new())
@@ -56,11 +48,7 @@
                 ),
             )))
             .app_data(web_client)
-<<<<<<< HEAD
-=======
             .app_data(plugin_registry_client)
-            .app_data(graphql_endpoint)
->>>>>>> 25d6596e
             .app_data(web_authenticator)
             .configure(routes::config)
     })
