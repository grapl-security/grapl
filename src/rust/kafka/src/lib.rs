<<<<<<< HEAD
=======
pub mod config;

>>>>>>> 95cd5df0
use std::marker::PhantomData;

use config::{
    ConsumerConfig,
    ProducerConfig,
};
use futures::{
    stream::{
        Stream,
        StreamExt,
    },
    Future,
    FutureExt,
    TryFutureExt,
    TryStreamExt,
};
use rdkafka::{
    config::ClientConfig,
    consumer::stream_consumer::StreamConsumer,
    error::KafkaError,
    producer::{
        FutureProducer,
        FutureRecord,
    },
    util::Timeout,
    Message,
};
use rust_proto_new::{
    SerDe,
    SerDeError,
};
use thiserror::Error;

//
// Kafka configurations
//

#[non_exhaustive]
#[derive(Error, Debug)]
pub enum ConfigurationError {
    #[error("failed to construct kafka producer {0}")]
    ProducerCreateFailed(KafkaError),

    #[error("failed to construct kafka consumer {0}")]
    ConsumerCreateFailed(KafkaError),

    #[error("failed to subscribe kafka consumer {0}")]
    SubscriptionFailed(KafkaError),
}

fn configure(
    bootstrap_servers: String,
    sasl_username: String,
    sasl_password: String,
) -> ClientConfig {
    if bootstrap_servers.starts_with("SASL_SSL") {
        // running in aws w/ ccloud
        // these configuration values were recommended by confluent cloud:
        // https://docs.confluent.io/cloud/current/client-apps/config-client.html
        ClientConfig::new()
            .set("bootstrap.servers", bootstrap_servers)
            .set("security.protocol", "SASL_SSL")
            .set("sasl.mechanisms", "PLAIN")
            .set("sasl.username", sasl_username)
            .set("sasl.password", sasl_password)
            .set("broker.address.ttl", "30000")
            .set("api.version.request", "true")
            .set("api.version.fallback.ms", "0")
            .set("broker.version.fallback", "0.10.0.0")
            .to_owned()
    } else {
        // running locally
        ClientConfig::new()
            .set("bootstrap.servers", bootstrap_servers)
            .set("security.protocol", "PLAINTEXT")
            .to_owned()
    }
}

//
// Producer
//

fn producer(
    bootstrap_servers: String,
    sasl_username: String,
    sasl_password: String,
) -> Result<FutureProducer, ConfigurationError> {
    configure(bootstrap_servers, sasl_username, sasl_password)
        .set("acks", "all")
        .create()
        .map_err(|e| ConfigurationError::ProducerCreateFailed(e))
}

#[non_exhaustive]
#[derive(Error, Debug)]
pub enum ProducerError {
    #[error("failed to serialize message {0}")]
    SerializationError(#[from] SerDeError),

    #[error("failed to deliver message to kafka {0}")]
    KafkaError(#[from] KafkaError),
}

#[derive(Clone)]
pub struct Producer<T>
where
    T: SerDe,
{
    producer: FutureProducer,
    topic: String,
    _t: PhantomData<T>,
}

/// A producer publishes data to a topic. This producer serializes the data it
/// is given before publishing.
impl<T: SerDe> Producer<T> {
    pub fn new(config: ProducerConfig) -> Result<Self, ConfigurationError> {
        Ok(Self {
            producer: producer(
                config.bootstrap_servers,
                config.sasl_username,
                config.sasl_password,
            )?,
            topic: config.topic,
            _t: PhantomData,
        })
    }

    #[tracing::instrument(err, skip(self))]
    pub async fn send(&self, msg: T) -> Result<(), ProducerError> {
        let serialized = msg.serialize()?.to_vec();
        let record: FutureRecord<Vec<u8>, Vec<u8>> =
            FutureRecord::to(&self.topic).payload(&serialized);

        self.producer
            .send(record, Timeout::Never)
            .map(|res| -> Result<(), ProducerError> {
                res.map_err(|(e, _)| -> ProducerError { e.into() })
                    .map(|(partition, offset)| {
                        tracing::trace!(
                            message = "wrote message",
                            partition = partition,
                            offset = offset,
                        );
                    })
            })
            .await
    }
}

//
// Consumer
//

fn consumer(
    bootstrap_servers: String,
    sasl_username: String,
    sasl_password: String,
    consumer_group_name: String,
) -> Result<StreamConsumer, ConfigurationError> {
    configure(bootstrap_servers, sasl_username, sasl_password)
        .set("group.id", consumer_group_name)
        .set("enable.auto.commit", "true")
        .set("auto.offset.reset", "earliest")
        .set("session.timeout.ms", "45000")
        .create()
        .map_err(|e| ConfigurationError::ConsumerCreateFailed(e))
}

#[non_exhaustive]
#[derive(Error, Debug)]
pub enum ConsumerError {
    #[error("failed to deserialize message {0}")]
    DeserializationError(#[from] SerDeError),

    #[error("failed to consume message from kafka {0}")]
    KafkaConsumptionFailed(#[from] KafkaError),

    #[error("message payload absent")]
    PayloadAbsent,
}

/// A consumer consumes data from a topic. This consumer deserializes each
/// message after consuming it, and yields the deserialized message to the
/// caller.
pub struct Consumer<T>
where
    T: SerDe,
{
    consumer: StreamConsumer,
    topic: String,
    _t: PhantomData<T>,
}

impl<T: SerDe> Consumer<T> {
    pub fn new(config: ConsumerConfig) -> Result<Self, ConfigurationError> {
        Ok(Self {
            consumer: consumer(
                config.bootstrap_servers,
                config.sasl_username,
                config.sasl_password,
                config.consumer_group_name,
            )?,
            topic: config.topic,
            _t: PhantomData,
        })
    }

    #[tracing::instrument(err, skip(self))]
    pub fn stream(
        &self,
    ) -> Result<impl Stream<Item = Result<T, ConsumerError>> + '_, ConfigurationError> {
        // the .subscribe(..) call must be fully-qualified here because the
        // Consumer name is shadowed in this crate
        match rdkafka::consumer::Consumer::subscribe(&self.consumer, &[&self.topic]) {
            Ok(()) => Ok(self
                .consumer
                .stream()
                .map(|res| -> Result<T, ConsumerError> {
                    res.map_err(ConsumerError::from).and_then(|msg| {
                        T::deserialize(msg.payload().ok_or(ConsumerError::PayloadAbsent)?)
                            .map_err(ConsumerError::from)
                    })
                })),
            Err(e) => Err(ConfigurationError::SubscriptionFailed(e)),
        }
    }
}

//
// StreamProcessor
//

#[non_exhaustive]
#[derive(Error, Debug)]
pub enum StreamProcessorError {
    #[error("encountered consumer error {0}")]
    ConsumerError(#[from] ConsumerError),

    #[error("encountered producer error {0}")]
    ProducerError(#[from] ProducerError),

    #[error("encountered event handler error {0}")]
    EventHandlerError(String),
}

/// A stream processor consumes data from a topic, does things with the data,
/// and produces data to another topic. This stream processor deserializes the
/// data after consuming and serializes data before producing.
pub struct StreamProcessor<C, P>
where
    C: SerDe,
    P: SerDe,
{
    consumer: Consumer<C>,
    producer: Producer<P>,
}

impl<C, P> StreamProcessor<C, P>
where
    C: SerDe,
    P: SerDe,
{
    pub fn new(
        consumer_config: ConsumerConfig,
        producer_config: ProducerConfig,
    ) -> Result<StreamProcessor<C, P>, ConfigurationError> {
        Ok(StreamProcessor {
            consumer: Consumer::new(consumer_config)?,
            producer: Producer::new(producer_config)?,
        })
    }

    #[tracing::instrument(err, skip(self, event_handler))]
    pub fn stream<'a, F, R, E>(
        &'a self,
        event_handler: F,
    ) -> Result<impl Stream<Item = Result<(), StreamProcessorError>> + '_, ConfigurationError>
    where
        F: FnMut(Result<C, StreamProcessorError>) -> R + 'a,
        R: Future<Output = Result<Option<P>, E>> + 'a,
        E: Into<StreamProcessorError> + 'a,
    {
        Ok(self
            .consumer
            .stream()?
            .map_err(StreamProcessorError::from)
            .then(event_handler)
            .then(move |result| async move {
                match result {
                    Ok(msg) => match msg {
                        Some(msg) => {
                            self.producer
                                .clone()
                                .send(msg)
                                .map_err(StreamProcessorError::from)
                                .await
                        }
                        None => Ok(()),
                    },
                    Err(e) => Err(e.into()),
                }
            }))
    }
}<|MERGE_RESOLUTION|>--- conflicted
+++ resolved
@@ -1,8 +1,5 @@
-<<<<<<< HEAD
-=======
 pub mod config;
 
->>>>>>> 95cd5df0
 use std::marker::PhantomData;
 
 use config::{
