--- conflicted
+++ resolved
@@ -10,40 +10,40 @@
             pub(crate) mod graph {
                 pub(crate) mod v1beta1 {
                     include!(concat!(
-                        env!("OUT_DIR"),
-                        "/graplinc.grapl.api.graph.v1beta1.rs"
+                    env!("OUT_DIR"),
+                    "/graplinc.grapl.api.graph.v1beta1.rs"
                     ));
                 }
             }
-<<<<<<< HEAD
             pub(crate) mod org_management {
                 pub(crate) mod v1beta1 {
                     include!(concat!(
-                        env!("OUT_DIR"),
-                        "/graplinc.grapl.api.org_management.v1beta1.rs"
-=======
+                    env!("OUT_DIR"),
+                    "/graplinc.grapl.api.org_management.v1beta1.rs"
+                    ));
+                }
+            }
             pub(crate) mod plugin_bootstrap {
                 pub(crate) mod v1beta1 {
                     include!(concat!(
-                        env!("OUT_DIR"),
-                        "/graplinc.grapl.api.plugin_bootstrap.v1beta1.rs"
->>>>>>> 7424b06c
+                    env!("OUT_DIR"),
+                    "/graplinc.grapl.api.plugin_bootstrap.v1beta1.rs"
                     ));
                 }
             }
             pub(crate) mod plugin_registry {
                 pub(crate) mod v1beta1 {
                     include!(concat!(
-                        env!("OUT_DIR"),
-                        "/graplinc.grapl.api.plugin_registry.v1beta1.rs"
+                    env!("OUT_DIR"),
+                    "/graplinc.grapl.api.plugin_registry.v1beta1.rs"
                     ));
                 }
             }
             pub(crate) mod plugin_work_queue {
                 pub(crate) mod v1beta1 {
                     include!(concat!(
-                        env!("OUT_DIR"),
-                        "/graplinc.grapl.api.plugin_work_queue.v1beta1.rs"
+                    env!("OUT_DIR"),
+                    "/graplinc.grapl.api.plugin_work_queue.v1beta1.rs"
                     ));
                 }
             }
@@ -51,8 +51,8 @@
         pub(crate) mod pipeline {
             pub mod v1beta1 {
                 include!(concat!(
-                    env!("OUT_DIR"),
-                    "/graplinc.grapl.pipeline.v1beta1.rs"
+                env!("OUT_DIR"),
+                "/graplinc.grapl.pipeline.v1beta1.rs"
                 ));
             }
         }
