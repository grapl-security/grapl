use std::time::Duration;

use bytes::Bytes;
use client_executor::{
    Executor,
    ExecutorConfig,
};
use futures::{
    Stream,
    StreamExt,
};
use proto::plugin_registry_service_client::PluginRegistryServiceClient as PluginRegistryServiceClientProto;
use tracing::instrument;

use crate::{
<<<<<<< HEAD
=======
    client_factory::services::PluginRegistryClientConfig,
    client_macros::RpcConfig,
>>>>>>> 6c5ae07c
    create_proto_client,
    execute_client_rpc,
    graplinc::grapl::api::{
        client_macros::RpcConfig,
        plugin_registry::v1beta1 as native,
        protocol::{
            endpoint::Endpoint,
            error::GrpcClientError,
            service_client::{
                ConnectError,
                Connectable,
            },
            status::Status,
        },
    },
    protobufs::graplinc::grapl::api::plugin_registry::v1beta1 as proto,
};

#[derive(Clone)]
pub struct PluginRegistryServiceClient {
    proto_client: PluginRegistryServiceClientProto<tonic::transport::Channel>,
    executor: Executor,
}

#[async_trait::async_trait]
impl Connectable for PluginRegistryServiceClient {
    type Config = PluginRegistryClientConfig;
    const SERVICE_NAME: &'static str =
        "graplinc.grapl.api.plugin_registry.v1beta1.PluginRegistryService";

    #[tracing::instrument(err)]
    async fn connect_with_endpoint(endpoint: Endpoint) -> Result<Self, ConnectError> {
        let executor = Executor::new(ExecutorConfig::new(Duration::from_secs(30)));
        let proto_client = create_proto_client!(
            executor,
            PluginRegistryServiceClientProto<tonic::transport::Channel>,
            endpoint,
        );

        Ok(PluginRegistryServiceClient {
            proto_client,
            executor,
        })
    }
}

impl PluginRegistryServiceClient {
    /// create a new plugin.
    /// NOTE: Most consumers will want `create_plugin`, not `create_plugin_raw`.
    /// NOTE: streaming RPCs aren't hooked up to client-executor just yet.
    #[instrument(skip(self, request), err)]
    pub async fn create_plugin_raw<S>(
        &mut self,
        request: S,
    ) -> Result<native::CreatePluginResponse, GrpcClientError>
    where
        S: Stream<Item = native::CreatePluginRequest> + Send + 'static,
    {
        let proto_response = self
            .proto_client
            .create_plugin(request.map(proto::CreatePluginRequest::from))
            .await
            .map_err(Status::from)?;
        let native_response = native::CreatePluginResponse::try_from(proto_response.into_inner())?;
        Ok(native_response)
    }

    /// Create a new plugin
    ///
    #[instrument(skip(self, metadata, plugin_artifact), err)]
    pub async fn create_plugin<S>(
        &mut self,
        metadata: native::PluginMetadata,
        plugin_artifact: S,
    ) -> Result<native::CreatePluginResponse, GrpcClientError>
    where
        S: Stream<Item = Bytes> + Send + 'static,
    {
        // Send the metadata first followed by N chunks
        let request = futures::stream::iter(std::iter::once(
            native::CreatePluginRequest::Metadata(metadata),
        ))
        .chain(plugin_artifact.map(native::CreatePluginRequest::Chunk));

        self.create_plugin_raw(request).await
    }

    /// retrieve the plugin corresponding to the given plugin_id
    #[instrument(skip(self, request), err)]
    pub async fn get_plugin(
        &mut self,
        request: native::GetPluginRequest,
    ) -> Result<native::GetPluginResponse, GrpcClientError> {
        execute_client_rpc!(
            self,
            request,
            get_plugin,
            proto::GetPluginRequest,
            native::GetPluginResponse,
            RpcConfig::default(),
        )
    }

    #[instrument(skip(self, request), err)]
    pub async fn list_plugins(
        &mut self,
        request: native::ListPluginsRequest,
    ) -> Result<native::ListPluginsResponse, GrpcClientError> {
        execute_client_rpc!(
            self,
            request,
            list_plugins,
            proto::ListPluginsRequest,
            native::ListPluginsResponse,
            RpcConfig::default(),
        )
    }

    #[instrument(skip(self, request), err)]
    pub async fn get_plugin_deployment(
        &mut self,
        request: native::GetPluginDeploymentRequest,
    ) -> Result<native::GetPluginDeploymentResponse, GrpcClientError> {
        execute_client_rpc!(
            self,
            request,
            get_plugin_deployment,
            proto::GetPluginDeploymentRequest,
            native::GetPluginDeploymentResponse,
            RpcConfig::default(),
        )
    }

    /// turn on a particular plugin's code
    #[instrument(skip(self, request), err)]
    pub async fn deploy_plugin(
        &mut self,
        request: native::DeployPluginRequest,
    ) -> Result<native::DeployPluginResponse, GrpcClientError> {
        execute_client_rpc!(
            self,
            request,
            deploy_plugin,
            proto::DeployPluginRequest,
            native::DeployPluginResponse,
            RpcConfig::default(),
        )
    }

    /// turn off a particular plugin's code
    #[instrument(skip(self, request), err)]
    pub async fn tear_down_plugin(
        &mut self,
        request: native::TearDownPluginRequest,
    ) -> Result<native::TearDownPluginResponse, GrpcClientError> {
        execute_client_rpc!(
            self,
            request,
            tear_down_plugin,
            proto::TearDownPluginRequest,
            native::TearDownPluginResponse,
            RpcConfig::default(),
        )
    }

    #[instrument(skip(self, request), err)]
    pub async fn get_plugin_health(
        &mut self,
        request: native::GetPluginHealthRequest,
    ) -> Result<native::GetPluginHealthResponse, GrpcClientError> {
        execute_client_rpc!(
            self,
            request,
            get_plugin_health,
            proto::GetPluginHealthRequest,
            native::GetPluginHealthResponse,
            RpcConfig::default(),
        )
    }

    /// Given information about an event source, return all generators that handle that event source
    #[tracing::instrument(skip(self, request), err)]
    pub async fn get_generators_for_event_source(
        &mut self,
        request: native::GetGeneratorsForEventSourceRequest,
    ) -> Result<native::GetGeneratorsForEventSourceResponse, GrpcClientError> {
        execute_client_rpc!(
            self,
            request,
            get_generators_for_event_source,
            proto::GetGeneratorsForEventSourceRequest,
            native::GetGeneratorsForEventSourceResponse,
            RpcConfig::default(),
        )
    }

    /// Given information about a tenant, return all analyzers for that tenant
    #[instrument(skip(self, request), err)]
    pub async fn get_analyzers_for_tenant(
        &mut self,
        request: native::GetAnalyzersForTenantRequest,
    ) -> Result<native::GetAnalyzersForTenantResponse, GrpcClientError> {
        execute_client_rpc!(
            self,
            request,
            get_analyzers_for_tenant,
            proto::GetAnalyzersForTenantRequest,
            native::GetAnalyzersForTenantResponse,
            RpcConfig::default(),
        )
    }
}<|MERGE_RESOLUTION|>--- conflicted
+++ resolved
@@ -13,14 +13,10 @@
 use tracing::instrument;
 
 use crate::{
-<<<<<<< HEAD
-=======
-    client_factory::services::PluginRegistryClientConfig,
-    client_macros::RpcConfig,
->>>>>>> 6c5ae07c
     create_proto_client,
     execute_client_rpc,
     graplinc::grapl::api::{
+        client_factory::services::PluginRegistryClientConfig,
         client_macros::RpcConfig,
         plugin_registry::v1beta1 as native,
         protocol::{
