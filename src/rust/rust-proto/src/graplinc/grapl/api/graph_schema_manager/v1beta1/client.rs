use std::time::Duration;

use client_executor::{
    Executor,
    ExecutorConfig,
};
use tonic::transport::Endpoint;

use crate::{
<<<<<<< HEAD
=======
    client_factory::services::GraphSchemaManagerClientConfig,
    client_macros::RpcConfig,
>>>>>>> 6c5ae07c
    create_proto_client,
    execute_client_rpc,
    graplinc::grapl::api::{
        client_macros::RpcConfig,
        graph_schema_manager::v1beta1::messages as native,
        protocol::{
            error::GrpcClientError,
            service_client::{
                ConnectError,
                Connectable,
            },
        },
    },
    protobufs::graplinc::grapl::api::graph_schema_manager::{
        v1beta1 as proto,
        v1beta1::graph_schema_manager_service_client::GraphSchemaManagerServiceClient as GraphSchemaManagerServiceClientProto,
    },
};

pub type GraphSchemaManagerClientError = GrpcClientError;

#[derive(Clone)]
pub struct GraphSchemaManagerClient {
    proto_client: GraphSchemaManagerServiceClientProto<tonic::transport::Channel>,
    executor: Executor,
}

#[async_trait::async_trait]
impl Connectable for GraphSchemaManagerClient {
    type Config = GraphSchemaManagerClientConfig;
    const SERVICE_NAME: &'static str =
        "graplinc.grapl.api.graph_schema_manager.v1beta1.GraphSchemaManagerService";

    #[tracing::instrument(err)]
    async fn connect_with_endpoint(endpoint: Endpoint) -> Result<Self, ConnectError> {
        let executor = Executor::new(ExecutorConfig::new(Duration::from_secs(30)));
        let proto_client = create_proto_client!(
            executor,
            GraphSchemaManagerServiceClientProto<tonic::transport::Channel>,
            endpoint,
        );

        Ok(Self {
            proto_client,
            executor,
        })
    }
}

impl GraphSchemaManagerClient {
    pub async fn deploy_schema(
        &mut self,
        request: native::DeploySchemaRequest,
    ) -> Result<native::DeploySchemaResponse, GraphSchemaManagerClientError> {
        execute_client_rpc!(
            self,
            request,
            deploy_schema,
            proto::DeploySchemaRequest,
            native::DeploySchemaResponse,
            RpcConfig::default(),
        )
    }

    pub async fn get_edge_schema(
        &mut self,
        request: native::GetEdgeSchemaRequest,
    ) -> Result<native::GetEdgeSchemaResponse, GraphSchemaManagerClientError> {
        execute_client_rpc!(
            self,
            request,
            get_edge_schema,
            proto::GetEdgeSchemaRequest,
            native::GetEdgeSchemaResponse,
            RpcConfig::default(),
        )
    }
}<|MERGE_RESOLUTION|>--- conflicted
+++ resolved
@@ -7,14 +7,10 @@
 use tonic::transport::Endpoint;
 
 use crate::{
-<<<<<<< HEAD
-=======
-    client_factory::services::GraphSchemaManagerClientConfig,
-    client_macros::RpcConfig,
->>>>>>> 6c5ae07c
     create_proto_client,
     execute_client_rpc,
     graplinc::grapl::api::{
+        client_factory::services::GraphSchemaManagerClientConfig,
         client_macros::RpcConfig,
         graph_schema_manager::v1beta1::messages as native,
         protocol::{
