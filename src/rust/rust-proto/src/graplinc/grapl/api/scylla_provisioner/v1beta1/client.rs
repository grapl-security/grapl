use std::time::Duration;

use client_executor::{
    Executor,
    ExecutorConfig,
};
use tonic::transport::Endpoint;

use crate::{
<<<<<<< HEAD
=======
    client_factory::services::ScyllaProvisionerClientConfig,
    client_macros::RpcConfig,
>>>>>>> 6c5ae07c
    create_proto_client,
    execute_client_rpc,
    graplinc::grapl::api::{
        client_macros::RpcConfig,
        protocol::{
            error::GrpcClientError,
            service_client::{
                ConnectError,
                Connectable,
            },
        },
        scylla_provisioner::v1beta1::messages::{self as native,},
    },
    protobufs::graplinc::grapl::api::scylla_provisioner::v1beta1::{
        self as proto,
        scylla_provisioner_service_client::ScyllaProvisionerServiceClient,
    },
};

pub type ScyllaProvisionerClientError = GrpcClientError;

pub struct ScyllaProvisionerClient {
    proto_client: ScyllaProvisionerServiceClient<tonic::transport::Channel>,
    executor: Executor,
}

#[async_trait::async_trait]
impl Connectable for ScyllaProvisionerClient {
    type Config = ScyllaProvisionerClientConfig;
    const SERVICE_NAME: &'static str =
        "graplinc.grapl.api.scylla_provisioner.v1beta1.ScyllaProvisionerService";

    #[tracing::instrument(err)]
    async fn connect_with_endpoint(endpoint: Endpoint) -> Result<Self, ConnectError> {
        let executor = Executor::new(ExecutorConfig::new(Duration::from_secs(30)));
        let proto_client = create_proto_client!(
            executor,
            ScyllaProvisionerServiceClient<tonic::transport::Channel>,
            endpoint,
        );

        Ok(Self {
            proto_client,
            executor,
        })
    }
}

impl ScyllaProvisionerClient {
    pub async fn provision_graph_for_tenant(
        &mut self,
        request: native::ProvisionGraphForTenantRequest,
    ) -> Result<native::ProvisionGraphForTenantResponse, ScyllaProvisionerClientError> {
        execute_client_rpc!(
            self,
            request,
            provision_graph_for_tenant,
            proto::ProvisionGraphForTenantRequest,
            native::ProvisionGraphForTenantResponse,
            RpcConfig::default(),
        )
    }
}<|MERGE_RESOLUTION|>--- conflicted
+++ resolved
@@ -7,14 +7,10 @@
 use tonic::transport::Endpoint;
 
 use crate::{
-<<<<<<< HEAD
-=======
-    client_factory::services::ScyllaProvisionerClientConfig,
-    client_macros::RpcConfig,
->>>>>>> 6c5ae07c
     create_proto_client,
     execute_client_rpc,
     graplinc::grapl::api::{
+        client_factory::services::ScyllaProvisionerClientConfig,
         client_macros::RpcConfig,
         protocol::{
             error::GrpcClientError,
