use std::time::Duration;

use client_executor::{
    Executor,
    ExecutorConfig,
};

use crate::{
<<<<<<< HEAD
=======
    client_factory::services::EventSourceClientConfig,
    client_macros::RpcConfig,
>>>>>>> 6c5ae07c
    create_proto_client,
    execute_client_rpc,
    graplinc::grapl::api::{
        client_macros::RpcConfig,
        event_source::v1beta1 as native,
        protocol::{
            endpoint::Endpoint,
            error::GrpcClientError,
            service_client::{
                ConnectError,
                Connectable,
            },
        },
    },
    protobufs::graplinc::grapl::api::event_source::v1beta1::{
        self as proto,
        event_source_service_client::EventSourceServiceClient as EventSourceServiceClientProto,
    },
};

pub type EventSourceServiceClientError = GrpcClientError;

#[derive(Clone)]
pub struct EventSourceServiceClient {
    proto_client: EventSourceServiceClientProto<tonic::transport::Channel>,
    executor: Executor,
}

#[async_trait::async_trait]
impl Connectable for EventSourceServiceClient {
    type Config = EventSourceClientConfig;
    const SERVICE_NAME: &'static str = "graplinc.grapl.api.event_source.v1beta1.EventSourceService";

    #[tracing::instrument(err)]
    async fn connect_with_endpoint(endpoint: Endpoint) -> Result<Self, ConnectError> {
        let executor = Executor::new(ExecutorConfig::new(Duration::from_secs(30)));
        let proto_client = create_proto_client!(
            executor,
            EventSourceServiceClientProto<tonic::transport::Channel>,
            endpoint,
        );

        Ok(EventSourceServiceClient {
            executor,
            proto_client,
        })
    }
}

impl EventSourceServiceClient {
    #[tracing::instrument(skip(self, request), err)]
    pub async fn create_event_source(
        &mut self,
        request: native::CreateEventSourceRequest,
    ) -> Result<native::CreateEventSourceResponse, EventSourceServiceClientError> {
        execute_client_rpc!(
            self,
            request,
            create_event_source,
            proto::CreateEventSourceRequest,
            native::CreateEventSourceResponse,
            RpcConfig::default(),
        )
    }

    #[tracing::instrument(skip(self, request), err)]
    pub async fn update_event_source(
        &mut self,
        request: native::UpdateEventSourceRequest,
    ) -> Result<native::UpdateEventSourceResponse, EventSourceServiceClientError> {
        execute_client_rpc!(
            self,
            request,
            update_event_source,
            proto::UpdateEventSourceRequest,
            native::UpdateEventSourceResponse,
            RpcConfig::default(),
        )
    }

    #[tracing::instrument(skip(self, request), err)]
    pub async fn get_event_source(
        &mut self,
        request: native::GetEventSourceRequest,
    ) -> Result<native::GetEventSourceResponse, EventSourceServiceClientError> {
        execute_client_rpc!(
            self,
            request,
            get_event_source,
            proto::GetEventSourceRequest,
            native::GetEventSourceResponse,
            RpcConfig::default(),
        )
    }
}<|MERGE_RESOLUTION|>--- conflicted
+++ resolved
@@ -6,14 +6,10 @@
 };
 
 use crate::{
-<<<<<<< HEAD
-=======
-    client_factory::services::EventSourceClientConfig,
-    client_macros::RpcConfig,
->>>>>>> 6c5ae07c
     create_proto_client,
     execute_client_rpc,
     graplinc::grapl::api::{
+        client_factory::services::EventSourceClientConfig,
         client_macros::RpcConfig,
         event_source::v1beta1 as native,
         protocol::{
