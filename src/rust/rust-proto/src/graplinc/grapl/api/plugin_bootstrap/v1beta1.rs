use bytes::Bytes;

use crate::{
    protobufs::graplinc::grapl::api::plugin_bootstrap::v1beta1::{
        ClientCertificate as ClientCertificateProto,
        GetBootstrapRequest as GetBootstrapRequestProto,
        GetBootstrapResponse as GetBootstrapResponseProto,
        PluginPayload as PluginPayloadProto,
    },
    serde_impl,
    type_url,
    SerDeError,
};

//
// ClientCertificate
//

#[derive(Clone)]
pub struct ClientCertificate {
    pub client_certificate: Bytes,
}

impl From<ClientCertificateProto> for ClientCertificate {
    fn from(client_certificate_proto: ClientCertificateProto) -> Self {
        ClientCertificate {
            client_certificate: client_certificate_proto.client_certificate,
        }
    }
}

impl From<ClientCertificate> for ClientCertificateProto {
    fn from(client_certificate: ClientCertificate) -> Self {
        ClientCertificateProto {
            client_certificate: client_certificate.client_certificate,
        }
    }
}

impl type_url::TypeUrl for ClientCertificate {
    const TYPE_URL: &'static str =
        "graplsecurity.com/graplinc.grapl.api.plugin_bootstrap.v1beta1.ClientCertificate";
}

impl serde_impl::ProtobufSerializable for ClientCertificate {
    type ProtobufMessage = ClientCertificateProto;
}

//
// GetBootstrapRequest
//

pub struct GetBootstrapRequest {
    // empty
}

impl From<GetBootstrapRequestProto> for GetBootstrapRequest {
    fn from(_get_bootstrap_request_proto: GetBootstrapRequestProto) -> Self {
        GetBootstrapRequest {}
    }
}

impl From<GetBootstrapRequest> for GetBootstrapRequestProto {
    fn from(_get_bootstrap_request: GetBootstrapRequest) -> Self {
        GetBootstrapRequestProto {}
    }
}

impl type_url::TypeUrl for GetBootstrapRequest {
    const TYPE_URL: &'static str =
        "graplsecurity.com/graplinc.grapl.api.plugin_bootstrap.v1beta1.GetBootstrapRequest";
}

impl serde_impl::ProtobufSerializable for GetBootstrapRequest {
    type ProtobufMessage = GetBootstrapRequestProto;
}

//
// GetBootstrapResponse
//

pub struct GetBootstrapResponse {
    pub plugin_payload: PluginPayload,
    pub client_certificate: ClientCertificate,
}

impl TryFrom<GetBootstrapResponseProto> for GetBootstrapResponse {
    type Error = SerDeError;

    fn try_from(
        get_bootstrap_response_proto: GetBootstrapResponseProto,
    ) -> Result<Self, Self::Error> {
        let client_certificate = get_bootstrap_response_proto
            .client_certificate
            .ok_or(SerDeError::MissingField("client_certificate"))?;
        let plugin_payload = get_bootstrap_response_proto
            .plugin_payload
            .ok_or(SerDeError::MissingField("plugin_payload"))?;

        Ok(GetBootstrapResponse {
            plugin_payload: plugin_payload.into(),
            client_certificate: client_certificate.into(),
        })
    }
}

impl From<GetBootstrapResponse> for GetBootstrapResponseProto {
    fn from(get_bootstrap_response: GetBootstrapResponse) -> Self {
        GetBootstrapResponseProto {
            plugin_payload: Some(get_bootstrap_response.plugin_payload.into()),
            client_certificate: Some(get_bootstrap_response.client_certificate.into()),
        }
    }
}

impl type_url::TypeUrl for GetBootstrapResponse {
    const TYPE_URL: &'static str =
        "graplsecurity.com/graplinc.grapl.api.plugin_bootstrap.v1beta1.GetBootstrapResponse";
}

impl serde_impl::ProtobufSerializable for GetBootstrapResponse {
    type ProtobufMessage = GetBootstrapResponseProto;
}

//
// PluginPayload
//

#[derive(Clone)]
pub struct PluginPayload {
    pub plugin_binary: Bytes,
}

impl From<PluginPayloadProto> for PluginPayload {
    fn from(plugin_payload_proto: PluginPayloadProto) -> Self {
        PluginPayload {
            plugin_binary: plugin_payload_proto.plugin_binary,
        }
    }
}

impl From<PluginPayload> for PluginPayloadProto {
    fn from(plugin_payload: PluginPayload) -> Self {
        PluginPayloadProto {
            plugin_binary: plugin_payload.plugin_binary,
        }
    }
}

impl type_url::TypeUrl for PluginPayload {
    const TYPE_URL: &'static str =
        "graplsecurity.com/graplinc.grapl.api.plugin_bootstrap.v1beta1.PluginPayload";
}

impl serde_impl::ProtobufSerializable for PluginPayload {
    type ProtobufMessage = PluginPayloadProto;
}

//
// client
//

pub mod client {
    use futures::FutureExt;
    use thiserror::Error;
    use tonic::Request;

    use crate::{
        protobufs::graplinc::grapl::api::plugin_bootstrap::v1beta1::plugin_bootstrap_service_client::PluginBootstrapServiceClient as PluginBootstrapServiceClientProto,
<<<<<<< HEAD
        graplinc::grapl::api::protocol::{
            endpoint::Endpoint,
            service_client::{
                Connectable,
                ConnectError
            },
        },
        SerDeError,
=======
        protocol::{service_client::{Connectable, ConnectError}},
        SerDeError, client_factory::services::PluginBootstrapClientConfig,
>>>>>>> 6c5ae07c
    };

    use super::{
        GetBootstrapRequest,
        GetBootstrapResponse
    };

    #[non_exhaustive]
    #[derive(Debug, Error)]
    pub enum PluginBootstrapClientError {
        #[error("failed to serialize/deserialize {0}")]
        SerDeError(#[from] SerDeError),

        #[error("received unfavorable gRPC status {0}")]
        GrpcStatus(#[from] tonic::Status),
    }

    pub struct PluginBootstrapClient {
        proto_client: PluginBootstrapServiceClientProto<tonic::transport::Channel>,
    }

    #[async_trait::async_trait]
    impl Connectable for PluginBootstrapClient {
        type Config = PluginBootstrapClientConfig;
        const SERVICE_NAME: &'static str =
            "graplinc.grapl.api.plugin_bootstrap.v1beta1.PluginBootstrapService";

        #[tracing::instrument(err)]
        async fn connect_with_endpoint(endpoint: Endpoint) -> Result<Self, ConnectError> {
            Ok(PluginBootstrapClient {
                proto_client: PluginBootstrapServiceClientProto::connect(endpoint).await?,
            })
        }
    }

    impl PluginBootstrapClient {
        pub async fn get_bootstrap(
            &mut self,
            get_bootstrap_request: GetBootstrapRequest,
        ) -> Result<GetBootstrapResponse, PluginBootstrapClientError> {
            self.proto_client
                .get_bootstrap(Request::new(get_bootstrap_request.into()))
                .map(
                    |response| -> Result<GetBootstrapResponse, PluginBootstrapClientError> {
                        let inner = response?.into_inner();
                        Ok(inner.try_into()?)
                    },
                )
                .await
        }
    }
}

pub mod server {
    use std::time::Duration;

    use futures::{
        channel::oneshot::{
            self,
            Receiver,
        },
        Future,
        FutureExt,
    };
    use tokio::net::TcpListener;
    use tokio_stream::wrappers::TcpListenerStream;
    use tonic::transport::{
        NamedService,
        Server,
    };

    use super::{
        GetBootstrapRequest,
        GetBootstrapResponse,
    };
    use crate::{
        graplinc::grapl::api::{
            protocol::{
                error::ServeError,
                healthcheck::{
                    server::init_health_service,
                    HealthcheckError,
                    HealthcheckStatus,
                },
                status::Status,
            },
            server::GrpcApi,
        },
        protobufs::graplinc::grapl::api::plugin_bootstrap::v1beta1::{
            plugin_bootstrap_service_server::{
                PluginBootstrapService as PluginBootstrapServiceProto,
                PluginBootstrapServiceServer as PluginBootstrapServiceServerProto,
            },
            GetBootstrapRequest as GetBootstrapRequestProto,
            GetBootstrapResponse as GetBootstrapResponseProto,
        },
        SerDeError,
    };

    //
    // protocol buffer translation layer
    //

    #[tonic::async_trait]
    impl<T> PluginBootstrapServiceProto for GrpcApi<T>
    where
        T: PluginBootstrapApi + Send + Sync + 'static,
    {
        async fn get_bootstrap(
            &self,
            request: tonic::Request<GetBootstrapRequestProto>,
        ) -> Result<tonic::Response<GetBootstrapResponseProto>, tonic::Status> {
            let proto_request = request.into_inner();
            let native_request = proto_request.into();
            let native_response = self
                .api_server
                .get_bootstrap(native_request)
                .await
                .map_err(Into::into)?;

            let proto_response = native_response.try_into().map_err(SerDeError::from)?;

            Ok(tonic::Response::new(proto_response))
        }
    }

    //
    // public API
    //

    /// Implement this trait to define the plugin bootstrap API's business logic
    #[tonic::async_trait]
    pub trait PluginBootstrapApi {
        type Error: Into<Status>;

        async fn get_bootstrap(
            &self,
            request: GetBootstrapRequest,
        ) -> Result<GetBootstrapResponse, Self::Error>;
    }

    /// The plugin bootstrap server serves the plugin bootstrap API
    pub struct PluginBootstrapServer<T, H, F>
    where
        T: PluginBootstrapApi + Send + Sync + 'static,
        H: Fn() -> F + Send + Sync + 'static,
        F: Future<Output = Result<HealthcheckStatus, HealthcheckError>> + Send + Sync + 'static,
    {
        api_server: T,
        healthcheck: H,
        healthcheck_polling_interval: Duration,
        tcp_listener: TcpListener,
        shutdown_rx: Receiver<()>,
        service_name: &'static str,
    }

    impl<T, H, F> PluginBootstrapServer<T, H, F>
    where
        T: PluginBootstrapApi + Send + Sync + 'static,
        H: Fn() -> F + Send + Sync + 'static,
        F: Future<Output = Result<HealthcheckStatus, HealthcheckError>> + Send + Sync + 'static,
    {
        /// Construct a new gRPC server which will serve the given API
        /// implementation on the given socket address. Server is constructed in
        /// a non-running state. Call the serve() method to run the server. This
        /// method also returns a channel you can use to trigger server
        /// shutdown.
        pub fn new(
            api_server: T,
            tcp_listener: TcpListener,
            healthcheck: H,
            healthcheck_polling_interval: Duration,
        ) -> (Self, oneshot::Sender<()>) {
            let (shutdown_tx, shutdown_rx) = oneshot::channel::<()>();
            (
                PluginBootstrapServer {
                    api_server,
                    healthcheck,
                    healthcheck_polling_interval,
                    tcp_listener,
                    shutdown_rx,
                    service_name: PluginBootstrapServiceServerProto::<GrpcApi<T>>::NAME,
                },
                shutdown_tx,
            )
        }

        /// returns the service name associated with this service. You will need
        /// this value to construct a HealthcheckClient with which to query this
        /// service's healthcheck.
        pub fn service_name(&self) -> &'static str {
            self.service_name
        }

        /// Run the gRPC server and serve the API on this server's socket
        /// address. Returns a ServeError if the gRPC server cannot run.
        pub async fn serve(self) -> Result<(), ServeError> {
            let service_name = self.service_name();
            let (healthcheck_handle, health_service) =
                init_health_service::<PluginBootstrapServiceServerProto<GrpcApi<T>>, _, _>(
                    self.healthcheck,
                    self.healthcheck_polling_interval,
                )
                .await;

            Ok(Server::builder()
                .trace_fn(move |request| {
                    tracing::info_span!(
                        "request_log",
                        service_name = ?service_name,
                        headers = ?request.headers(),
                        method = ?request.method(),
                        uri = %request.uri(),
                        extensions = ?request.extensions(),
                    )
                })
                .add_service(health_service)
                .add_service(PluginBootstrapServiceServerProto::new(GrpcApi::new(
                    self.api_server,
                )))
                .serve_with_incoming_shutdown(
                    TcpListenerStream::new(self.tcp_listener),
                    self.shutdown_rx.map(|_| ()),
                )
                .then(|result| async move {
                    healthcheck_handle.abort();
                    result
                })
                .await?)
        }
    }
}<|MERGE_RESOLUTION|>--- conflicted
+++ resolved
@@ -167,19 +167,17 @@
 
     use crate::{
         protobufs::graplinc::grapl::api::plugin_bootstrap::v1beta1::plugin_bootstrap_service_client::PluginBootstrapServiceClient as PluginBootstrapServiceClientProto,
-<<<<<<< HEAD
-        graplinc::grapl::api::protocol::{
-            endpoint::Endpoint,
-            service_client::{
-                Connectable,
-                ConnectError
+        graplinc::grapl::api::{
+            client_factory::services::PluginBootstrapClientConfig,
+            protocol::{
+                endpoint::Endpoint,
+                service_client::{
+                    Connectable,
+                    ConnectError
+                },
             },
         },
         SerDeError,
-=======
-        protocol::{service_client::{Connectable, ConnectError}},
-        SerDeError, client_factory::services::PluginBootstrapClientConfig,
->>>>>>> 6c5ae07c
     };
 
     use super::{
