#![type_length_limit = "1334469"]

mod metrics;

use std::collections::HashSet;
use std::fmt::Debug;
use std::io::Cursor;
use std::marker::PhantomData;
use std::sync::Arc;
use std::time::{Duration, SystemTime, UNIX_EPOCH};

use aws_lambda_events::event::s3::{
    S3Bucket, S3Entity, S3Event, S3EventRecord, S3Object, S3RequestParameters, S3UserIdentity,
};
use aws_lambda_events::event::sqs::SqsEvent;
use chrono::prelude::*;
use failure::bail;
use failure::Error;
use lambda_runtime::error::HandlerError;
use lambda_runtime::lambda;
use lambda_runtime::Context;
use rusoto_core::credential::AwsCredentials;
use rusoto_core::{HttpClient, Region, RusotoError};
use rusoto_s3::GetObjectRequest;
use rusoto_s3::{S3Client, S3};
use rusoto_sqs::GetQueueUrlRequest;
use rusoto_sqs::{ListQueuesRequest, SendMessageRequest, Sqs, SqsClient};
use serde::Deserialize;
use sqs_lambda::cache::Cache;
use sqs_lambda::cache::{CacheResponse, NopCache};
use sqs_lambda::completion_event_serializer::CompletionEventSerializer;
use sqs_lambda::event_decoder::PayloadDecoder;
use sqs_lambda::event_handler::{Completion, EventHandler, OutputEvent};
use sqs_lambda::event_processor::{EventProcessor, EventProcessorActor};
use sqs_lambda::event_retriever::S3PayloadRetriever;
use sqs_lambda::local_sqs_service::local_sqs_service;
use sqs_lambda::redis_cache::RedisCache;
use sqs_lambda::s3_event_emitter::S3EventEmitter;
use sqs_lambda::sqs_completion_handler::{
    CompletionPolicy, SqsCompletionHandler, SqsCompletionHandlerActor,
};
use sqs_lambda::sqs_consumer::{ConsumePolicy, SqsConsumer, SqsConsumerActor};
use sqs_lambda::sqs_service::sqs_service;
use sysmon::*;
use tokio::runtime::Runtime;
use uuid::Uuid;

use async_trait::async_trait;
use graph_descriptions::file::FileState;
use graph_descriptions::graph_description::*;
use graph_descriptions::network_connection::NetworkConnectionState;
use graph_descriptions::process::ProcessState;
use graph_descriptions::process_inbound_connection::ProcessInboundConnectionState;
use graph_descriptions::process_outbound_connection::ProcessOutboundConnectionState;
use lazy_static::lazy_static;

use graph_generator_lib::*;

use graph_descriptions::node::NodeT;
use log::*;

use crate::metrics::SysmonSubgraphGeneratorMetrics;
use grapl_config::*;

macro_rules! log_time {
    ($msg:expr, $x:expr) => {{
        let mut sw = stopwatch::Stopwatch::start_new();
        #[allow(path_statements)]
        let result = $x;
        sw.stop();
        info!("{} {} milliseconds", $msg, sw.elapsed_ms());
        result
    }};
}

/// Returns the provided file path with the Windows Zone Identifier removed if present.
///
/// When files are downloaded via a browser (e.g. Internet Explorer), an alternative data stream (ADS) may be created
/// to store additional meta-data about the file. These ADS files are suffixed with `:Zone.Identifier`.
///
/// The purpose of these ADS files is to provide context to users and Windows Policy controls to keep users safe.
///
/// For example, Microsoft Word may open potentially unsafe `.docx` files marked with `:Zone.Identifier`
/// in Protected View if the URL security zone is not well trusted.
///
/// ["What are Zone Identifier Files?"](https://stackoverflow.com/questions/4496697/what-are-zone-identifier-files)
fn strip_file_zone_identifier(path: &str) -> &str {
    if path.ends_with(":Zone.Identifier") {
        &path[0..path.len() - ":Zone.Identifier".len()]
    } else {
        path
    }
}

/// Gets the name of the process given a path to the executable.
fn get_image_name(image_path: &str) -> Option<String> {
    image_path
        .split('\\')
        .last()
        .map(|name| name.replace("- ", "").replace('\\', ""))
}

/// Converts a Sysmon UTC string to UNIX Epoch time
///
/// If the provided string is not parseable as a UTC timestamp, an error is returned.
pub fn utc_to_epoch(utc: &str) -> Result<u64, Error> {
    let dt = NaiveDateTime::parse_from_str(utc, "%Y-%m-%d %H:%M:%S%.3f")?;

    let dt: DateTime<Utc> = DateTime::from_utc(dt, Utc);
    let ts = dt.timestamp_millis();

    if ts < 0 {
        bail!("Timestamp is negative")
    }

    if ts < 1_000_000_000_000 {
        Ok(ts as u64 * 1000)
    } else {
        Ok(ts as u64)
    }
}

/// Creates a subgraph describing a `ProcessCreateEvent`.
///
/// Subgraph generation for a `ProcessCreateEvent` includes the following:
/// * An `Asset` node - indicating the asset in which the process was created
/// * A parent `Process` node - indicating the process that created the subject process
/// * A subject `Process` node - indicating the process created per the `ProcessCreateEvent`
/// * A process `File` node - indicating the file executed in creating the new process
fn handle_process_start(process_start: &ProcessCreateEvent) -> Result<Graph, Error> {
    let timestamp = utc_to_epoch(&process_start.event_data.utc_time)?;
    let mut graph = Graph::new(timestamp);

    let asset = AssetBuilder::default()
        .asset_id(process_start.system.computer.computer.clone())
        .hostname(process_start.system.computer.computer.clone())
        .build()
        .unwrap();

    let parent = ProcessBuilder::default()
        .asset_id(process_start.system.computer.computer.clone())
        .state(ProcessState::Existing)
        .process_id(process_start.event_data.parent_process_id)
        .process_name(get_image_name(&process_start.event_data.parent_image.clone()).unwrap())
        .process_command_line(&process_start.event_data.parent_command_line.command_line)
        .last_seen_timestamp(timestamp)
        //        .created_timestamp(process_start.event_data.parent_process_guid.get_creation_timestamp())
        .build()
        .expect("process_start.parent");

    let child = ProcessBuilder::default()
        .asset_id(process_start.system.computer.computer.clone())
        .process_name(get_image_name(&process_start.event_data.image.clone()).unwrap())
        .process_command_line(&process_start.event_data.command_line.command_line)
        .state(ProcessState::Created)
        .process_id(process_start.event_data.process_id)
        .created_timestamp(timestamp)
        .build()
        .expect("process_start.child");

    let child_exe = FileBuilder::default()
        .asset_id(process_start.system.computer.computer.clone())
        .state(FileState::Existing)
        .last_seen_timestamp(timestamp)
        .file_path(strip_file_zone_identifier(&process_start.event_data.image))
        .build()
        .expect("process_start.child_Exe");

    graph.add_edge(
        "asset_processes",
        asset.clone_node_key(),
        child.clone_node_key(),
    );

    graph.add_edge(
        "process_asset",
        child.clone_node_key(),
        asset.clone_node_key(),
    );

    graph.add_edge(
        "bin_file",
        child.clone_node_key(),
        child_exe.clone_node_key(),
    );

    graph.add_edge("children", parent.clone_node_key(), child.clone_node_key());
    graph.add_edge("parent", child.clone_node_key(), parent.clone_node_key());

    graph.add_node(asset);
    graph.add_node(parent);
    graph.add_node(child);
    graph.add_node(child_exe);

    Ok(graph)
}

/// Creates a subgraph describing an outbound `NetworkEvent`
///
/// Subgraph generation for an outbound `NetworkEvent` includes the following:
/// * An `Asset` node - indicating the asset in which the outbound `NetworkEvent` occurred
/// * A `Process` node - indicating the process which triggered the outbound `NetworkEvent`
/// * A subject `OutboundConnection` node - indicating the network connection triggered by the process
/// * Source and Destination IP Address and Port nodes
/// * IP connection and Network connection nodes
fn handle_outbound_connection(conn_log: &NetworkEvent) -> Result<Graph, Error> {
    let timestamp = utc_to_epoch(&conn_log.event_data.utc_time)?;

    let mut graph = Graph::new(timestamp);

    let asset = AssetBuilder::default()
        .asset_id(conn_log.system.computer.computer.clone())
        .hostname(conn_log.system.computer.computer.clone())
        .build()
        .expect("outbound_connection.asset");

    // A process creates an outbound connection to dst_port
    let process = ProcessBuilder::default()
        .asset_id(conn_log.system.computer.computer.clone())
        .hostname(conn_log.system.computer.computer.clone())
        .state(ProcessState::Existing)
        .process_id(conn_log.event_data.process_id)
        .last_seen_timestamp(timestamp)
        .build()
        .expect("outbound_connection.process");

    let outbound = ProcessOutboundConnectionBuilder::default()
        .asset_id(conn_log.system.computer.computer.clone())
        .hostname(conn_log.system.computer.computer.clone())
        .state(ProcessOutboundConnectionState::Connected)
        .ip_address(conn_log.event_data.source_ip.clone())
        .protocol(conn_log.event_data.protocol.clone())
        .port(conn_log.event_data.source_port)
        .created_timestamp(timestamp)
        .build()
        .expect("outbound_connection.outbound");

    let src_ip = IpAddressBuilder::default()
        .ip_address(conn_log.event_data.source_ip.clone())
        .last_seen_timestamp(timestamp)
        .build()
        .expect("outbound_connection.src_ip");

    let dst_ip = IpAddressBuilder::default()
        .ip_address(conn_log.event_data.destination_ip.clone())
        .last_seen_timestamp(timestamp)
        .build()
        .expect("outbound_connection.dst_ip");

    let src_port = IpPortBuilder::default()
        .ip_address(conn_log.event_data.source_ip.clone())
        .port(conn_log.event_data.source_port)
        .protocol(conn_log.event_data.protocol.clone())
        .build()
        .expect("outbound_connection.src_port");

    let dst_port = IpPortBuilder::default()
        .ip_address(conn_log.event_data.destination_ip.clone())
        .port(conn_log.event_data.destination_port)
        .protocol(conn_log.event_data.protocol.clone())
        .build()
        .unwrap();

    let network_connection = NetworkConnectionBuilder::default()
        .state(NetworkConnectionState::Created)
        .src_ip_address(conn_log.event_data.source_ip.clone())
        .src_port(conn_log.event_data.source_port)
        .dst_ip_address(conn_log.event_data.destination_ip.clone())
        .dst_port(conn_log.event_data.destination_port)
        .protocol(conn_log.event_data.protocol.clone())
        .created_timestamp(timestamp)
        .build()
        .expect("outbound_connection.network_connection");

    let ip_connection = IpConnectionBuilder::default()
        .state(NetworkConnectionState::Created)
        .src_ip_address(conn_log.event_data.source_ip.clone())
        .dst_ip_address(conn_log.event_data.destination_ip.clone())
        .protocol(conn_log.event_data.protocol.clone())
        .created_timestamp(timestamp)
        .build()
        .expect("outbound_connection.ip_connection");

    // An asset is assigned an IP
    graph.add_edge("asset_ip", asset.clone_node_key(), src_ip.clone_node_key());

    // A process spawns on an asset
    graph.add_edge(
        "asset_processes",
        asset.clone_node_key(),
        process.clone_node_key(),
    );

    // A process creates a connection
    graph.add_edge(
        "created_connection",
        process.clone_node_key(),
        outbound.clone_node_key(),
    );

    // The connection is over an IP + Port
    graph.add_edge(
        "connected_over",
        outbound.clone_node_key(),
        src_port.clone_node_key(),
    );

    // The outbound process connection is to a dst ip + port
    graph.add_edge(
        "external_connection",
        outbound.clone_node_key(),
        dst_port.clone_node_key(),
    );

    // There is a network connection between the src and dst ports
    graph.add_edge(
        "outbound_connection_to",
        src_port.clone_node_key(),
        network_connection.clone_node_key(),
    );

    graph.add_edge(
        "inbound_connection_to",
        network_connection.clone_node_key(),
        dst_port.clone_node_key(),
    );

    // There is also a connection between the two IP addresses

    graph.add_edge(
        "ip_connection_to",
        src_ip.clone_node_key(),
        ip_connection.clone_node_key(),
    );

    graph.add_edge(
        "ip_connection_to",
        ip_connection.clone_node_key(),
        dst_ip.clone_node_key(),
    );

    graph.add_node(asset);
    graph.add_node(process);
    graph.add_node(outbound);
    graph.add_node(src_ip);
    graph.add_node(dst_ip);
    graph.add_node(src_port);
    graph.add_node(dst_port);
    graph.add_node(network_connection);
    graph.add_node(ip_connection);

    Ok(graph)
}

// Inbound is the 'src' in sysmon
/// Creates a subgraph describing an inbound `NetworkEvent`
///
/// The subgraph generated is similar to the graph generated by [handle_outbound_connection]
fn handle_inbound_connection(conn_log: &NetworkEvent) -> Result<Graph, Error> {
    let timestamp = utc_to_epoch(&conn_log.event_data.utc_time)?;

    let mut graph = Graph::new(timestamp);

    let asset = AssetBuilder::default()
        .asset_id(conn_log.system.computer.computer.clone())
        .hostname(conn_log.system.computer.computer.clone())
        .build()
        .expect("inbound_connection.asset");

    // A process creates an outbound connection to dst_port
    let process = ProcessBuilder::default()
        .asset_id(conn_log.system.computer.computer.clone())
        .hostname(conn_log.system.computer.computer.clone())
        .state(ProcessState::Existing)
        .process_id(conn_log.event_data.process_id)
        .last_seen_timestamp(timestamp)
        .build()
        .expect("inbound_connection.process");

    let outbound = ProcessInboundConnectionBuilder::default()
        .asset_id(conn_log.system.computer.computer.clone())
        .hostname(conn_log.system.computer.computer.clone())
        .state(ProcessInboundConnectionState::Bound)
        .port(conn_log.event_data.source_port)
        .ip_address(conn_log.event_data.source_ip.clone())
        .protocol(conn_log.event_data.protocol.clone())
        .created_timestamp(timestamp)
        .build()
        .expect("inbound_connection.outbound");

    let src_ip = IpAddressBuilder::default()
        .ip_address(conn_log.event_data.source_ip.clone())
        .last_seen_timestamp(timestamp)
        .build()
        .expect("inbound_connection.src_ip");

    let dst_ip = IpAddressBuilder::default()
        .ip_address(conn_log.event_data.destination_ip.clone())
        .last_seen_timestamp(timestamp)
        .build()
        .expect("inbound_connection.dst_ip");

    let src_port = IpPortBuilder::default()
        .ip_address(conn_log.event_data.source_ip.clone())
        .port(conn_log.event_data.source_port)
        .protocol(conn_log.event_data.protocol.clone())
        .build()
        .expect("inbound_connection.src_port");

    let dst_port = IpPortBuilder::default()
        .ip_address(conn_log.event_data.destination_ip.clone())
        .port(conn_log.event_data.destination_port)
        .protocol(conn_log.event_data.protocol.clone())
        .build()
        .expect("inbound_connection.dst_port");

    let network_connection = NetworkConnectionBuilder::default()
        .state(NetworkConnectionState::Created)
        .src_ip_address(conn_log.event_data.source_ip.clone())
        .src_port(conn_log.event_data.source_port)
        .dst_ip_address(conn_log.event_data.destination_ip.clone())
        .dst_port(conn_log.event_data.destination_port)
        .created_timestamp(timestamp)
        .build()
        .expect("inbound_connection.network_connection");

    // An asset is assigned an IP
    graph.add_edge("asset_ip", asset.clone_node_key(), src_ip.clone_node_key());

    // A process spawns on an asset
    graph.add_edge(
        "asset_processes",
        asset.clone_node_key(),
        process.clone_node_key(),
    );

    // A process creates a connection
    graph.add_edge(
        "created_connections",
        process.clone_node_key(),
        outbound.clone_node_key(),
    );

    // The connection is over an IP + Port
    graph.add_edge(
        "connected_over",
        outbound.clone_node_key(),
        src_port.clone_node_key(),
    );

    // The connection is to a dst ip + port
    graph.add_edge(
        "connected_to",
        outbound.clone_node_key(),
        dst_port.clone_node_key(),
    );

    // There is a network connection between the src and dst ports
    graph.add_edge(
        "outbound_connection_to",
        src_port.clone_node_key(),
        network_connection.clone_node_key(),
    );

    graph.add_edge(
        "inbound_connection_to",
        network_connection.clone_node_key(),
        dst_port.clone_node_key(),
    );

    graph.add_node(asset);
    graph.add_node(process);
    graph.add_node(outbound);
    graph.add_node(src_ip);
    graph.add_node(dst_ip);
    graph.add_node(src_port);
    graph.add_node(dst_port);
    graph.add_node(network_connection);

    Ok(graph)
}

/// Creates a subgrqph describing a `FileCreateEvent`
///
/// The subgraph generation for a `FileCreateEvent` includes the following:
/// * A creator `Process` node - denotes the process that created the file
/// * A subject `File` node - the file that is created as part of this event
fn handle_file_create(file_create: &FileCreateEvent) -> Result<Graph, Error> {
    let timestamp = utc_to_epoch(&file_create.event_data.creation_utc_time)?;
    let mut graph = Graph::new(timestamp);

    let creator = ProcessBuilder::default()
        .asset_id(file_create.system.computer.computer.clone())
        .state(ProcessState::Existing)
        .process_id(file_create.event_data.process_id)
        .process_name(get_image_name(&file_create.event_data.image.clone()).unwrap())
        .last_seen_timestamp(timestamp)
        //        .created_timestamp(file_create.event_data.process_guid.get_creation_timestamp())
        .build()
        .unwrap();

    let file = FileBuilder::default()
        .asset_id(file_create.system.computer.computer.clone())
        .state(FileState::Created)
        .file_path(strip_file_zone_identifier(
            &file_create.event_data.target_filename,
        ))
        .created_timestamp(timestamp)
        .build()
        .unwrap();

    graph.add_edge(
        "created_files",
        creator.clone_node_key(),
        file.clone_node_key(),
    );
    graph.add_node(creator);
    graph.add_node(file);

    Ok(graph)
}

/// A [PayloadDecoder] used to decompress zstd encoded events sent to an [EventHandler].
///
/// This `struct` is typically used in conjunction with a subsequent call to [run_graph_generator].
#[derive(Debug, Clone, Default)]
pub struct ZstdDecoder;

impl PayloadDecoder<Vec<u8>> for ZstdDecoder {
    fn decode(&mut self, body: Vec<u8>) -> Result<Vec<u8>, Box<dyn std::error::Error>> {
        let mut decompressed = Vec::new();
        let mut body = Cursor::new(&body);

        zstd::stream::copy_decode(&mut body, &mut decompressed)?;

        Ok(decompressed)
    }
}

#[derive(Clone)]
struct SysmonSubgraphGenerator<C>
where
    C: Cache + Clone + Send + Sync + 'static,
{
    cache: C,
    metrics: SysmonSubgraphGeneratorMetrics,
}

impl<C> SysmonSubgraphGenerator<C>
where
    C: Cache + Clone + Send + Sync + 'static,
{
    pub fn new(cache: C, metrics: SysmonSubgraphGeneratorMetrics) -> Self {
        Self { cache, metrics }
    }
}

#[async_trait]
impl<C> EventHandler for SysmonSubgraphGenerator<C>
where
    C: Cache + Clone + Send + Sync + 'static,
{
    type InputEvent = Vec<u8>;
    type OutputEvent = Graph;
    type Error = sqs_lambda::error::Error;

    async fn handle_event(
        &mut self,
        events: Vec<u8>,
    ) -> OutputEvent<Self::OutputEvent, Self::Error> {
        info!("Handling raw event");

        let mut failed: Option<failure::Error> = None;

        let events: Vec<_> = log_time!(
            "event split",
            events
                .split(|i| &[*i][..] == &b"\n"[..])
                .map(String::from_utf8_lossy)
                .filter(|event| {
                    (!event.is_empty() && event != "\n")
                        && (event.contains(&"EventID>1<"[..])
                            || event.contains(&"EventID>3<"[..])
                            || event.contains(&"EventID>11<"[..]))
                })
                .collect()
        );

        info!("Handling {} events", events.len());

        let mut identities = Vec::with_capacity(events.len());

        let mut final_subgraph = Graph::new(0);

        for event in events {
            let des_event = Event::from_str(&event);
            let event = match des_event {
                Ok(event) => event,
                Err(e) => {
                    warn!("Failed to deserialize event: {}, {}", e, event);
                    failed = Some(
                        (|| {
                            bail!("Failed: {}", e);
                            Ok(())
                        })()
                        .unwrap_err(),
                    );
                    continue;
                }
            };

            match self.cache.get(event.clone()).await {
                Ok(CacheResponse::Hit) => {
                    info!("Got cached response");
                    continue;
                }
                Err(e) => warn!("Cache failed with: {:?}", e),
                _ => (),
            };

            let graph = match event.clone() {
                Event::ProcessCreate(event) => {
                    info!("Handling process create");

                    match handle_process_start(&event) {
                        Ok(event) => event,
                        Err(e) => {
                            warn!("Failed to process process start event: {}", e);
                            failed = Some(e);
                            continue;
                        }
                    }
                }
                Event::FileCreate(event) => {
                    info!("FileCreate");

                    match handle_file_create(&event) {
                        Ok(event) => event,
                        Err(e) => {
                            warn!("Failed to process file create event: {}", e);
                            failed = Some(e);
                            continue;
                        }
                    }
                }
                // Event::InboundNetwork(event) => {
                //     match handle_inbound_connection(event) {
                //         Ok(event) => Some(event),
                //         Err(e) => {
                //             warn!("Failed to process inbound network event: {}", e);
                //             None
                //         }
                //     }
                // }
                Event::OutboundNetwork(event) => {
                    info!("OutboundNetwork");
                    match handle_outbound_connection(&event) {
                        Ok(event) => event,
                        Err(e) => {
                            warn!("Failed to process outbound network event: {}", e);
                            failed = Some(e);
                            continue;
                        }
                    }
                }
                catch => {
                    warn!("Unsupported event_type: {:?}", catch);
                    continue;
                }
            };
            identities.push(event);

            final_subgraph.merge(&graph);
        }

        info!("Completed mapping {} subgraphs", identities.len());
        self.metrics.report_handle_event_success(&failed);

        let mut completed = if let Some(ref e) = failed {
            OutputEvent::new(Completion::Partial((
                final_subgraph,
                sqs_lambda::error::Error::ProcessingError(e.to_string()),
            )))
        } else {
            OutputEvent::new(Completion::Total(final_subgraph))
        };

        identities
            .into_iter()
            .for_each(|identity| completed.add_identity(identity));

        completed
    }
}

#[tokio::main]
async fn main() -> Result<(), Box<dyn std::error::Error>> {
    let env = grapl_config::init_grapl_env!();
    info!("Starting sysmon-subgraph-generator");

    let metrics = SysmonSubgraphGeneratorMetrics::new();

<<<<<<< HEAD
    if grapl_config::is_local() {
        run_graph_generator(
            SysmonSubgraphGenerator::new(NopCache {}, metrics),
            ZstdDecoder::default()
        ).await;
=======
    if env.is_local {
        let generator = SysmonSubgraphGenerator::new(NopCache {}, metrics);

        run_graph_generator_local(generator, ZstdDecoder::default()).await;
>>>>>>> 75aa7834
    } else {
        run_graph_generator(
            SysmonSubgraphGenerator::new(event_cache().await, metrics),
            ZstdDecoder::default()
        ).await;
    }

    Ok(())
}<|MERGE_RESOLUTION|>--- conflicted
+++ resolved
@@ -695,28 +695,19 @@
 
 #[tokio::main]
 async fn main() -> Result<(), Box<dyn std::error::Error>> {
-    let env = grapl_config::init_grapl_env!();
+    grapl_config::init_grapl_env!();
     info!("Starting sysmon-subgraph-generator");
 
     let metrics = SysmonSubgraphGeneratorMetrics::new();
 
-<<<<<<< HEAD
     if grapl_config::is_local() {
-        run_graph_generator(
-            SysmonSubgraphGenerator::new(NopCache {}, metrics),
-            ZstdDecoder::default()
-        ).await;
-=======
-    if env.is_local {
         let generator = SysmonSubgraphGenerator::new(NopCache {}, metrics);
 
-        run_graph_generator_local(generator, ZstdDecoder::default()).await;
->>>>>>> 75aa7834
+        run_graph_generator(generator, ZstdDecoder::default()).await;
     } else {
-        run_graph_generator(
-            SysmonSubgraphGenerator::new(event_cache().await, metrics),
-            ZstdDecoder::default()
-        ).await;
+        let generator = SysmonSubgraphGenerator::new(event_cache().await, metrics);
+
+        run_graph_generator(generator, ZstdDecoder::default()).await;
     }
 
     Ok(())
