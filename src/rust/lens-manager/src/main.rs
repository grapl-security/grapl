<<<<<<< HEAD
use rust_proto_new::graplinc::grapl::api::graph_mutation::v1beta1::client::GraphMutationClient;
use rust_proto_new::graplinc::grapl::api::graph_mutation::v1beta1::messages::CreateNodeRequest;
use rust_proto_new::graplinc::grapl::common::v1beta1::NodeType;

struct LensManager {
    graph_mutation_client: GraphMutationClient,
}

impl LensManager {

    async fn create_lens(&self, tenant_id: uuid::Uuid) -> Result<Uid, Box<dyn std::error::Error>> {
        self.graph_mutation_client.create_node(
            CreateNodeRequest {
                tenant_id,
                NodeType { value: "Lens".to_owned() },
            }
        ).await?;

        // todo: Publish update to lens-updates topic

        todo!()
    }
}


fn main() {
    println!("Hello, world!");
=======
#![allow(warnings)]
use std::error::Error;

use tonic::transport::Server;
use tracing::info;

// hook to grpc
// write off to kafka
// pipeline ingress uses kafka crate src/rust

#[tokio::main]
async fn main() -> Result<(), Box<dyn Error>> {
    Ok(())
>>>>>>> c603081c
}<|MERGE_RESOLUTION|>--- conflicted
+++ resolved
@@ -1,32 +1,3 @@
-<<<<<<< HEAD
-use rust_proto_new::graplinc::grapl::api::graph_mutation::v1beta1::client::GraphMutationClient;
-use rust_proto_new::graplinc::grapl::api::graph_mutation::v1beta1::messages::CreateNodeRequest;
-use rust_proto_new::graplinc::grapl::common::v1beta1::NodeType;
-
-struct LensManager {
-    graph_mutation_client: GraphMutationClient,
-}
-
-impl LensManager {
-
-    async fn create_lens(&self, tenant_id: uuid::Uuid) -> Result<Uid, Box<dyn std::error::Error>> {
-        self.graph_mutation_client.create_node(
-            CreateNodeRequest {
-                tenant_id,
-                NodeType { value: "Lens".to_owned() },
-            }
-        ).await?;
-
-        // todo: Publish update to lens-updates topic
-
-        todo!()
-    }
-}
-
-
-fn main() {
-    println!("Hello, world!");
-=======
 #![allow(warnings)]
 use std::error::Error;
 
@@ -40,5 +11,4 @@
 #[tokio::main]
 async fn main() -> Result<(), Box<dyn Error>> {
     Ok(())
->>>>>>> c603081c
 }