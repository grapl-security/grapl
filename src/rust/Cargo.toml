--- conflicted
+++ resolved
@@ -8,12 +8,8 @@
   "./generators/sysmon-generator",
   "./generators/osquery-generator",
   "./graph-merger",
-<<<<<<< HEAD
   "./graph-mutation-service",
   "./graph-query-service",
-  "./grapl",
-=======
->>>>>>> 0b761fa1
   "./grapl-config",
   "./grapl-graphql-codegen",
   "./grapl-observe",
@@ -30,12 +26,6 @@
   "./plugin-sdk/generator-sdk/",
   "./plugin-work-queue",
   "./rust-proto",
-<<<<<<< HEAD
-  "./rust-proto-new",
-  "./schema-manager",
-  "./sqs-executor",
-=======
->>>>>>> 0b761fa1
   "./sysmon-parser",
   "./uid-allocator",
 ]
