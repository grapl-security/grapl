[workspace]
members = [
  "./analyzer-dispatcher",
  "./derive-dynamic-node",
  "./consul-connect",
  "./endpoint-plugin",
<<<<<<< HEAD
=======
  "./generator-dispatcher",
>>>>>>> 95cd5df0
  "./generators/graph-generator-lib",
  "./generators/sysmon-generator",
  "./graph-merger",
  "./grapl",
  "./grapl-config",
  "./grapl-graphql-codegen",
  "./grapl-observe",
  "./grapl-service",
  "./grapl-web-ui",
  "./grapl-utils",
  "./kafka",
  "./model-plugin-deployer",
  "./node-identifier",
  "./nomad-client-gen",
  "./organization-management",
  "./pipeline-ingress",
  "./plugin-bootstrap",
  "./plugin-executor",
  "./plugin-registry",
  "./plugin-sdk/generator-sdk/",
  "./plugin-work-queue",
  "./rust-proto",
  "./rust-proto-new",
  "./sqs-executor",
  "./sysmon-parser",
  "./uid-allocator",
]

[profile.dev]
opt-level = 1

[profile.dev-local-grapl]
inherits = "dev"
# Remove this if you're trying to debug with gdb.
# Results in a ~20x binary size reduction, for example
# sysmon-generator: 279M -> 16M
strip = "debuginfo"<|MERGE_RESOLUTION|>--- conflicted
+++ resolved
@@ -4,10 +4,7 @@
   "./derive-dynamic-node",
   "./consul-connect",
   "./endpoint-plugin",
-<<<<<<< HEAD
-=======
   "./generator-dispatcher",
->>>>>>> 95cd5df0
   "./generators/graph-generator-lib",
   "./generators/sysmon-generator",
   "./graph-merger",
