--- conflicted
+++ resolved
@@ -3,13 +3,8 @@
   "./derive-dynamic-node",
   "./consul-connect",
   "./endpoint-plugin",
-<<<<<<< HEAD
-  "./generator-dispatcher",
-=======
   "./event-source",
   "./generator-dispatcher",
-  "./generators/graph-generator-lib",
->>>>>>> 6d7e7512
   "./generators/sysmon-generator",
   "./graph-merger",
   "./grapl-config",
