use log::warn;
use serde_json::{json,
                 Value};

<<<<<<< HEAD
use crate::graph_description::IpPort;
use crate::node::NodeT;
use dgraph_query_lib::mutation::{MutationUnit, MutationPredicateValue};
=======
use crate::{graph_description::IpPort,
            node::NodeT};
>>>>>>> ee602d35

impl IpPort {
    pub fn new(ip_address: impl Into<String>, port: u16, protocol: impl Into<String>) -> Self {
        let ip_address = ip_address.into();
        let protocol = protocol.into();

        Self {
            node_key: format!("{}{}{}", ip_address, port, protocol),
            ip_address,
            port: port as u32,
            protocol,
        }
    }

    pub fn into_json(self) -> Value {
        json!({
            "node_key": self.node_key,
            "dgraph.type": "IpPort",
            "port": self.port,
            "protocol": self.protocol,
        })
    }
}

impl NodeT for IpPort {
    fn get_asset_id(&self) -> Option<&str> {
        None
    }

    fn set_asset_id(&mut self, _asset_id: impl Into<String>) {
        panic!("Can not set asset_id on IpPort");
    }

    fn get_node_key(&self) -> &str {
        &self.node_key
    }

    fn set_node_key(&mut self, node_key: impl Into<String>) {
        self.node_key = node_key.into();
    }

    fn merge(&mut self, other: &Self) -> bool {
        if self.node_key != other.node_key {
            warn!("Attempted to merge two IpPort Nodes with differing node_keys");
            return false;
        }

        if self.ip_address != other.ip_address {
            warn!("Attempted to merge two IpPort Nodes with differing IPs");
            return false;
        }

        // There is no variable information in an IpPort
        false
    }

    fn merge_into(&mut self, _other: Self) -> bool {
        false
    }

    fn attach_predicates_to_mutation_unit(&self, mutation_unit: &mut MutationUnit) {
        mutation_unit.predicate_ref("node_key", MutationPredicateValue::string(&self.node_key));
        mutation_unit.predicate_ref("dgraph.type", MutationPredicateValue::string("IpPort"));
        mutation_unit.predicate_ref("protocol", MutationPredicateValue::string(&self.protocol));
        mutation_unit.predicate_ref("port", MutationPredicateValue::Number(self.port as i64));
    }
}<|MERGE_RESOLUTION|>--- conflicted
+++ resolved
@@ -2,14 +2,9 @@
 use serde_json::{json,
                  Value};
 
-<<<<<<< HEAD
 use crate::graph_description::IpPort;
 use crate::node::NodeT;
 use dgraph_query_lib::mutation::{MutationUnit, MutationPredicateValue};
-=======
-use crate::{graph_description::IpPort,
-            node::NodeT};
->>>>>>> ee602d35
 
 impl IpPort {
     pub fn new(ip_address: impl Into<String>, port: u16, protocol: impl Into<String>) -> Self {
