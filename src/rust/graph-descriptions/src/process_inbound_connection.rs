use std::convert::TryFrom;

use log::warn;
use serde_json::{json,
                 Value};
use uuid::Uuid;

<<<<<<< HEAD
use crate::error::Error;
use crate::graph_description::ProcessInboundConnection;
use crate::node::NodeT;
use dgraph_query_lib::mutation::{MutationUnit, MutationPredicateValue};
=======
use crate::{error::Error,
            graph_description::ProcessInboundConnection,
            node::NodeT};
>>>>>>> ee602d35

pub enum ProcessInboundConnectionState {
    Bound,
    Existing,
    Closed,
}

impl From<ProcessInboundConnectionState> for u32 {
    fn from(p: ProcessInboundConnectionState) -> u32 {
        match p {
            ProcessInboundConnectionState::Bound => 1,
            ProcessInboundConnectionState::Closed => 2,
            ProcessInboundConnectionState::Existing => 3,
        }
    }
}

impl TryFrom<u32> for ProcessInboundConnectionState {
    type Error = Error;

    fn try_from(p: u32) -> Result<ProcessInboundConnectionState, Error> {
        match p {
            1 => Ok(ProcessInboundConnectionState::Bound),
            2 => Ok(ProcessInboundConnectionState::Closed),
            3 => Ok(ProcessInboundConnectionState::Existing),
            _ => Err(Error::InvalidProcessInboundConnectionState(p)),
        }
    }
}

impl ProcessInboundConnection {
    pub fn new(
        asset_id: impl Into<Option<String>>,
        hostname: impl Into<Option<String>>,
        state: ProcessInboundConnectionState,
        port: u16,
        ip_address: impl Into<String>,
        protocol: impl Into<String>,
        created_timestamp: u64,
        terminated_timestamp: u64,
        last_seen_timestamp: u64,
    ) -> Self {
        let asset_id = asset_id.into();
        let hostname = hostname.into();
        let protocol = protocol.into();

        if hostname.is_none() && asset_id.is_none() {
            panic!("ProcessInboundConnection must have at least asset_id or hostname");
        }

        let ip_address = ip_address.into();

        Self {
            node_key: Uuid::new_v4().to_string(),
            ip_address,
            asset_id,
            hostname,
            protocol,
            created_timestamp,
            terminated_timestamp,
            last_seen_timestamp,
            port: port as u32,
            state: state.into(),
        }
    }

    pub fn into_json(self) -> Value {
        let mut j = json!({
            "node_key": self.node_key,
            "dgraph.type": "ProcessInboundConnection",
            "protocol": self.protocol,
            "port": self.port,
        });

        if self.created_timestamp != 0 {
            j["created_timestamp"] = self.created_timestamp.into();
        }
        if self.terminated_timestamp != 0 {
            j["terminated_timestamp"] = self.terminated_timestamp.into();
        }
        if self.last_seen_timestamp != 0 {
            j["last_seen_timestamp"] = self.last_seen_timestamp.into();
        }

        j
    }
}

impl NodeT for ProcessInboundConnection {
    fn get_asset_id(&self) -> Option<&str> {
        self.asset_id.as_ref().map(String::as_str)
    }

    fn set_asset_id(&mut self, asset_id: impl Into<String>) {
        self.asset_id = Some(asset_id.into());
    }

    fn get_node_key(&self) -> &str {
        &self.node_key
    }

    fn set_node_key(&mut self, node_key: impl Into<String>) {
        self.node_key = node_key.into();
    }

    fn merge(&mut self, other: &Self) -> bool {
        if self.node_key != other.node_key {
            warn!("Attempted to merge two ProcessInboundConnection Nodes with differing node_keys");
            return false;
        }

        if self.ip_address != other.ip_address {
            warn!("Attempted to merge two ProcessInboundConnection Nodes with differing IPs");
            return false;
        }

        let mut merged = false;

        if self.asset_id.is_none() && other.asset_id.is_some() {
            self.asset_id = other.asset_id.clone();
        }

        if self.hostname.is_none() && other.hostname.is_some() {
            self.hostname = other.hostname.clone();
        }

        if self.created_timestamp != 0 && self.created_timestamp > other.created_timestamp {
            self.created_timestamp = other.created_timestamp;
            merged = true;
        }

        if self.terminated_timestamp != 0 && self.terminated_timestamp < other.terminated_timestamp
        {
            self.terminated_timestamp = other.terminated_timestamp;
            merged = true;
        }

        if self.last_seen_timestamp != 0 && self.last_seen_timestamp < other.last_seen_timestamp {
            self.last_seen_timestamp = other.last_seen_timestamp;
            merged = true;
        }

        merged
    }

    fn merge_into(&mut self, other: Self) -> bool {
        self.merge(&other)
    }

    fn attach_predicates_to_mutation_unit(&self, mutation_unit: &mut MutationUnit) {
        mutation_unit.predicate_ref("node_key", MutationPredicateValue::string(&self.node_key));
        mutation_unit.predicate_ref("dgraph.type", MutationPredicateValue::string("ProcessInboundConnection"));
        mutation_unit.predicate_ref("protocol", MutationPredicateValue::string(&self.protocol));
        mutation_unit.predicate_ref("port", MutationPredicateValue::Number(self.port as i64));

        if self.created_timestamp != 0 {
            mutation_unit.predicate_ref("created_timestamp", MutationPredicateValue::Number(self.created_timestamp as i64));
        }

        if self.terminated_timestamp != 0 {
            mutation_unit.predicate_ref("terminated_timestamp", MutationPredicateValue::Number(self.terminated_timestamp as i64));
        }

        if self.last_seen_timestamp != 0 {
            mutation_unit.predicate_ref("last_seen_timestamp", MutationPredicateValue::Number(self.last_seen_timestamp as i64));
        }
    }
}<|MERGE_RESOLUTION|>--- conflicted
+++ resolved
@@ -5,16 +5,10 @@
                  Value};
 use uuid::Uuid;
 
-<<<<<<< HEAD
 use crate::error::Error;
 use crate::graph_description::ProcessInboundConnection;
 use crate::node::NodeT;
 use dgraph_query_lib::mutation::{MutationUnit, MutationPredicateValue};
-=======
-use crate::{error::Error,
-            graph_description::ProcessInboundConnection,
-            node::NodeT};
->>>>>>> ee602d35
 
 pub enum ProcessInboundConnectionState {
     Bound,
