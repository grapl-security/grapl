<<<<<<< HEAD
// #![allow(unused_imports, unused_mut)]
pub mod graph_description {
    // TODO: Restructure the Rust modules to better reflect the new
    // Protobuf structure
    include!(
        concat!(
            env!("OUT_DIR"),
            "/graplinc.grapl.api.graph.v1beta1.rs"
        )
    );
}

pub mod graph_mutation_service {
    include!(
        concat!(
            env!("OUT_DIR"),
            "/graplinc.grapl.api.graph.graph_mutation.rs"
        ),
    );
}

pub use graph_description as v1beta1;

pub use crate::{graph_description::*};

pub use node_property::Property::{
    DecrementOnlyInt as ProtoDecrementOnlyIntProp,
    DecrementOnlyUint as ProtoDecrementOnlyUintProp,
    ImmutableInt as ProtoImmutableIntProp,
    ImmutableStr as ProtoImmutableStrProp,
    ImmutableUint as ProtoImmutableUintProp,
    IncrementOnlyInt as ProtoIncrementOnlyIntProp,
    IncrementOnlyUint as ProtoIncrementOnlyUintProp,
};
=======
pub mod graph_description {
    // TODO: Restructure the Rust modules to better reflect the new
    // Protobuf structure
    include!(concat!(
        env!("OUT_DIR"),
        "/graplinc.grapl.api.graph.v1beta1.rs"
    ));
}
pub use node_property::Property::{DecrementOnlyInt as ProtoDecrementOnlyIntProp,
                                  DecrementOnlyUint as ProtoDecrementOnlyUintProp,
                                  ImmutableInt as ProtoImmutableIntProp,
                                  ImmutableStr as ProtoImmutableStrProp,
                                  ImmutableUint as ProtoImmutableUintProp,
                                  IncrementOnlyInt as ProtoIncrementOnlyIntProp,
                                  IncrementOnlyUint as ProtoIncrementOnlyUintProp};
>>>>>>> 36082687

pub use crate::{graph_description::*,
                node_property::Property};

// A helper macro to generate `From` impl boilerplate.
macro_rules ! impl_from_for_unit {
    ($into_t:ty, $field:tt, $from_t:ty) => {
        impl From<$from_t> for $into_t
        {
            fn from(p: $from_t) -> Self {
                let p = p.to_owned().into();
                Self {$field: p}
            }
        }
    };
    ($into_t:ty, $field:tt, $head:ty, $($tail:ty),*) => {
        impl_from_for_unit!($into_t, $field, $head);
        impl_from_for_unit!($into_t, $field, $($tail),*);
    };
}

macro_rules ! extra_assert {
    ($x:expr) => {
        #[cfg(feature = "extra_assertions")]
        {
            $x
        }
    };
    ($x:expr, $($tail:ty),*) => {
        extra_assert!($x);
        extra_assert!($($tail), *);
    }
}

impl EdgeList {
    pub fn into_vec(self) -> Vec<Edge> {
        let Self { edges } = self;
        edges
    }
}

impl GraphDescription {
    pub fn new() -> Self {
        Self {
            nodes: Default::default(),
            edges: Default::default(),
        }
    }

    pub fn add_node(&mut self, node: impl Into<NodeDescription>) {
        let node = node.into();
        match self.nodes.get_mut(&node.node_key) {
            Some(n) => n.merge(&node),
            None => {
                self.nodes.insert(node.clone_node_key(), node);
            }
        };
    }

    pub fn add_edge(
        &mut self,
        edge_name: impl Into<String>,
        from_node_key: impl Into<String>,
        to_node_key: impl Into<String>,
    ) {
        let from_node_key = from_node_key.into();
        let to_node_key = to_node_key.into();
        let edge_name = edge_name.into();

        assert_ne!(from_node_key, to_node_key);

        let edge = Edge {
            from_node_key: from_node_key.clone(),
            to_node_key,
            edge_name,
        };

        let edge_list: &mut Vec<Edge> = &mut self
            .edges
            .entry(from_node_key)
            .or_insert_with(|| EdgeList {
                edges: Vec::with_capacity(1),
            })
            .edges;
        edge_list.push(edge);
    }

    pub fn merge(&mut self, other: &Self) {
        for (node_key, other_node) in other.nodes.iter() {
            match self.nodes.get_mut(node_key) {
                Some(n) => n.merge(other_node),
                None => {
                    self.nodes.insert(node_key.clone(), other_node.clone());
                }
            };
        }

        for edge_list in other.edges.values() {
            for edge in edge_list.edges.iter() {
                self.add_edge(
                    edge.edge_name.clone(),
                    edge.from_node_key.clone(),
                    edge.to_node_key.clone(),
                );
            }
        }
    }

    pub fn is_empty(&self) -> bool {
        self.nodes.is_empty() && self.edges.is_empty()
    }
}

impl IdentifiedGraph {
    pub fn new() -> Self {
        Self {
            nodes: Default::default(),
            edges: Default::default(),
        }
    }

    pub fn add_node(&mut self, node: IdentifiedNode) {
        match self.nodes.get_mut(&node.node_key) {
            Some(n) => n.merge(&node),
            None => {
                self.nodes.insert(node.clone_node_key(), node);
            }
        };
    }

    pub fn add_edge(
        &mut self,
        edge_name: impl Into<String>,
        from_node_key: impl Into<String>,
        to_node_key: impl Into<String>,
    ) {
        let from_node_key = from_node_key.into();
        let to_node_key = to_node_key.into();
        assert_ne!(from_node_key, to_node_key);

        let edge_name = edge_name.into();
        let edge = Edge {
            from_node_key: from_node_key.clone(),
            to_node_key,
            edge_name,
        };

        let edge_list: &mut Vec<Edge> = &mut self
            .edges
            .entry(from_node_key)
            .or_insert_with(|| EdgeList {
                edges: Vec::with_capacity(1),
            })
            .edges;
        edge_list.push(edge);
    }

    pub fn merge(&mut self, other: &Self) {
        for (node_key, other_node) in other.nodes.iter() {
            match self.nodes.get_mut(node_key) {
                Some(n) => n.merge(other_node),
                None => {
                    self.nodes.insert(node_key.clone(), other_node.clone());
                }
            };
        }

        for edge_list in other.edges.values() {
            for edge in edge_list.edges.iter() {
                self.add_edge(
                    edge.edge_name.clone(),
                    edge.from_node_key.clone(),
                    edge.to_node_key.clone(),
                );
            }
        }
    }

    pub fn is_empty(&self) -> bool {
        self.nodes.is_empty() && self.edges.is_empty()
    }
}

impl MergedGraph {
    pub fn new() -> Self {
        Self {
            nodes: Default::default(),
            edges: Default::default(),
        }
    }

    pub fn add_node(&mut self, node: MergedNode) {
        match self.nodes.get_mut(&node.node_key) {
            Some(n) => n.merge(&node),
            None => {
                self.nodes.insert(node.clone_node_key(), node);
            }
        };
    }

    pub fn add_merged_edge(&mut self, edge: MergedEdge) {
        let from_node_key = edge.from_node_key.clone();
        let edge_list: &mut Vec<MergedEdge> = &mut self
            .edges
            .entry(from_node_key)
            .or_insert_with(|| MergedEdgeList {
                edges: Vec::with_capacity(1),
            })
            .edges;
        edge_list.push(edge);
    }

    pub fn add_edge(
        &mut self,
        edge_name: impl Into<String>,
        from_node_key: impl Into<String>,
        from_uid: impl Into<String>,
        to_node_key: impl Into<String>,
        to_uid: impl Into<String>,
    ) {
        let edge_name = edge_name.into();
        let from_node_key = from_node_key.into();
        let from_uid = from_uid.into();
        let to_node_key = to_node_key.into();
        let to_uid = to_uid.into();
        assert_ne!(from_node_key, to_node_key);
        assert_ne!(from_uid, to_uid);
        let edge = MergedEdge {
            from_node_key: from_node_key.clone(),
<<<<<<< HEAD
            from_uid: from_uid.clone(),
=======
            from_uid,
>>>>>>> 36082687
            to_node_key,
            to_uid,
            edge_name,
        };

        let edge_list: &mut Vec<MergedEdge> = &mut self
            .edges
            .entry(from_node_key)
            .or_insert_with(|| MergedEdgeList {
                edges: Vec::with_capacity(1),
            })
            .edges;
        edge_list.push(edge);
    }

    pub fn merge(&mut self, other: &Self) {
        for (node_key, other_node) in other.nodes.iter() {
            match self.nodes.get_mut(node_key) {
                Some(n) => n.merge(other_node),
                None => {
                    self.nodes.insert(node_key.clone(), other_node.clone());
                }
            };
        }

        for edge_list in other.edges.values() {
            for edge in edge_list.edges.iter() {
                self.add_edge(
                    edge.edge_name.clone(),
                    edge.from_node_key.clone(),
                    edge.from_uid.clone(),
                    edge.to_node_key.clone(),
                    edge.to_uid.clone(),
                );
            }
        }
    }

    pub fn is_empty(&self) -> bool {
        self.nodes.is_empty() && self.edges.is_empty()
    }
}

impl NodeDescription {
    pub fn merge(&mut self, other: &Self) {
        extra_assert!(debug_assert_eq!(self.node_type, other.node_type));
        extra_assert!(debug_assert_eq!(self.node_key, other.node_key));
        for (prop_name, prop_value) in other.properties.iter() {
            match self.properties.get_mut(prop_name) {
                Some(self_prop) => self_prop.merge(prop_value),
                None => {
                    self.properties
                        .insert(prop_name.clone(), prop_value.clone());
                }
            }
        }
    }
    pub fn get_node_key(&self) -> &str {
        self.node_key.as_str()
    }

    pub fn clone_node_key(&self) -> String {
        self.node_key.clone()
    }
}

impl IdentifiedNode {
    pub fn merge(&mut self, other: &Self) {
        extra_assert!(debug_assert_eq!(self.node_type, other.node_type));
        extra_assert!(debug_assert_eq!(self.node_key, other.node_key));
        for (prop_name, prop_value) in other.properties.iter() {
            match self.properties.get_mut(prop_name) {
                Some(self_prop) => self_prop.merge(prop_value),
                None => {
                    self.properties
                        .insert(prop_name.clone(), prop_value.clone());
                }
            }
        }
    }

    pub fn get_cache_identities_for_predicates(&self) -> Vec<Vec<u8>> {
        let mut predicate_cache_identities = Vec::with_capacity(self.properties.len());

        for (key, prop) in &self.properties {
            let prop_value = prop
                .property
                .as_ref()
                .map(Property::to_string)
                .unwrap_or_else(|| panic!("Invalid property on DynamicNode: {}", self.node_key));

            predicate_cache_identities.push(format!("{}:{}:{}", &self.node_key, key, prop_value));
        }

        predicate_cache_identities
            .into_iter()
            .map(|item| item.into_bytes())
            .collect()
    }
}

impl NodeProperty {
    pub fn merge(&mut self, other: &Self) {
        match (self.property.as_mut(), other.property.as_ref()) {
            (Some(p), Some(op)) => {
                p.merge_property(op);
            }
            (None, Some(op)) => {
                debug_assert!(false, "Unhandled property merge, self is None: {:?}", op);
                tracing::warn!("Unhandled property merge, self is None: {:?}", op);
            }
            (Some(p), None) => {
                debug_assert!(false, "Unhandled property merge, other is None: {:?}", p);
                tracing::warn!("Unhandled property merge, other is None: {:?}", p);
            }
            (None, None) => {
                debug_assert!(false, "Unhandled property merge, both properties are None");
                tracing::warn!(message = "Unhandled property merge, both properties are None");
            }
        }
    }
}

impl Property {
    pub fn merge_property(&mut self, other: &Self) {
        match (self, other) {
            (
                ProtoIncrementOnlyUintProp(ref mut self_prop),
                ProtoIncrementOnlyUintProp(ref other_prop),
            ) => self_prop.merge_property(other_prop),
            (ProtoImmutableUintProp(ref mut self_prop), ProtoImmutableUintProp(ref other_prop)) => {
                self_prop.merge_property(other_prop)
            }
            (
                ProtoDecrementOnlyUintProp(ref mut self_prop),
                ProtoDecrementOnlyUintProp(ref other_prop),
            ) => self_prop.merge_property(other_prop),
            (
                ProtoDecrementOnlyIntProp(ref mut self_prop),
                ProtoDecrementOnlyIntProp(ref other_prop),
            ) => self_prop.merge_property(other_prop),
            (
                ProtoIncrementOnlyIntProp(ref mut self_prop),
                ProtoIncrementOnlyIntProp(ref other_prop),
            ) => self_prop.merge_property(other_prop),
            (ProtoImmutableIntProp(ref mut self_prop), ProtoImmutableIntProp(ref other_prop)) => {
                self_prop.merge_property(other_prop)
            }
            (ProtoImmutableStrProp(ref mut self_prop), ProtoImmutableStrProp(ref other_prop)) => {
                self_prop.merge_property(other_prop)
            }
            // technically we could improve type safety here by exhausting the combinations,
            // but I'm not going to type that all out right now
            (p, op) => {
                // Currently we don't guarantee that randomly generated nodes will have consistent
                // property types when they share a property name
                extra_assert!(debug_assert!(
                    false,
                    "Invalid property merge: {:?} {:?}",
                    p, op
                ));
                tracing::warn!("Invalid property merge: {:?} {:?}", p, op);
            }
        }
    }
}

impl From<Static> for IdStrategy {
    fn from(strategy: Static) -> IdStrategy {
        IdStrategy {
            strategy: Some(id_strategy::Strategy::Static(strategy)),
        }
    }
}

impl From<Session> for IdStrategy {
    fn from(strategy: Session) -> IdStrategy {
        IdStrategy {
            strategy: Some(id_strategy::Strategy::Session(strategy)),
        }
    }
}
impl std::string::ToString for Property {
    fn to_string(&self) -> String {
        match self {
            ProtoIncrementOnlyUintProp(increment_only_uint_prop) => {
                increment_only_uint_prop.to_string()
            }
            ProtoImmutableUintProp(immutable_uint_prop) => immutable_uint_prop.to_string(),
            ProtoDecrementOnlyUintProp(decrement_only_uint_prop) => {
                decrement_only_uint_prop.to_string()
            }
            ProtoDecrementOnlyIntProp(decrement_only_int_prop) => {
                decrement_only_int_prop.to_string()
            }
            ProtoIncrementOnlyIntProp(increment_only_int_prop) => {
                increment_only_int_prop.to_string()
            }
            ProtoImmutableIntProp(immutable_int_prop) => immutable_int_prop.to_string(),
            ProtoImmutableStrProp(immutable_str_prop) => immutable_str_prop.to_string(),
        }
    }
}

impl IncrementOnlyUintProp {
    pub fn as_inner(&self) -> u64 {
        self.prop
    }
    pub fn merge_property(&mut self, other_prop: &Self) {
        tracing::trace!(message="IncrementOnlyUintProp merge", self_prop=?self, other_prop=?other_prop);
        self.prop = std::cmp::max(self.prop, other_prop.prop);
    }
}
impl ImmutableUintProp {
    pub fn as_inner(&self) -> u64 {
        self.prop
    }
    pub fn merge_property(&mut self, other_prop: &Self) {
        tracing::trace!(message="ImmutableUintProp merge", self_prop=?self, other_prop=?other_prop);
        extra_assert! {debug_assert_eq!(*self, *other_prop)}
    }
}
impl DecrementOnlyUintProp {
    pub fn as_inner(&self) -> u64 {
        self.prop
    }
    pub fn merge_property(&mut self, other_prop: &Self) {
        self.prop = std::cmp::min(self.prop, other_prop.prop);
<<<<<<< HEAD
    }
}
impl DecrementOnlyIntProp {
    pub fn as_inner(&self) -> i64 {
        self.prop
    }
    pub fn merge_property(&mut self, other_prop: &Self) {
        self.prop = std::cmp::min(self.prop, other_prop.prop);
    }
}
=======
    }
}
impl DecrementOnlyIntProp {
    pub fn as_inner(&self) -> i64 {
        self.prop
    }
    pub fn merge_property(&mut self, other_prop: &Self) {
        self.prop = std::cmp::min(self.prop, other_prop.prop);
    }
}
>>>>>>> 36082687
impl IncrementOnlyIntProp {
    pub fn as_inner(&self) -> i64 {
        self.prop
    }

    pub fn merge_property(&mut self, other_prop: &Self) {
        tracing::trace!(message="IncrementOnlyIntProp merge", self_prop=?self, other_prop=?other_prop);
        self.prop = std::cmp::max(self.prop, other_prop.prop);
    }
}
impl ImmutableIntProp {
    pub fn as_inner(&self) -> i64 {
        self.prop
    }
    pub fn merge_property(&mut self, other_prop: &Self) {
        tracing::trace!(message="ImmutableIntProp merge", self_prop=?self, other_prop=?other_prop);
        extra_assert!(debug_assert_eq!(*self, *other_prop));
<<<<<<< HEAD
    }
}
impl ImmutableStrProp {
    pub fn as_inner(&self) -> &str {
        self.prop.as_str()
    }

    pub fn merge_property(&mut self, other_prop: &Self) {
        tracing::trace!(message="ImmutableStrProp merge", self_prop=?self, other_prop=?other_prop);
        extra_assert!(debug_assert_eq!(*self, *other_prop));
    }
}

impl std::string::ToString for IncrementOnlyUintProp {
    fn to_string(&self) -> String {
        self.prop.to_string()
    }
}

impl std::string::ToString for ImmutableUintProp {
    fn to_string(&self) -> String {
        self.prop.to_string()
=======
>>>>>>> 36082687
    }
}
impl ImmutableStrProp {
    pub fn as_inner(&self) -> &str {
        self.prop.as_str()
    }

<<<<<<< HEAD
impl std::string::ToString for DecrementOnlyUintProp {
    fn to_string(&self) -> String {
        self.prop.to_string()
    }
}

impl std::string::ToString for DecrementOnlyIntProp {
=======
    pub fn merge_property(&mut self, other_prop: &Self) {
        tracing::trace!(message="ImmutableStrProp merge", self_prop=?self, other_prop=?other_prop);
        extra_assert!(debug_assert_eq!(*self, *other_prop));
    }
}

impl std::string::ToString for IncrementOnlyUintProp {
>>>>>>> 36082687
    fn to_string(&self) -> String {
        self.prop.to_string()
    }
}

<<<<<<< HEAD
=======
impl std::string::ToString for ImmutableUintProp {
    fn to_string(&self) -> String {
        self.prop.to_string()
    }
}

impl std::string::ToString for DecrementOnlyUintProp {
    fn to_string(&self) -> String {
        self.prop.to_string()
    }
}

impl std::string::ToString for DecrementOnlyIntProp {
    fn to_string(&self) -> String {
        self.prop.to_string()
    }
}

>>>>>>> 36082687
impl std::string::ToString for IncrementOnlyIntProp {
    fn to_string(&self) -> String {
        self.prop.to_string()
    }
}

impl std::string::ToString for ImmutableIntProp {
    fn to_string(&self) -> String {
        self.prop.to_string()
    }
}

impl std::string::ToString for ImmutableStrProp {
    fn to_string(&self) -> String {
        self.prop.to_string()
    }
}

impl std::string::ToString for NodeProperty {
    fn to_string(&self) -> String {
<<<<<<< HEAD
        let prop = match &self.property {
=======
        match &self.property {
>>>>>>> 36082687
            Some(node_property::Property::IncrementOnlyUint(increment_only_uint_prop)) => {
                increment_only_uint_prop.to_string()
            }
            Some(node_property::Property::ImmutableUint(immutable_uint_prop)) => {
                immutable_uint_prop.to_string()
            }
            Some(node_property::Property::DecrementOnlyUint(decrement_only_uint_prop)) => {
                decrement_only_uint_prop.to_string()
            }
            Some(node_property::Property::DecrementOnlyInt(decrement_only_int_prop)) => {
                decrement_only_int_prop.to_string()
            }
            Some(node_property::Property::IncrementOnlyInt(increment_only_int_prop)) => {
                increment_only_int_prop.to_string()
            }
            Some(node_property::Property::ImmutableInt(immutable_int_prop)) => {
                immutable_int_prop.to_string()
            }
            Some(node_property::Property::ImmutableStr(immutable_str_prop)) => {
                immutable_str_prop.to_string()
            }
            None => panic!("Invalid property : {:?}", self),
        }
    }
}

impl NodeDescription {
    pub fn get_property(&self, name: impl AsRef<str>) -> Option<&NodeProperty> {
        self.properties.get(name.as_ref())
    }

    pub fn set_property(&mut self, name: impl Into<String>, value: impl Into<NodeProperty>) {
        self.properties.insert(name.into(), value.into());
    }

    pub fn set_key(&mut self, key: String) {
        self.node_key = key;
    }
}

impl<T> From<T> for NodeProperty
where
    T: Into<Property>,
{
    fn from(t: T) -> Self {
        NodeProperty {
            property: Some(t.into()),
        }
    }
}

impl From<NodeDescription> for IdentifiedNode {
    fn from(n: NodeDescription) -> Self {
        IdentifiedNode {
            properties: n.properties,
            node_key: n.node_key,
            node_type: n.node_type,
        }
    }
}

impl MergedNode {
    pub fn from(n: IdentifiedNode, uid: u64) -> Self {
        Self {
            uid,
            properties: n.properties,
            node_key: n.node_key,
            node_type: n.node_type,
        }
    }

    pub fn merge(&mut self, other: &Self) {
        extra_assert!(debug_assert_eq!(self.node_type, other.node_type));
        extra_assert!(debug_assert_eq!(self.node_key, other.node_key));
        for (prop_name, prop_value) in other.properties.iter() {
            match self.properties.get_mut(prop_name) {
                Some(self_prop) => self_prop.merge(prop_value),
                None => {
                    self.properties
                        .insert(prop_name.clone(), prop_value.clone());
                }
            }
        }
    }

    pub fn get_node_key(&self) -> &str {
        self.node_key.as_str()
    }

    pub fn clone_node_key(&self) -> String {
        self.node_key.clone()
    }
}

impl IdentifiedNode {
    pub fn into(self, uid: u64) -> MergedNode {
        MergedNode {
            uid,
            properties: self.properties,
            node_key: self.node_key,
            node_type: self.node_type,
        }
    }
    pub fn get_node_key(&self) -> &str {
        self.node_key.as_str()
    }

    pub fn clone_node_key(&self) -> String {
        self.node_key.clone()
    }
}

// These are helper types that let us easily distinguish between variants of the Property type

impl_from_for_unit!(
    ImmutableUintProp,
    prop,
    u64,
    u32,
    u16,
    u8,
    &u64,
    &u32,
    &u16,
    &u8
);
impl_from_for_unit!(
    IncrementOnlyUintProp,
    prop,
    u64,
    u32,
    u16,
    u8,
    &u64,
    &u32,
    &u16,
    &u8
);
impl_from_for_unit!(
    DecrementOnlyUintProp,
    prop,
    u64,
    u32,
    u16,
    u8,
    &u64,
    &u32,
    &u16,
    &u8
);
impl_from_for_unit!(
    ImmutableIntProp,
    prop,
    i64,
    i32,
    i16,
    i8,
    &i64,
    &i32,
    &i16,
    &i8
);
impl_from_for_unit!(
    IncrementOnlyIntProp,
    prop,
    i64,
    i32,
    i16,
    i8,
    &i64,
    &i32,
    &i16,
    &i8
);
impl_from_for_unit!(
    DecrementOnlyIntProp,
    prop,
    i64,
    i32,
    i16,
    i8,
    &i64,
    &i32,
    &i16,
    &i8
);
impl_from_for_unit!(ImmutableStrProp, prop, String, &String, &str);

impl From<ImmutableUintProp> for Property {
    fn from(p: ImmutableUintProp) -> Self {
        Self::ImmutableUint(p)
    }
}
impl From<IncrementOnlyUintProp> for Property {
    fn from(p: IncrementOnlyUintProp) -> Self {
        Self::IncrementOnlyUint(p)
    }
}
impl From<DecrementOnlyUintProp> for Property {
    fn from(p: DecrementOnlyUintProp) -> Self {
        Self::DecrementOnlyUint(p)
    }
}
impl From<ImmutableIntProp> for Property {
    fn from(p: ImmutableIntProp) -> Self {
        Self::ImmutableInt(p)
    }
}
impl From<IncrementOnlyIntProp> for Property {
    fn from(p: IncrementOnlyIntProp) -> Self {
        Self::IncrementOnlyInt(p)
    }
}
impl From<DecrementOnlyIntProp> for Property {
    fn from(p: DecrementOnlyIntProp) -> Self {
        Self::DecrementOnlyInt(p)
    }
}
impl From<ImmutableStrProp> for Property {
    fn from(p: ImmutableStrProp) -> Self {
        Self::ImmutableStr(p)
    }
}


impl IdStrategy {
    pub fn expect_session(&self) -> &Session {
        match self.strategy {
            Some(id_strategy::Strategy::Session(ref session)) => session,
            _ => panic!("Expected session"),
        }
    }

    pub fn expect_static(&self) -> &Static {
        match self.strategy {
            Some(id_strategy::Strategy::Static(ref st)) => st,
            _ => panic!("Expected static"),
        }
    }
}

impl NodeDescription {
    pub fn get_property(&self, name: impl AsRef<str>) -> Option<&NodeProperty> {
        self.properties.get(name.as_ref())
    }

    pub fn set_property(&mut self, name: impl Into<String>, value: impl Into<NodeProperty>) {
        self.properties.insert(name.into(), value.into().into());
    }

    pub fn set_key(&mut self, key: String) {
        self.node_key = key;
    }

}

impl<T> From<T> for NodeProperty
where
    T: Into<Property>,
{
    fn from(t: T) -> Self {
        NodeProperty {
            property: Some(t.into()),
        }
    }
}

impl From<NodeDescription> for IdentifiedNode {
    fn from(n: NodeDescription) -> Self {
        IdentifiedNode {
            properties: n.properties,
            node_key: n.node_key,
            node_type: n.node_type,
        }
    }
}

impl MergedNode {
    pub fn from(n: IdentifiedNode, uid: u64) -> Self {
        Self {
            uid,
            properties: n.properties,
            node_key: n.node_key,
            node_type: n.node_type,
        }
    }

    pub fn merge(&mut self, other: &Self) {
        extra_assert!(debug_assert_eq!(self.node_type, other.node_type));
        extra_assert!(debug_assert_eq!(self.node_key, other.node_key));
        for (prop_name, prop_value) in other.properties.iter() {
            match self.properties.get_mut(prop_name) {
                Some(self_prop) => self_prop.merge(prop_value),
                None => {
                    self.properties
                        .insert(prop_name.clone(), prop_value.clone());
                }
            }
        }
    }

    pub fn get_node_key(&self) -> &str {
        self.node_key.as_str()
    }

    pub fn clone_node_key(&self) -> String {
        self.node_key.clone()
    }
}

impl IdentifiedNode {
    pub fn into(self, uid: u64) -> MergedNode {
        MergedNode {
            uid,
            properties: self.properties,
            node_key: self.node_key,
            node_type: self.node_type,
        }
    }
    pub fn get_node_key(&self) -> &str {
        self.node_key.as_str()
    }

    pub fn clone_node_key(&self) -> String {
        self.node_key.clone()
    }
}

// These are helper types that let us easily distinguish between variants of the Property type

impl_from_for_unit!(
    ImmutableUintProp,
    prop,
    u64,
    u32,
    u16,
    u8,
    &u64,
    &u32,
    &u16,
    &u8
);
impl_from_for_unit!(
    IncrementOnlyUintProp,
    prop,
    u64,
    u32,
    u16,
    u8,
    &u64,
    &u32,
    &u16,
    &u8
);
impl_from_for_unit!(
    DecrementOnlyUintProp,
    prop,
    u64,
    u32,
    u16,
    u8,
    &u64,
    &u32,
    &u16,
    &u8
);
impl_from_for_unit!(
    ImmutableIntProp,
    prop,
    i64,
    i32,
    i16,
    i8,
    &i64,
    &i32,
    &i16,
    &i8
);
impl_from_for_unit!(
    IncrementOnlyIntProp,
    prop,
    i64,
    i32,
    i16,
    i8,
    &i64,
    &i32,
    &i16,
    &i8
);
impl_from_for_unit!(
    DecrementOnlyIntProp,
    prop,
    i64,
    i32,
    i16,
    i8,
    &i64,
    &i32,
    &i16,
    &i8
);
impl_from_for_unit!(ImmutableStrProp, prop, String, &String, &str);

impl From<ImmutableUintProp> for Property {
    fn from(p: ImmutableUintProp) -> Self {
        Self::ImmutableUint(p)
    }
}
impl From<IncrementOnlyUintProp> for Property {
    fn from(p: IncrementOnlyUintProp) -> Self {
        Self::IncrementOnlyUint(p)
    }
}
impl From<DecrementOnlyUintProp> for Property {
    fn from(p: DecrementOnlyUintProp) -> Self {
        Self::DecrementOnlyUint(p)
    }
}
impl From<ImmutableIntProp> for Property {
    fn from(p: ImmutableIntProp) -> Self {
        Self::ImmutableInt(p)
    }
}
impl From<IncrementOnlyIntProp> for Property {
    fn from(p: IncrementOnlyIntProp) -> Self {
        Self::IncrementOnlyInt(p)
    }
}
impl From<DecrementOnlyIntProp> for Property {
    fn from(p: DecrementOnlyIntProp) -> Self {
        Self::DecrementOnlyInt(p)
    }
}
impl From<ImmutableStrProp> for Property {
    fn from(p: ImmutableStrProp) -> Self {
        Self::ImmutableStr(p)
    }
}


impl NodeProperty {
    pub fn as_increment_only_uint(&self) -> Option<IncrementOnlyUintProp> {
        match self.property {
<<<<<<< HEAD
            Some(ProtoIncrementOnlyUintProp(ref prop)) => Some(prop.clone()),
            _ => None,
        }
    }

    pub fn as_immutable_uint(&self) -> Option<ImmutableUintProp> {
        match self.property {
            Some(ProtoImmutableUintProp(ref prop)) => Some(prop.clone()),
            _ => None,
        }
    }

    pub fn as_decrement_only_uint(&self) -> Option<DecrementOnlyUintProp> {
        match self.property {
            Some(ProtoDecrementOnlyUintProp(ref prop)) => Some(prop.clone()),
            _ => None,
        }
    }

    pub fn as_decrement_only_int(&self) -> Option<DecrementOnlyIntProp> {
        match self.property {
            Some(ProtoDecrementOnlyIntProp(ref prop)) => Some(prop.clone()),
            _ => None,
        }
    }

    pub fn as_increment_only_int(&self) -> Option<IncrementOnlyIntProp> {
        match self.property {
            Some(ProtoIncrementOnlyIntProp(ref prop)) => Some(prop.clone()),
=======
            Some(ProtoIncrementOnlyUintProp(ref prop)) => Some(*prop),
>>>>>>> 36082687
            _ => None,
        }
    }

<<<<<<< HEAD
    pub fn as_immutable_int(&self) -> Option<ImmutableIntProp> {
        match self.property {
            Some(ProtoImmutableIntProp(ref prop)) => Some(prop.clone()),
=======
    pub fn as_immutable_uint(&self) -> Option<ImmutableUintProp> {
        match self.property {
            Some(ProtoImmutableUintProp(ref prop)) => Some(*prop),
>>>>>>> 36082687
            _ => None,
        }
    }

<<<<<<< HEAD
    pub fn as_immutable_str(&self) -> Option<&ImmutableStrProp> {
        match self.property {
            Some(ProtoImmutableStrProp(ref prop)) => Some(prop),
            _ => None,
        }
    }
=======
    pub fn as_decrement_only_uint(&self) -> Option<DecrementOnlyUintProp> {
        match self.property {
            Some(ProtoDecrementOnlyUintProp(ref prop)) => Some(*prop),
            _ => None,
        }
    }

    pub fn as_decrement_only_int(&self) -> Option<DecrementOnlyIntProp> {
        match self.property {
            Some(ProtoDecrementOnlyIntProp(ref prop)) => Some(*prop),
            _ => None,
        }
    }

    pub fn as_increment_only_int(&self) -> Option<IncrementOnlyIntProp> {
        match self.property {
            Some(ProtoIncrementOnlyIntProp(ref prop)) => Some(*prop),
            _ => None,
        }
    }

    pub fn as_immutable_int(&self) -> Option<ImmutableIntProp> {
        match self.property {
            Some(ProtoImmutableIntProp(ref prop)) => Some(*prop),
            _ => None,
        }
    }

    pub fn as_immutable_str(&self) -> Option<&ImmutableStrProp> {
        match self.property {
            Some(ProtoImmutableStrProp(ref prop)) => Some(prop),
            _ => None,
        }
    }
>>>>>>> 36082687
}

#[cfg(test)]
pub mod test {
    use std::{collections::HashMap,
              hash::Hasher};

    #[cfg(not(feature = "fuzzing"))]
    use quickcheck::{Arbitrary,
                     Gen};
    use quickcheck_macros::quickcheck;

    use super::*;

    impl Arbitrary for IncrementOnlyIntProp {
        fn arbitrary(g: &mut Gen) -> Self {
            Self {
                prop: i64::arbitrary(g),
            }
        }
    }
    impl Arbitrary for DecrementOnlyIntProp {
        fn arbitrary(g: &mut Gen) -> Self {
            Self {
                prop: i64::arbitrary(g),
            }
        }
    }
    impl Arbitrary for ImmutableIntProp {
        fn arbitrary(g: &mut Gen) -> Self {
            Self {
                prop: i64::arbitrary(g),
            }
        }
    }
    impl Arbitrary for IncrementOnlyUintProp {
        fn arbitrary(g: &mut Gen) -> Self {
            Self {
                prop: u64::arbitrary(g),
            }
        }
    }
    impl Arbitrary for DecrementOnlyUintProp {
        fn arbitrary(g: &mut Gen) -> Self {
            Self {
                prop: u64::arbitrary(g),
            }
        }
    }
    impl Arbitrary for ImmutableUintProp {
        fn arbitrary(g: &mut Gen) -> Self {
            Self {
                prop: u64::arbitrary(g),
            }
        }
    }
    impl Arbitrary for ImmutableStrProp {
        fn arbitrary(g: &mut Gen) -> Self {
            Self {
                prop: String::arbitrary(g),
            }
        }
    }

    impl Arbitrary for Property {
        fn arbitrary(g: &mut Gen) -> Self {
            let props = &[
                Property::IncrementOnlyInt(IncrementOnlyIntProp::arbitrary(g)),
                Property::DecrementOnlyInt(DecrementOnlyIntProp::arbitrary(g)),
                Property::ImmutableInt(ImmutableIntProp::arbitrary(g)),
                Property::IncrementOnlyUint(IncrementOnlyUintProp::arbitrary(g)),
                Property::DecrementOnlyUint(DecrementOnlyUintProp::arbitrary(g)),
                Property::ImmutableUint(ImmutableUintProp::arbitrary(g)),
                Property::ImmutableStr(ImmutableStrProp::arbitrary(g)),
            ];
            g.choose(props).unwrap().clone()
        }
    }

    impl Arbitrary for NodeProperty {
        fn arbitrary(g: &mut Gen) -> Self {
            NodeProperty {
                property: Some(Property::arbitrary(g)),
            }
        }
    }

    fn hash(bytes: &[impl AsRef<[u8]>]) -> u64 {
        let mut hasher = std::collections::hash_map::DefaultHasher::new();
        for _bytes in bytes {
            hasher.write(_bytes.as_ref());
        }
        hasher.finish() as u64
    }

    fn choice<T: Clone>(bytes: impl AsRef<[u8]>, choices: &[T]) -> T {
        let mut hasher = std::collections::hash_map::DefaultHasher::new();
        hasher.write(bytes.as_ref());
        let choice_index = (hasher.finish() as usize) % choices.len();
        choices[choice_index].clone()
    }

    fn choose_property(node_key: &str, property_name: &str, g: &mut Gen) -> NodeProperty {
        let s = format!("{}{}", node_key, property_name);

        let props = &[
            Property::IncrementOnlyInt(IncrementOnlyIntProp::arbitrary(g)),
            Property::DecrementOnlyInt(DecrementOnlyIntProp::arbitrary(g)),
            Property::IncrementOnlyUint(IncrementOnlyUintProp::arbitrary(g)),
            Property::DecrementOnlyUint(DecrementOnlyUintProp::arbitrary(g)),
            Property::ImmutableInt(ImmutableIntProp::from(
                hash(&[node_key, property_name]) as i64
            )),
            Property::ImmutableUint(ImmutableUintProp::from(hash(&[node_key, property_name]))),
            Property::ImmutableStr(ImmutableStrProp::from(s)),
        ];
        let p: Property = choice(node_key, props);
        p.into()
    }

    impl Arbitrary for IdentifiedNode {
        fn arbitrary(g: &mut Gen) -> Self {
            let node_keys = &[
                "c413e25e-9c50-4faf-8e61-f8bfb0e0d18e".to_string(),
                "0d5c9261-2b6e-4094-8de3-b349cb0aa310".to_string(),
                "ed1f73df-f38d-43c0-87b0-5aff06e1f68b".to_string(),
                "6328e956-117e-4f7f-8a5b-c56be1111f43".to_string(),
            ];
            let node_key = g.choose(node_keys).unwrap().clone();

            let node_types = &["Process", "File", "IpAddress"];
            let node_type = choice(&node_key, node_types);
            let mut properties = HashMap::new();
            let property_names: Vec<String> = Vec::arbitrary(g);
            for property_name in property_names {
                let property = choose_property(&node_key, &property_name, g);
                properties.insert(property_name.to_owned(), property);
            }
            IdentifiedNode {
                node_key: node_key.to_owned(),
                node_type: node_type.to_owned(),
                properties,
            }
        }
    }

    fn init_test_env() {
        let subscriber = ::tracing_subscriber::FmtSubscriber::builder()
            .with_env_filter(::tracing_subscriber::EnvFilter::from_default_env())
            .finish();
        let _ = ::tracing::subscriber::set_global_default(subscriber);
    }

    // These tests mostly target ensuring that our merge functions are commutative and idempotent
    // That said - immutable data is *not* commutative. Therefor, assertions around commutativity
    // are disabled for for tests on immutable data via the "extra_assertions" feature

    #[cfg(not(feature = "extra_assertions"))]
    #[quickcheck]
    fn test_merge_str(x: ImmutableStrProp, y: ImmutableStrProp) {
        init_test_env();
        let original = x;
        let mut x = original.clone();
        x.merge_property(&y);
        assert_eq!(original, x);
    }

    #[cfg(not(feature = "extra_assertions"))]
    #[quickcheck]
    fn test_merge_immutable_int(mut x: ImmutableIntProp, y: ImmutableIntProp) {
        init_test_env();
        let original = x.clone();
        x.merge_property(&y);
        assert_eq!(x, original);
    }

    #[cfg(not(feature = "extra_assertions"))]
    #[quickcheck]
    fn test_merge_immutable_uint(mut x: ImmutableUintProp, y: ImmutableUintProp) {
        init_test_env();
        let original = x.clone();
        x.merge_property(&y);
        assert_eq!(x, original);
    }

    #[quickcheck]
    fn test_merge_uint_max(mut x: IncrementOnlyUintProp, y: IncrementOnlyUintProp) {
        init_test_env();
        x.merge_property(&y);
        assert_eq!(x, std::cmp::max(x, y));
    }

    #[quickcheck]
    fn test_merge_int_max(mut x: IncrementOnlyIntProp, y: IncrementOnlyIntProp) {
        init_test_env();
        x.merge_property(&y);
        assert_eq!(x, std::cmp::max(x, y));
    }

    #[quickcheck]
    fn test_merge_uint_min(mut x: DecrementOnlyUintProp, y: DecrementOnlyUintProp) {
        init_test_env();
        x.merge_property(&y);
        assert_eq!(x, std::cmp::min(x, y));
    }

    #[quickcheck]
    fn test_merge_int_min(mut x: DecrementOnlyIntProp, y: DecrementOnlyIntProp) {
        init_test_env();
        x.merge_property(&y);
        assert_eq!(x, std::cmp::min(x, y));
    }

    #[quickcheck]
    fn test_merge_incr_uint_commutative(mut properties: Vec<IncrementOnlyUintProp>) {
        init_test_env();
        if properties.is_empty() {
            return;
        }
        properties.sort_unstable();
        let max_value = properties.iter().max().unwrap().to_owned();
        let mut first_x = properties[0].clone();
        for property in properties.iter() {
            first_x.merge_property(property)
        }

        let properties: Vec<_> = properties.into_iter().rev().collect();
        let mut first_y = properties[0].clone();
        for property in properties.iter() {
            first_y.merge_property(property)
        }
        assert_eq!(first_x, first_y);
        assert_eq!(first_x, max_value);
    }

    #[quickcheck]
    fn test_merge_identified_node(mut node_0: IdentifiedNode, node_1: IdentifiedNode) {
        if node_0.node_key != node_1.node_key {
            return;
        }
<<<<<<< HEAD
        // todo: Add assertions here
        node_0.merge(&node_1);
=======
        // let original = node_0.clone();
        node_0.merge(&node_1);

        // for (_o_pred_name, o_pred_val) in original.iter() {
        //     let mut copy = o_pred_val.clone();
        // }
>>>>>>> 36082687
    }
}<|MERGE_RESOLUTION|>--- conflicted
+++ resolved
@@ -1,47 +1,24 @@
-<<<<<<< HEAD
-// #![allow(unused_imports, unused_mut)]
-pub mod graph_description {
-    // TODO: Restructure the Rust modules to better reflect the new
-    // Protobuf structure
-    include!(
-        concat!(
-            env!("OUT_DIR"),
-            "/graplinc.grapl.api.graph.v1beta1.rs"
-        )
-    );
-}
-
-pub mod graph_mutation_service {
-    include!(
-        concat!(
-            env!("OUT_DIR"),
-            "/graplinc.grapl.api.graph.graph_mutation.rs"
-        ),
-    );
-}
-
-pub use graph_description as v1beta1;
-
-pub use crate::{graph_description::*};
-
-pub use node_property::Property::{
-    DecrementOnlyInt as ProtoDecrementOnlyIntProp,
-    DecrementOnlyUint as ProtoDecrementOnlyUintProp,
-    ImmutableInt as ProtoImmutableIntProp,
-    ImmutableStr as ProtoImmutableStrProp,
-    ImmutableUint as ProtoImmutableUintProp,
-    IncrementOnlyInt as ProtoIncrementOnlyIntProp,
-    IncrementOnlyUint as ProtoIncrementOnlyUintProp,
-};
-=======
 pub mod graph_description {
     // TODO: Restructure the Rust modules to better reflect the new
     // Protobuf structure
     include!(concat!(
-        env!("OUT_DIR"),
-        "/graplinc.grapl.api.graph.v1beta1.rs"
+    env!("OUT_DIR"),
+    "/graplinc.grapl.api.graph.v1beta1.rs"
     ));
 }
+
+pub use graph_description as v1beta1;
+
+pub mod graph_mutation_service {
+    // TODO: Restructure the Rust modules to better reflect the new
+    // Protobuf structure
+    include!(concat!(
+    env!("OUT_DIR"),
+    "/graplinc.grapl.api.graph.graph_mutation.rs"
+    ));
+}
+
+
 pub use node_property::Property::{DecrementOnlyInt as ProtoDecrementOnlyIntProp,
                                   DecrementOnlyUint as ProtoDecrementOnlyUintProp,
                                   ImmutableInt as ProtoImmutableIntProp,
@@ -49,13 +26,12 @@
                                   ImmutableUint as ProtoImmutableUintProp,
                                   IncrementOnlyInt as ProtoIncrementOnlyIntProp,
                                   IncrementOnlyUint as ProtoIncrementOnlyUintProp};
->>>>>>> 36082687
 
 pub use crate::{graph_description::*,
                 node_property::Property};
 
 // A helper macro to generate `From` impl boilerplate.
-macro_rules ! impl_from_for_unit {
+macro_rules! impl_from_for_unit {
     ($into_t:ty, $field:tt, $from_t:ty) => {
         impl From<$from_t> for $into_t
         {
@@ -71,7 +47,7 @@
     };
 }
 
-macro_rules ! extra_assert {
+macro_rules! extra_assert {
     ($x:expr) => {
         #[cfg(feature = "extra_assertions")]
         {
@@ -83,6 +59,24 @@
         extra_assert!($($tail), *);
     }
 }
+
+
+impl IdStrategy {
+    pub fn expect_session(&self) -> &Session {
+        match self.strategy {
+            Some(id_strategy::Strategy::Session(ref session)) => session,
+            _ => panic!("Expected session"),
+        }
+    }
+
+    pub fn expect_static(&self) -> &Static {
+        match self.strategy {
+            Some(id_strategy::Strategy::Static(ref st)) => st,
+            _ => panic!("Expected static"),
+        }
+    }
+}
+
 
 impl EdgeList {
     pub fn into_vec(self) -> Vec<Edge> {
@@ -279,11 +273,7 @@
         assert_ne!(from_uid, to_uid);
         let edge = MergedEdge {
             from_node_key: from_node_key.clone(),
-<<<<<<< HEAD
-            from_uid: from_uid.clone(),
-=======
             from_uid,
->>>>>>> 36082687
             to_node_key,
             to_uid,
             edge_name,
@@ -466,6 +456,7 @@
         }
     }
 }
+
 impl std::string::ToString for Property {
     fn to_string(&self) -> String {
         match self {
@@ -497,6 +488,7 @@
         self.prop = std::cmp::max(self.prop, other_prop.prop);
     }
 }
+
 impl ImmutableUintProp {
     pub fn as_inner(&self) -> u64 {
         self.prop
@@ -506,15 +498,16 @@
         extra_assert! {debug_assert_eq!(*self, *other_prop)}
     }
 }
+
 impl DecrementOnlyUintProp {
     pub fn as_inner(&self) -> u64 {
         self.prop
     }
     pub fn merge_property(&mut self, other_prop: &Self) {
         self.prop = std::cmp::min(self.prop, other_prop.prop);
-<<<<<<< HEAD
-    }
-}
+    }
+}
+
 impl DecrementOnlyIntProp {
     pub fn as_inner(&self) -> i64 {
         self.prop
@@ -523,18 +516,7 @@
         self.prop = std::cmp::min(self.prop, other_prop.prop);
     }
 }
-=======
-    }
-}
-impl DecrementOnlyIntProp {
-    pub fn as_inner(&self) -> i64 {
-        self.prop
-    }
-    pub fn merge_property(&mut self, other_prop: &Self) {
-        self.prop = std::cmp::min(self.prop, other_prop.prop);
-    }
-}
->>>>>>> 36082687
+
 impl IncrementOnlyIntProp {
     pub fn as_inner(&self) -> i64 {
         self.prop
@@ -545,6 +527,7 @@
         self.prop = std::cmp::max(self.prop, other_prop.prop);
     }
 }
+
 impl ImmutableIntProp {
     pub fn as_inner(&self) -> i64 {
         self.prop
@@ -552,9 +535,9 @@
     pub fn merge_property(&mut self, other_prop: &Self) {
         tracing::trace!(message="ImmutableIntProp merge", self_prop=?self, other_prop=?other_prop);
         extra_assert!(debug_assert_eq!(*self, *other_prop));
-<<<<<<< HEAD
-    }
-}
+    }
+}
+
 impl ImmutableStrProp {
     pub fn as_inner(&self) -> &str {
         self.prop.as_str()
@@ -575,16 +558,9 @@
 impl std::string::ToString for ImmutableUintProp {
     fn to_string(&self) -> String {
         self.prop.to_string()
-=======
->>>>>>> 36082687
-    }
-}
-impl ImmutableStrProp {
-    pub fn as_inner(&self) -> &str {
-        self.prop.as_str()
-    }
-
-<<<<<<< HEAD
+    }
+}
+
 impl std::string::ToString for DecrementOnlyUintProp {
     fn to_string(&self) -> String {
         self.prop.to_string()
@@ -592,41 +568,11 @@
 }
 
 impl std::string::ToString for DecrementOnlyIntProp {
-=======
-    pub fn merge_property(&mut self, other_prop: &Self) {
-        tracing::trace!(message="ImmutableStrProp merge", self_prop=?self, other_prop=?other_prop);
-        extra_assert!(debug_assert_eq!(*self, *other_prop));
-    }
-}
-
-impl std::string::ToString for IncrementOnlyUintProp {
->>>>>>> 36082687
     fn to_string(&self) -> String {
         self.prop.to_string()
     }
 }
 
-<<<<<<< HEAD
-=======
-impl std::string::ToString for ImmutableUintProp {
-    fn to_string(&self) -> String {
-        self.prop.to_string()
-    }
-}
-
-impl std::string::ToString for DecrementOnlyUintProp {
-    fn to_string(&self) -> String {
-        self.prop.to_string()
-    }
-}
-
-impl std::string::ToString for DecrementOnlyIntProp {
-    fn to_string(&self) -> String {
-        self.prop.to_string()
-    }
-}
-
->>>>>>> 36082687
 impl std::string::ToString for IncrementOnlyIntProp {
     fn to_string(&self) -> String {
         self.prop.to_string()
@@ -647,11 +593,7 @@
 
 impl std::string::ToString for NodeProperty {
     fn to_string(&self) -> String {
-<<<<<<< HEAD
-        let prop = match &self.property {
-=======
         match &self.property {
->>>>>>> 36082687
             Some(node_property::Property::IncrementOnlyUint(increment_only_uint_prop)) => {
                 increment_only_uint_prop.to_string()
             }
@@ -693,8 +635,8 @@
 }
 
 impl<T> From<T> for NodeProperty
-where
-    T: Into<Property>,
+    where
+        T: Into<Property>,
 {
     fn from(t: T) -> Self {
         NodeProperty {
@@ -845,350 +787,92 @@
         Self::ImmutableUint(p)
     }
 }
+
 impl From<IncrementOnlyUintProp> for Property {
     fn from(p: IncrementOnlyUintProp) -> Self {
         Self::IncrementOnlyUint(p)
     }
 }
+
 impl From<DecrementOnlyUintProp> for Property {
     fn from(p: DecrementOnlyUintProp) -> Self {
         Self::DecrementOnlyUint(p)
     }
 }
+
 impl From<ImmutableIntProp> for Property {
     fn from(p: ImmutableIntProp) -> Self {
         Self::ImmutableInt(p)
     }
 }
+
 impl From<IncrementOnlyIntProp> for Property {
     fn from(p: IncrementOnlyIntProp) -> Self {
         Self::IncrementOnlyInt(p)
     }
 }
+
 impl From<DecrementOnlyIntProp> for Property {
     fn from(p: DecrementOnlyIntProp) -> Self {
         Self::DecrementOnlyInt(p)
     }
 }
+
 impl From<ImmutableStrProp> for Property {
     fn from(p: ImmutableStrProp) -> Self {
         Self::ImmutableStr(p)
     }
 }
 
-
-impl IdStrategy {
-    pub fn expect_session(&self) -> &Session {
-        match self.strategy {
-            Some(id_strategy::Strategy::Session(ref session)) => session,
-            _ => panic!("Expected session"),
-        }
-    }
-
-    pub fn expect_static(&self) -> &Static {
-        match self.strategy {
-            Some(id_strategy::Strategy::Static(ref st)) => st,
-            _ => panic!("Expected static"),
-        }
-    }
-}
-
-impl NodeDescription {
-    pub fn get_property(&self, name: impl AsRef<str>) -> Option<&NodeProperty> {
-        self.properties.get(name.as_ref())
-    }
-
-    pub fn set_property(&mut self, name: impl Into<String>, value: impl Into<NodeProperty>) {
-        self.properties.insert(name.into(), value.into().into());
-    }
-
-    pub fn set_key(&mut self, key: String) {
-        self.node_key = key;
-    }
-
-}
-
-impl<T> From<T> for NodeProperty
-where
-    T: Into<Property>,
-{
-    fn from(t: T) -> Self {
-        NodeProperty {
-            property: Some(t.into()),
-        }
-    }
-}
-
-impl From<NodeDescription> for IdentifiedNode {
-    fn from(n: NodeDescription) -> Self {
-        IdentifiedNode {
-            properties: n.properties,
-            node_key: n.node_key,
-            node_type: n.node_type,
-        }
-    }
-}
-
-impl MergedNode {
-    pub fn from(n: IdentifiedNode, uid: u64) -> Self {
-        Self {
-            uid,
-            properties: n.properties,
-            node_key: n.node_key,
-            node_type: n.node_type,
-        }
-    }
-
-    pub fn merge(&mut self, other: &Self) {
-        extra_assert!(debug_assert_eq!(self.node_type, other.node_type));
-        extra_assert!(debug_assert_eq!(self.node_key, other.node_key));
-        for (prop_name, prop_value) in other.properties.iter() {
-            match self.properties.get_mut(prop_name) {
-                Some(self_prop) => self_prop.merge(prop_value),
-                None => {
-                    self.properties
-                        .insert(prop_name.clone(), prop_value.clone());
-                }
-            }
-        }
-    }
-
-    pub fn get_node_key(&self) -> &str {
-        self.node_key.as_str()
-    }
-
-    pub fn clone_node_key(&self) -> String {
-        self.node_key.clone()
-    }
-}
-
-impl IdentifiedNode {
-    pub fn into(self, uid: u64) -> MergedNode {
-        MergedNode {
-            uid,
-            properties: self.properties,
-            node_key: self.node_key,
-            node_type: self.node_type,
-        }
-    }
-    pub fn get_node_key(&self) -> &str {
-        self.node_key.as_str()
-    }
-
-    pub fn clone_node_key(&self) -> String {
-        self.node_key.clone()
-    }
-}
-
-// These are helper types that let us easily distinguish between variants of the Property type
-
-impl_from_for_unit!(
-    ImmutableUintProp,
-    prop,
-    u64,
-    u32,
-    u16,
-    u8,
-    &u64,
-    &u32,
-    &u16,
-    &u8
-);
-impl_from_for_unit!(
-    IncrementOnlyUintProp,
-    prop,
-    u64,
-    u32,
-    u16,
-    u8,
-    &u64,
-    &u32,
-    &u16,
-    &u8
-);
-impl_from_for_unit!(
-    DecrementOnlyUintProp,
-    prop,
-    u64,
-    u32,
-    u16,
-    u8,
-    &u64,
-    &u32,
-    &u16,
-    &u8
-);
-impl_from_for_unit!(
-    ImmutableIntProp,
-    prop,
-    i64,
-    i32,
-    i16,
-    i8,
-    &i64,
-    &i32,
-    &i16,
-    &i8
-);
-impl_from_for_unit!(
-    IncrementOnlyIntProp,
-    prop,
-    i64,
-    i32,
-    i16,
-    i8,
-    &i64,
-    &i32,
-    &i16,
-    &i8
-);
-impl_from_for_unit!(
-    DecrementOnlyIntProp,
-    prop,
-    i64,
-    i32,
-    i16,
-    i8,
-    &i64,
-    &i32,
-    &i16,
-    &i8
-);
-impl_from_for_unit!(ImmutableStrProp, prop, String, &String, &str);
-
-impl From<ImmutableUintProp> for Property {
-    fn from(p: ImmutableUintProp) -> Self {
-        Self::ImmutableUint(p)
-    }
-}
-impl From<IncrementOnlyUintProp> for Property {
-    fn from(p: IncrementOnlyUintProp) -> Self {
-        Self::IncrementOnlyUint(p)
-    }
-}
-impl From<DecrementOnlyUintProp> for Property {
-    fn from(p: DecrementOnlyUintProp) -> Self {
-        Self::DecrementOnlyUint(p)
-    }
-}
-impl From<ImmutableIntProp> for Property {
-    fn from(p: ImmutableIntProp) -> Self {
-        Self::ImmutableInt(p)
-    }
-}
-impl From<IncrementOnlyIntProp> for Property {
-    fn from(p: IncrementOnlyIntProp) -> Self {
-        Self::IncrementOnlyInt(p)
-    }
-}
-impl From<DecrementOnlyIntProp> for Property {
-    fn from(p: DecrementOnlyIntProp) -> Self {
-        Self::DecrementOnlyInt(p)
-    }
-}
-impl From<ImmutableStrProp> for Property {
-    fn from(p: ImmutableStrProp) -> Self {
-        Self::ImmutableStr(p)
-    }
-}
-
-
 impl NodeProperty {
     pub fn as_increment_only_uint(&self) -> Option<IncrementOnlyUintProp> {
         match self.property {
-<<<<<<< HEAD
-            Some(ProtoIncrementOnlyUintProp(ref prop)) => Some(prop.clone()),
+            Some(ProtoIncrementOnlyUintProp(ref prop)) => Some(*prop),
             _ => None,
         }
     }
 
-    pub fn as_immutable_uint(&self) -> Option<ImmutableUintProp> {
-        match self.property {
-            Some(ProtoImmutableUintProp(ref prop)) => Some(prop.clone()),
-            _ => None,
-        }
-    }
-
-    pub fn as_decrement_only_uint(&self) -> Option<DecrementOnlyUintProp> {
-        match self.property {
-            Some(ProtoDecrementOnlyUintProp(ref prop)) => Some(prop.clone()),
-            _ => None,
-        }
-    }
-
-    pub fn as_decrement_only_int(&self) -> Option<DecrementOnlyIntProp> {
-        match self.property {
-            Some(ProtoDecrementOnlyIntProp(ref prop)) => Some(prop.clone()),
-            _ => None,
-        }
-    }
-
-    pub fn as_increment_only_int(&self) -> Option<IncrementOnlyIntProp> {
-        match self.property {
-            Some(ProtoIncrementOnlyIntProp(ref prop)) => Some(prop.clone()),
-=======
-            Some(ProtoIncrementOnlyUintProp(ref prop)) => Some(*prop),
->>>>>>> 36082687
-            _ => None,
-        }
-    }
-
-<<<<<<< HEAD
-    pub fn as_immutable_int(&self) -> Option<ImmutableIntProp> {
-        match self.property {
-            Some(ProtoImmutableIntProp(ref prop)) => Some(prop.clone()),
-=======
     pub fn as_immutable_uint(&self) -> Option<ImmutableUintProp> {
         match self.property {
             Some(ProtoImmutableUintProp(ref prop)) => Some(*prop),
->>>>>>> 36082687
             _ => None,
         }
     }
 
-<<<<<<< HEAD
+    pub fn as_decrement_only_uint(&self) -> Option<DecrementOnlyUintProp> {
+        match self.property {
+            Some(ProtoDecrementOnlyUintProp(ref prop)) => Some(*prop),
+            _ => None,
+        }
+    }
+
+    pub fn as_decrement_only_int(&self) -> Option<DecrementOnlyIntProp> {
+        match self.property {
+            Some(ProtoDecrementOnlyIntProp(ref prop)) => Some(*prop),
+            _ => None,
+        }
+    }
+
+    pub fn as_increment_only_int(&self) -> Option<IncrementOnlyIntProp> {
+        match self.property {
+            Some(ProtoIncrementOnlyIntProp(ref prop)) => Some(*prop),
+            _ => None,
+        }
+    }
+
+    pub fn as_immutable_int(&self) -> Option<ImmutableIntProp> {
+        match self.property {
+            Some(ProtoImmutableIntProp(ref prop)) => Some(*prop),
+            _ => None,
+        }
+    }
+
     pub fn as_immutable_str(&self) -> Option<&ImmutableStrProp> {
         match self.property {
             Some(ProtoImmutableStrProp(ref prop)) => Some(prop),
             _ => None,
         }
     }
-=======
-    pub fn as_decrement_only_uint(&self) -> Option<DecrementOnlyUintProp> {
-        match self.property {
-            Some(ProtoDecrementOnlyUintProp(ref prop)) => Some(*prop),
-            _ => None,
-        }
-    }
-
-    pub fn as_decrement_only_int(&self) -> Option<DecrementOnlyIntProp> {
-        match self.property {
-            Some(ProtoDecrementOnlyIntProp(ref prop)) => Some(*prop),
-            _ => None,
-        }
-    }
-
-    pub fn as_increment_only_int(&self) -> Option<IncrementOnlyIntProp> {
-        match self.property {
-            Some(ProtoIncrementOnlyIntProp(ref prop)) => Some(*prop),
-            _ => None,
-        }
-    }
-
-    pub fn as_immutable_int(&self) -> Option<ImmutableIntProp> {
-        match self.property {
-            Some(ProtoImmutableIntProp(ref prop)) => Some(*prop),
-            _ => None,
-        }
-    }
-
-    pub fn as_immutable_str(&self) -> Option<&ImmutableStrProp> {
-        match self.property {
-            Some(ProtoImmutableStrProp(ref prop)) => Some(prop),
-            _ => None,
-        }
-    }
->>>>>>> 36082687
 }
 
 #[cfg(test)]
@@ -1210,6 +894,7 @@
             }
         }
     }
+
     impl Arbitrary for DecrementOnlyIntProp {
         fn arbitrary(g: &mut Gen) -> Self {
             Self {
@@ -1217,6 +902,7 @@
             }
         }
     }
+
     impl Arbitrary for ImmutableIntProp {
         fn arbitrary(g: &mut Gen) -> Self {
             Self {
@@ -1224,6 +910,7 @@
             }
         }
     }
+
     impl Arbitrary for IncrementOnlyUintProp {
         fn arbitrary(g: &mut Gen) -> Self {
             Self {
@@ -1231,6 +918,7 @@
             }
         }
     }
+
     impl Arbitrary for DecrementOnlyUintProp {
         fn arbitrary(g: &mut Gen) -> Self {
             Self {
@@ -1238,6 +926,7 @@
             }
         }
     }
+
     impl Arbitrary for ImmutableUintProp {
         fn arbitrary(g: &mut Gen) -> Self {
             Self {
@@ -1245,6 +934,7 @@
             }
         }
     }
+
     impl Arbitrary for ImmutableStrProp {
         fn arbitrary(g: &mut Gen) -> Self {
             Self {
@@ -1429,16 +1119,11 @@
         if node_0.node_key != node_1.node_key {
             return;
         }
-<<<<<<< HEAD
-        // todo: Add assertions here
-        node_0.merge(&node_1);
-=======
         // let original = node_0.clone();
         node_0.merge(&node_1);
 
         // for (_o_pred_name, o_pred_val) in original.iter() {
         //     let mut copy = o_pred_val.clone();
         // }
->>>>>>> 36082687
     }
 }