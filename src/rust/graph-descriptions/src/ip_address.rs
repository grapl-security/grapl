use log::warn;
use serde_json::{json,
                 Value};

<<<<<<< HEAD
use crate::graph_description::IpAddress;
use crate::node::NodeT;
use dgraph_query_lib::mutation::{MutationUnit, MutationPredicateValue};
=======
use crate::{graph_description::IpAddress,
            node::NodeT};
>>>>>>> ee602d35

impl IpAddress {
    pub fn new(
        ip_address: impl Into<String>,
        first_seen_timestamp: u64,
        last_seen_timestamp: u64,
    ) -> Self {
        let ip_address = ip_address.into();

        Self {
            node_key: ip_address.to_string(),
            ip_address,
            first_seen_timestamp,
            last_seen_timestamp,
        }
    }

    pub fn into_json(self) -> Value {
        let mut j = json!({
            "node_key": self.node_key,
            "dgraph.type": "IpAddress",
            "ip_address": self.ip_address,
        });

        if self.first_seen_timestamp != 0 {
            j["first_seen_timestamp"] = self.first_seen_timestamp.into();
        }

        if self.last_seen_timestamp != 0 {
            j["last_seen_timestamp"] = self.last_seen_timestamp.into();
        }

        j
    }
}

impl NodeT for IpAddress {
    fn get_asset_id(&self) -> Option<&str> {
        None
    }

    fn set_asset_id(&mut self, _asset_id: impl Into<String>) {
        panic!("Can not set asset_id on IpAddress");
    }

    fn get_node_key(&self) -> &str {
        &self.node_key
    }

    fn set_node_key(&mut self, node_key: impl Into<String>) {
        self.node_key = node_key.into();
    }

    fn merge(&mut self, other: &Self) -> bool {
        if self.node_key != other.node_key {
            warn!("Attempted to merge two IpAddress Nodes with differing node_keys");
            return false;
        }

        if self.ip_address != other.ip_address {
            warn!("Attempted to merge two IpAddress Nodes with differing IPs");
            return false;
        }

        let mut merged = false;

        if other.first_seen_timestamp != 0 && self.first_seen_timestamp > other.first_seen_timestamp
        {
            self.first_seen_timestamp = other.first_seen_timestamp;
            merged = true;
        }

        if other.last_seen_timestamp != 0 && self.last_seen_timestamp < other.last_seen_timestamp {
            self.last_seen_timestamp = other.last_seen_timestamp;
            merged = true;
        }

        merged
    }

    fn merge_into(&mut self, other: Self) -> bool {
        self.merge(&other)
    }

    fn attach_predicates_to_mutation_unit(&self, mutation_unit: &mut MutationUnit) {
        mutation_unit.predicate_ref("node_key", MutationPredicateValue::string(&self.node_key));
        mutation_unit.predicate_ref("ip_address", MutationPredicateValue::string(&self.ip_address));
        mutation_unit.predicate_ref("dgraph.type", MutationPredicateValue::string("IpAddress"));

        if self.first_seen_timestamp != 0 {
            mutation_unit.predicate_ref("first_seen_timestamp", MutationPredicateValue::Number(self.first_seen_timestamp as i64));
        }

        if self.last_seen_timestamp != 0 {
            mutation_unit.predicate_ref("last_seen_timestamp", MutationPredicateValue::Number(self.last_seen_timestamp as i64));
        }
    }
}<|MERGE_RESOLUTION|>--- conflicted
+++ resolved
@@ -2,14 +2,9 @@
 use serde_json::{json,
                  Value};
 
-<<<<<<< HEAD
 use crate::graph_description::IpAddress;
 use crate::node::NodeT;
 use dgraph_query_lib::mutation::{MutationUnit, MutationPredicateValue};
-=======
-use crate::{graph_description::IpAddress,
-            node::NodeT};
->>>>>>> ee602d35
 
 impl IpAddress {
     pub fn new(
