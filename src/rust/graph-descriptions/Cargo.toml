--- conflicted
+++ resolved
@@ -7,33 +7,24 @@
 license = "MIT"
 
 [dependencies]
-<<<<<<< HEAD
-thiserror = "1.0.16"
-
-prost = "0.6.*"
-prost-derive = "0.6.*"
-prost-types = "0.6.*"
-=======
 thiserror = "1"
 
 prost = "0.7"
 prost-derive = "0.7"
 prost-types = "0.7"
->>>>>>> 39b46074
 
 serde = "1"
 serde_json = "1"
 serde_derive = "1"
 
-<<<<<<< HEAD
-derive_builder = "0.9.0"
-dgraph-tonic = "*"
-dgraph_query_lib = { git = "ssh://git@github.com/d0nutptr/dgraph_query_lib.git", branch = "main" }
-=======
 derive_builder = "0.9"
->>>>>>> 39b46074
+dgraph-tonic = "0.8"
 
 log = "0.4"
+dgraph_query_lib = { git = "ssh://git@github.com/d0nutptr/dgraph_query_lib.git", branch = "main" }
+
+futures-retry = "0.5"
+anyhow = "*"
 
 [dependencies.uuid]
 version = "0.8"
