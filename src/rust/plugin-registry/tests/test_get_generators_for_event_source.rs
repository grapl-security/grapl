--- conflicted
+++ resolved
@@ -3,18 +3,9 @@
 use bytes::Bytes;
 use clap::Parser;
 use grapl_utils::future_ext::GraplFutureExt;
-<<<<<<< HEAD
 use rust_proto::graplinc::grapl::api::{
-    client_factory::{
-        build_grpc_client,
-        services::PluginRegistryClientConfig,
-    },
+    client_factory::services::PluginRegistryClientConfig,
     plugin_registry::v1beta1::{
-=======
-use rust_proto::{
-    client_factory::services::PluginRegistryClientConfig,
-    graplinc::grapl::api::plugin_registry::v1beta1::{
->>>>>>> 6c5ae07c
         GetGeneratorsForEventSourceRequest,
         PluginMetadata,
         PluginRegistryServiceClient,
