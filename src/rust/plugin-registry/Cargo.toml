[package]
name = "plugin-registry"
version = "0.1.0"
edition = "2021"

[[bin]]
name = "plugin-registry"
path = "src/main.rs"

[lib]
name = "plugin_registry"

[dependencies]
async-trait = "0.1"
<<<<<<< HEAD
bytes = "1.1"
clap = { version = "3.0", default_features = false, features = [
  "std",
  "env",
  "derive"
] }
figment = { version = "0.10", features = ["env"] }
=======
bytes = { workspace = true }
clap = { workspace = true }
>>>>>>> 6ca03c05
futures = "0.3"
futures-retry = "0.6"
grapl-config = { path = "../grapl-config" }
grapl-tracing = { path = "../grapl-tracing" }
grapl-utils = { path = "../grapl-utils" }
nomad-client-gen = { path = "../nomad-client-gen" }
rusoto_core = { version = "0.47", default_features = false, features = [
  "rustls"
] }
rusoto_s3 = { version = "0.47", default_features = false, features = [
  "rustls"
] }
rust-proto = { path = "../rust-proto" }
serde_json = "1.0"
sqlx = { workspace = true }
tempfile = "3.3"
thiserror = { workspace = true }
tokio = { workspace = true }
tracing = { workspace = true }
uuid = { workspace = true }

[dev-dependencies]
e2e-tests = { path = "../e2e-tests" }
env_logger = { workspace = true }
eyre = { workspace = true }
test-log = { workspace = true }
tracing-subscriber = { version = "0.3", default-features = false, features = [
  "env-filter",
  "fmt"
] }

[features]
integration_tests = []<|MERGE_RESOLUTION|>--- conflicted
+++ resolved
@@ -12,18 +12,9 @@
 
 [dependencies]
 async-trait = "0.1"
-<<<<<<< HEAD
-bytes = "1.1"
-clap = { version = "3.0", default_features = false, features = [
-  "std",
-  "env",
-  "derive"
-] }
-figment = { version = "0.10", features = ["env"] }
-=======
 bytes = { workspace = true }
 clap = { workspace = true }
->>>>>>> 6ca03c05
+figment = { workspace= true }
 futures = "0.3"
 futures-retry = "0.6"
 grapl-config = { path = "../grapl-config" }
