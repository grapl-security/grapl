use std::sync::Arc;

<<<<<<< HEAD
use rust_proto::graplinc::grapl::{
    api::{
        client::ClientError,
        graph::v1beta1::Property,
        graph_mutation::v1beta1::{
            messages::{
                CreateEdgeRequest,
                CreateEdgeResponse,
                CreateNodeRequest,
                CreateNodeResponse,
                MutationRedundancy,
                SetNodePropertyRequest,
                SetNodePropertyResponse,
=======
use grapl_utils::future_ext::GraplFutureExt;
use rust_proto::{
    graplinc::grapl::{
        api::{
            graph::v1beta1::Property,
            graph_mutation::v1beta1::{
                messages::{
                    CreateEdgeRequest,
                    CreateEdgeResponse,
                    CreateNodeRequest,
                    CreateNodeResponse,
                    MutationRedundancy,
                    SetNodePropertyRequest,
                    SetNodePropertyResponse,
                },
                server::GraphMutationApi,
>>>>>>> 6ca03c05
            },
            server::GraphMutationApi,
        },
        protocol::status::Status,
    },
    common::v1beta1::types::{
        EdgeName,
        NodeType,
        PropertyName,
        Uid,
    },
};
use scylla::{
    query::Query,
    CachingSession,
};
<<<<<<< HEAD
use uid_allocator::client::CachingUidAllocatorClient as UidAllocatorClient;
=======
use tracing::Instrument;
use uid_allocator::client::CachingUidAllocatorServiceClient as UidAllocatorClient;
>>>>>>> 6ca03c05

use crate::{
    reverse_edge_resolver::{
        ReverseEdgeResolver,
        ReverseEdgeResolverError,
    },
    table_names::{
        IMM_I_64_TABLE_NAME,
        IMM_STRING_TABLE_NAME,
        IMM_U_64_TABLE_NAME,
        MAX_I_64_TABLE_NAME,
        MAX_U_64_TABLE_NAME,
        MIN_I_64_TABLE_NAME,
        MIN_U_64_TABLE_NAME,
    },
    write_dropper::WriteDropper,
};

#[derive(thiserror::Error, Debug)]
pub enum GraphMutationManagerError {
    #[error("gRPC client error {0}")]
    ClientError(#[from] ClientError),

    #[error("Allocated Zero Uid")]
    ZeroUid,

    #[error("Scylla Error: {0}")]
    ScyllaError(#[from] scylla::transport::errors::QueryError),

    #[error("ReverseEdgeResolverError: {0}")]
    ReverseEdgeResolverError(#[from] ReverseEdgeResolverError),
    #[error("Scylla Insert Timeout: {tenant_id:?} {insert_type:?}")]
    ScyllaInsertTimeout {
        tenant_id: uuid::Uuid,
        insert_type: &'static str,
    },
}

impl From<GraphMutationManagerError> for Status {
    fn from(e: GraphMutationManagerError) -> Self {
        match e {
            GraphMutationManagerError::ClientError(ClientError::SerDe(e)) => Status::internal(
                format!("Failed to deserialize response from UidAllocator {:?}", e),
            ),
            GraphMutationManagerError::ClientError(ClientError::Status(e)) => e,
            GraphMutationManagerError::ClientError(_) => {
                Status::internal(format!("UidAllocatorClient error: {e:?}"))
            }
            GraphMutationManagerError::ZeroUid => Status::failed_precondition("Allocated Zero Uid"),
            e => Status::internal(e.to_string()),
        }
    }
}

pub struct GraphMutationManager {
    scylla_client: Arc<CachingSession>,
    uid_allocator_client: UidAllocatorClient,
    reverse_edge_resolver: ReverseEdgeResolver,
    write_dropper: WriteDropper,
}

impl GraphMutationManager {
    pub fn new(
        scylla_client: Arc<CachingSession>,
        uid_allocator_client: UidAllocatorClient,
        reverse_edge_resolver: ReverseEdgeResolver,
        max_write_drop_size: u64,
    ) -> Self {
        Self {
            scylla_client,
            uid_allocator_client,
            reverse_edge_resolver,
            write_dropper: WriteDropper::new(max_write_drop_size),
        }
    }

    #[tracing::instrument(skip(self), err)]
    async fn upsert_max_u64(
        &self,
        tenant_id: uuid::Uuid,
        uid: Uid,
        node_type: NodeType,
        property_name: PropertyName,
        property_value: u64,
    ) -> Result<(), GraphMutationManagerError> {
        self.write_dropper
            .check_max_u64(
                tenant_id,
                node_type.clone(),
                property_name.clone(),
                property_value,
                || async move {
                    let property_value = property_value as i64;
                    let mut query = Query::new(format!(
<<<<<<< HEAD
                        r"
                        INSERT INTO {tenant_ks}.{MAX_U_64_TABLE_NAME}
                        (uid, populated_field, value)
                        VALUES (?, ?, ?)
                    "
=======
                        "INSERT INTO tenant_graph_ks.{MAX_U_64_TABLE_NAME} \
                        (tenant_id, uid, populated_field, value) \
                        VALUES (?, ?, ?, ?)"
>>>>>>> 6ca03c05
                    ));
                    query.set_timestamp(Some(property_value));

                    self.scylla_client
                        .execute(
                            query,
                            &(tenant_id, uid.as_i64(), property_name.value, property_value),
                        )
                        .await?;
                    Ok(())
                },
            )
            .await
            .map(|_| ())
    }

    #[tracing::instrument(skip(self), err)]
    async fn upsert_min_u64(
        &self,
        tenant_id: uuid::Uuid,
        uid: Uid,
        node_type: NodeType,
        property_name: PropertyName,
        property_value: u64,
    ) -> Result<(), GraphMutationManagerError> {
        self.write_dropper
            .check_min_u64(
                tenant_id,
                node_type.clone(),
                property_name.clone(),
                property_value,
<<<<<<< HEAD
                || async move {
                    let property_value = property_value as i64;
                    let tenant_ks = tenant_keyspace_name(tenant_id);
                    let mut query = Query::new(format!(
                        r"
                        INSERT INTO {tenant_ks}.{MIN_U_64_TABLE_NAME}
                        (uid, populated_field, value)
                        VALUES (?, ?, ?)
                    "
                    ));

                    query.set_timestamp(Some(-property_value));

                    self.scylla_client
                        .execute(query, &(uid.as_i64(), property_name.value, property_value))
                        .await?;
                    Ok(())
=======
                || {
                    async move {
                        let property_value = property_value as i64;
                        let mut query = Query::new(format!(
                            "INSERT INTO tenant_graph_ks.{MIN_U_64_TABLE_NAME} \
                            (tenant_id, uid, populated_field, value) \
                            VALUES (?, ?, ?, ?)"
                        ));

                        query.set_timestamp(Some(-property_value));

                        self.scylla_client
                            .execute(
                                query,
                                &(tenant_id, uid.as_i64(), property_name.value, property_value),
                            )
                            .timeout(std::time::Duration::from_secs(3))
                            .await
                            .map_err(|_| GraphMutationManagerError::ScyllaInsertTimeout {
                                tenant_id,
                                insert_type: "MIN_U_64",
                            })??;
                        Ok(())
                    }
                    .instrument(tracing::info_span!("upsert_min_u64"))
>>>>>>> 6ca03c05
                },
            )
            .await
            .map(|_| ())
    }

    #[tracing::instrument(skip(self), err)]
    async fn upsert_immutable_u64(
        &self,
        tenant_id: uuid::Uuid,
        uid: Uid,
        node_type: NodeType,
        property_name: PropertyName,
        property_value: u64,
    ) -> Result<(), GraphMutationManagerError> {
        self.write_dropper
            .check_imm_u64(tenant_id, node_type.clone(), property_name.clone(), || {
                async move {
                    let property_value = property_value as i64;
                    let query = Query::new(format!(
                        r"
<<<<<<< HEAD
                        INSERT INTO {tenant_ks}.{IMM_U_64_TABLE_NAME}
                        (uid, populated_field, value)
                        VALUES (?, ?, ?)
=======
                        INSERT INTO tenant_graph_ks.{IMM_U_64_TABLE_NAME} 
                        (tenant_id, uid, populated_field, value)
                        VALUES (?, ?, ?, ?)
>>>>>>> 6ca03c05
                    "
                    ));

                    self.scylla_client
                        .execute(
                            query,
                            &(tenant_id, uid.as_i64(), property_name.value, property_value),
                        )
                        .timeout(std::time::Duration::from_secs(3))
                        .await
                        .map_err(|_| GraphMutationManagerError::ScyllaInsertTimeout {
                            tenant_id,
                            insert_type: "MAX_U_64",
                        })??;
                    Ok(())
                }
                .instrument(tracing::info_span!("upsert_max_u64"))
            })
            .await
            .map(|_| ())
    }

    #[tracing::instrument(skip(self), err)]
    async fn upsert_max_i64(
        &self,
        tenant_id: uuid::Uuid,
        uid: Uid,
        node_type: NodeType,
        property_name: PropertyName,
        property_value: i64,
    ) -> Result<(), GraphMutationManagerError> {
        self.write_dropper
            .check_max_i64(
                tenant_id,
                node_type.clone(),
                property_name.clone(),
                property_value,
<<<<<<< HEAD
                || async move {
                    let tenant_ks = tenant_keyspace_name(tenant_id);
                    let mut query = Query::new(format!(
                        r"
                        INSERT INTO {tenant_ks}.{MAX_I_64_TABLE_NAME}
                        (uid, populated_field, value)
                        VALUES (?, ?, ?)
=======
                || {
                    async move {
                        let mut query = Query::new(format!(
                            r"
                        INSERT INTO tenant_graph_ks.{MAX_I_64_TABLE_NAME} 
                        (tenant_id, uid, populated_field, value)
                        VALUES (?, ?, ?, ?)
>>>>>>> 6ca03c05
                    "
                        ));
                        query.set_timestamp(Some(property_value));

                        self.scylla_client
                            .execute(
                                query,
                                &(tenant_id, uid.as_i64(), property_name.value, property_value),
                            )
                            .timeout(std::time::Duration::from_secs(3))
                            .await
                            .map_err(|_| GraphMutationManagerError::ScyllaInsertTimeout {
                                tenant_id,
                                insert_type: "MAX_I_64",
                            })??;
                        Ok(())
                    }
                    .instrument(tracing::info_span!("upsert_max_i64"))
                },
            )
            .await
            .map(|_| ())
    }

    #[tracing::instrument(skip(self), err)]
    async fn upsert_min_i64(
        &self,
        tenant_id: uuid::Uuid,
        uid: Uid,
        node_type: NodeType,
        property_name: PropertyName,
        property_value: i64,
    ) -> Result<(), GraphMutationManagerError> {
        self.write_dropper
            .check_min_i64(
                tenant_id,
                node_type.clone(),
                property_name.clone(),
                property_value,
<<<<<<< HEAD
                || async move {
                    let tenant_ks = tenant_keyspace_name(tenant_id);
                    let mut query = Query::new(format!(
                        r"
                        INSERT INTO {tenant_ks}.{MIN_I_64_TABLE_NAME}
                        (uid, populated_field, value)
                        VALUES (?, ?, ?)
                    "
                    ));

                    query.set_timestamp(Some(-property_value));

                    self.scylla_client
                        .execute(query, &(uid.as_i64(), property_name.value, property_value))
                        .await?;
                    Ok(())
=======
                || {
                    async move {
                        let mut query = Query::new(format!(
                            r"
                                INSERT INTO tenant_graph_ks.{MIN_I_64_TABLE_NAME}
                                (tenant_id, uid, populated_field, value)
                                VALUES (?, ?, ?, ?)
                            "
                        ));
                        query.set_timestamp(Some(-property_value));

                        self.scylla_client
                            .execute(
                                query,
                                &(
                                    &tenant_id,
                                    uid.as_i64(),
                                    property_name.value,
                                    property_value,
                                ),
                            )
                            .timeout(std::time::Duration::from_secs(3))
                            .await
                            .map_err(|_| GraphMutationManagerError::ScyllaInsertTimeout {
                                tenant_id,
                                insert_type: "MIN_I_64",
                            })??;
                        Ok(())
                    }
                    .instrument(tracing::info_span!("upsert_min_i64"))
>>>>>>> 6ca03c05
                },
            )
            .await
            .map(|_| ())
    }

    #[tracing::instrument(skip(self), err)]
    async fn upsert_immutable_i64(
        &self,
        tenant_id: uuid::Uuid,
        uid: Uid,
        node_type: NodeType,
        property_name: PropertyName,
        property_value: i64,
    ) -> Result<(), GraphMutationManagerError> {
        self.write_dropper
            .check_imm_i64(tenant_id, node_type.clone(), property_name.clone(), || {
                async move {
                    let query = Query::new(format!(
<<<<<<< HEAD
                        r"
                        INSERT INTO {tenant_ks}.{IMM_I_64_TABLE_NAME}
                        (uid, populated_field, value)
                        VALUES (?, ?, ?)
=======
                        "INSERT INTO tenant_graph_ks.{IMM_I_64_TABLE_NAME} \
                        (tenant_id, uid, populated_field, value) \
                        VALUES (?, ?, ?, ?)\
>>>>>>> 6ca03c05
                    "
                    ));

                    self.scylla_client
                        .execute(
                            query,
                            &(tenant_id, uid.as_i64(), property_name.value, property_value),
                        )
                        .timeout(std::time::Duration::from_secs(3))
                        .await
                        .map_err(|_| GraphMutationManagerError::ScyllaInsertTimeout {
                            tenant_id,
                            insert_type: "IMM_I_64",
                        })??;
                    Ok(())
                }
                .instrument(tracing::info_span!("upsert_imm_i64"))
            })
            .await
            .map(|_| ())
    }

    #[tracing::instrument(skip(self), err)]
    async fn set_node_type(
        &self,
        tenant_id: uuid::Uuid,
        uid: Uid,
        node_type: NodeType,
    ) -> Result<(), GraphMutationManagerError> {
        self.write_dropper
            .check_node_type(tenant_id, uid, || {
                async move {
                    let query = Query::new(
                        "INSERT INTO tenant_graph_ks.node_type \
                        (tenant_id, uid, node_type) \
                        VALUES (?, ?, ?)",
                    );

                    self.scylla_client
                        .execute(query, &(tenant_id, uid.as_i64(), node_type.value))
                        .timeout(std::time::Duration::from_secs(3))
                        .await
                        .map_err(|_| GraphMutationManagerError::ScyllaInsertTimeout {
                            tenant_id,
                            insert_type: "NODE_TYPE",
                        })??;
                    Ok(())
                }
                .instrument(tracing::info_span!("set_node_type"))
            })
            .await
            .map(|_| ())
    }

    #[tracing::instrument(skip(self), err)]
    async fn upsert_immutable_string(
        &self,
        tenant_id: uuid::Uuid,
        uid: Uid,
        node_type: NodeType,
        property_name: PropertyName,
        property_value: String,
    ) -> Result<(), GraphMutationManagerError> {
        self.write_dropper
            .check_imm_string(tenant_id, node_type.clone(), property_name.clone(), || {
                async move {
                    let query = Query::new(format!(
<<<<<<< HEAD
                        r"
                        INSERT INTO {tenant_ks}.{IMM_STRING_TABLE_NAME}
                        (uid, populated_field, value)
                        VALUES (?, ?, ?)
                    "
=======
                        "INSERT INTO tenant_graph_ks.{IMM_STRING_TABLE_NAME} \
                        (tenant_id, uid, populated_field, value) \
                        VALUES (?, ?, ?, ?)"
>>>>>>> 6ca03c05
                    ));

                    self.scylla_client
                        .execute(
                            query,
                            &(tenant_id, uid.as_i64(), property_name.value, property_value),
                        )
                        .timeout(std::time::Duration::from_secs(3))
                        .await
                        .map_err(|_| GraphMutationManagerError::ScyllaInsertTimeout {
                            tenant_id,
                            insert_type: "IMM_STRING",
                        })??;
                    Ok(())
                }
                .instrument(tracing::info_span!("upsert_imm_string"))
            })
            .await
            .map(|_| ())
    }

    #[tracing::instrument(skip(self), err)]
    async fn upsert_edges(
        &self,
        tenant_id: uuid::Uuid,
        from_uid: Uid,
        to_uid: Uid,
        f_edge_name: EdgeName,
        r_edge_name: EdgeName,
    ) -> Result<(), GraphMutationManagerError> {
        self.write_dropper
            .check_edges(
                tenant_id,
                from_uid,
                to_uid,
                f_edge_name,
                r_edge_name,
                |f_edge_name, r_edge_name| {
                    async move {
                        let f_statement = "INSERT INTO tenant_graph_ks.edges (\
                                tenant_id, \
                                source_uid, \
                                destination_uid, \
                                f_edge_name, \
                                r_edge_name\
                            ) \
                            VALUES (?, ?, ?, ?, ?)"
                            .to_string();
                        let r_statement = f_statement.clone();

                        let mut batch: scylla::batch::Batch = Default::default();
                        batch.statements.reserve(2);
                        batch.append_statement(Query::from(f_statement));
                        batch.append_statement(Query::from(r_statement));
                        batch.set_is_idempotent(true);

                        self.scylla_client
                            .batch(
                                &batch,
                                (
                                    (
                                        tenant_id,
                                        from_uid.as_i64(),
                                        to_uid.as_i64(),
                                        &f_edge_name.value,
                                        &r_edge_name.value,
                                    ),
                                    (
                                        tenant_id,
                                        to_uid.as_i64(),
                                        from_uid.as_i64(),
                                        &r_edge_name.value,
                                        &f_edge_name.value,
                                    ),
                                ),
                            )
                            .timeout(std::time::Duration::from_secs(3))
                            .await
                            .map_err(|_| GraphMutationManagerError::ScyllaInsertTimeout {
                                tenant_id,
                                insert_type: "EDGES",
                            })??;
                        Ok(())
                    }
                    .instrument(tracing::info_span!("upsert_edges"))
                },
            )
            .await
            .map(|_| ())
    }
}

#[async_trait::async_trait]
impl GraphMutationApi for GraphMutationManager {
    type Error = GraphMutationManagerError;

    /// Create Node allocates a new node in the graph, returning the uid of the new node.
    #[tracing::instrument(skip(self), err)]
    async fn create_node(
        &self,
        request: CreateNodeRequest,
    ) -> Result<CreateNodeResponse, Self::Error> {
        tracing::debug!(message = "Creating node",);
        let uid = self
            .uid_allocator_client
            .allocate_id(request.tenant_id)
            .await?;
        let uid = Uid::from_u64(uid).ok_or_else(|| GraphMutationManagerError::ZeroUid)?;
        tracing::debug!(
            message="Allocated uid",
            uid=?uid,
        );
        self.set_node_type(request.tenant_id, uid, request.node_type)
            .await?;
        tracing::debug!(
            message="Set node type",
            uid=?uid,
        );

        Ok(CreateNodeResponse { uid })
    }

    /// SetNodeProperty will update the property of the node with the given uid.
    /// If the node does not exist it will be created.
    #[tracing::instrument(
    skip(self),
    fields(
        tenant_id=?request.tenant_id,
        property_name=?request.property_name,
    ), err)]
    async fn set_node_property(
        &self,
        request: SetNodePropertyRequest,
    ) -> Result<SetNodePropertyResponse, Self::Error> {
        let SetNodePropertyRequest {
            tenant_id,
            uid,
            node_type,
            property_name,
            property,
        } = request;
        tracing::debug!(
            message="Setting node property",
            uid=?uid,
            property_name=?property_name,
        );
        match property.property {
            Property::IncrementOnlyUintProp(property) => {
                self.upsert_max_u64(tenant_id, uid, node_type, property_name, property.prop)
                    .await?;
            }
            Property::DecrementOnlyUintProp(property) => {
                self.upsert_min_u64(tenant_id, uid, node_type, property_name, property.prop)
                    .await?;
            }
            Property::ImmutableUintProp(property) => {
                self.upsert_immutable_u64(tenant_id, uid, node_type, property_name, property.prop)
                    .await?;
            }
            Property::IncrementOnlyIntProp(property) => {
                self.upsert_max_i64(tenant_id, uid, node_type, property_name, property.prop)
                    .await?;
            }
            Property::DecrementOnlyIntProp(property) => {
                self.upsert_min_i64(tenant_id, uid, node_type, property_name, property.prop)
                    .await?;
            }
            Property::ImmutableIntProp(property) => {
                self.upsert_immutable_i64(tenant_id, uid, node_type, property_name, property.prop)
                    .await?;
            }
            Property::ImmutableStrProp(property) => {
                self.upsert_immutable_string(
                    tenant_id,
                    uid,
                    node_type,
                    property_name,
                    property.prop,
                )
                .await?;
            }
        };

        Ok(SetNodePropertyResponse {
            // todo: At this point we can't tell if the update was redundant
            //       but it is always safe (albeit suboptimal) to assume that
            //       it was not.
            mutation_redundancy: MutationRedundancy::Maybe,
        })
    }

    /// CreateEdge will create an edge with the name edge_name between the nodes
    /// that have the given uids. It will also create the reverse edge.
    #[tracing::instrument(skip(self), err)]
    async fn create_edge(
        &self,
        request: CreateEdgeRequest,
    ) -> Result<CreateEdgeResponse, Self::Error> {
        let CreateEdgeRequest {
            edge_name,
            tenant_id,
            from_uid,
            to_uid,
            source_node_type,
        } = request;

        let reverse_edge_name = self
            .reverse_edge_resolver
            .resolve_reverse_edge(tenant_id, source_node_type.clone(), edge_name.clone())
            .await?;

        self.upsert_edges(tenant_id, from_uid, to_uid, edge_name, reverse_edge_name)
            .await?;

        Ok(CreateEdgeResponse {
            // todo: At this point we don't track if the update was redundant
            //       but it is always safe (albeit suboptimal) to assume that
            //       it was not.
            mutation_redundancy: MutationRedundancy::Maybe,
        })
    }
}<|MERGE_RESOLUTION|>--- conflicted
+++ resolved
@@ -1,6 +1,6 @@
 use std::sync::Arc;
 
-<<<<<<< HEAD
+use grapl_utils::future_ext::GraplFutureExt;
 use rust_proto::graplinc::grapl::{
     api::{
         client::ClientError,
@@ -14,24 +14,6 @@
                 MutationRedundancy,
                 SetNodePropertyRequest,
                 SetNodePropertyResponse,
-=======
-use grapl_utils::future_ext::GraplFutureExt;
-use rust_proto::{
-    graplinc::grapl::{
-        api::{
-            graph::v1beta1::Property,
-            graph_mutation::v1beta1::{
-                messages::{
-                    CreateEdgeRequest,
-                    CreateEdgeResponse,
-                    CreateNodeRequest,
-                    CreateNodeResponse,
-                    MutationRedundancy,
-                    SetNodePropertyRequest,
-                    SetNodePropertyResponse,
-                },
-                server::GraphMutationApi,
->>>>>>> 6ca03c05
             },
             server::GraphMutationApi,
         },
@@ -48,12 +30,8 @@
     query::Query,
     CachingSession,
 };
-<<<<<<< HEAD
+use tracing::Instrument;
 use uid_allocator::client::CachingUidAllocatorClient as UidAllocatorClient;
-=======
-use tracing::Instrument;
-use uid_allocator::client::CachingUidAllocatorServiceClient as UidAllocatorClient;
->>>>>>> 6ca03c05
 
 use crate::{
     reverse_edge_resolver::{
@@ -148,17 +126,9 @@
                 || async move {
                     let property_value = property_value as i64;
                     let mut query = Query::new(format!(
-<<<<<<< HEAD
-                        r"
-                        INSERT INTO {tenant_ks}.{MAX_U_64_TABLE_NAME}
-                        (uid, populated_field, value)
-                        VALUES (?, ?, ?)
-                    "
-=======
                         "INSERT INTO tenant_graph_ks.{MAX_U_64_TABLE_NAME} \
                         (tenant_id, uid, populated_field, value) \
                         VALUES (?, ?, ?, ?)"
->>>>>>> 6ca03c05
                     ));
                     query.set_timestamp(Some(property_value));
 
@@ -190,25 +160,6 @@
                 node_type.clone(),
                 property_name.clone(),
                 property_value,
-<<<<<<< HEAD
-                || async move {
-                    let property_value = property_value as i64;
-                    let tenant_ks = tenant_keyspace_name(tenant_id);
-                    let mut query = Query::new(format!(
-                        r"
-                        INSERT INTO {tenant_ks}.{MIN_U_64_TABLE_NAME}
-                        (uid, populated_field, value)
-                        VALUES (?, ?, ?)
-                    "
-                    ));
-
-                    query.set_timestamp(Some(-property_value));
-
-                    self.scylla_client
-                        .execute(query, &(uid.as_i64(), property_name.value, property_value))
-                        .await?;
-                    Ok(())
-=======
                 || {
                     async move {
                         let property_value = property_value as i64;
@@ -234,7 +185,6 @@
                         Ok(())
                     }
                     .instrument(tracing::info_span!("upsert_min_u64"))
->>>>>>> 6ca03c05
                 },
             )
             .await
@@ -256,15 +206,9 @@
                     let property_value = property_value as i64;
                     let query = Query::new(format!(
                         r"
-<<<<<<< HEAD
-                        INSERT INTO {tenant_ks}.{IMM_U_64_TABLE_NAME}
-                        (uid, populated_field, value)
-                        VALUES (?, ?, ?)
-=======
-                        INSERT INTO tenant_graph_ks.{IMM_U_64_TABLE_NAME} 
+                        INSERT INTO tenant_graph_ks.{IMM_U_64_TABLE_NAME}
                         (tenant_id, uid, populated_field, value)
                         VALUES (?, ?, ?, ?)
->>>>>>> 6ca03c05
                     "
                     ));
 
@@ -302,23 +246,13 @@
                 node_type.clone(),
                 property_name.clone(),
                 property_value,
-<<<<<<< HEAD
-                || async move {
-                    let tenant_ks = tenant_keyspace_name(tenant_id);
-                    let mut query = Query::new(format!(
-                        r"
-                        INSERT INTO {tenant_ks}.{MAX_I_64_TABLE_NAME}
-                        (uid, populated_field, value)
-                        VALUES (?, ?, ?)
-=======
                 || {
                     async move {
                         let mut query = Query::new(format!(
                             r"
-                        INSERT INTO tenant_graph_ks.{MAX_I_64_TABLE_NAME} 
+                        INSERT INTO tenant_graph_ks.{MAX_I_64_TABLE_NAME}
                         (tenant_id, uid, populated_field, value)
                         VALUES (?, ?, ?, ?)
->>>>>>> 6ca03c05
                     "
                         ));
                         query.set_timestamp(Some(property_value));
@@ -358,24 +292,6 @@
                 node_type.clone(),
                 property_name.clone(),
                 property_value,
-<<<<<<< HEAD
-                || async move {
-                    let tenant_ks = tenant_keyspace_name(tenant_id);
-                    let mut query = Query::new(format!(
-                        r"
-                        INSERT INTO {tenant_ks}.{MIN_I_64_TABLE_NAME}
-                        (uid, populated_field, value)
-                        VALUES (?, ?, ?)
-                    "
-                    ));
-
-                    query.set_timestamp(Some(-property_value));
-
-                    self.scylla_client
-                        .execute(query, &(uid.as_i64(), property_name.value, property_value))
-                        .await?;
-                    Ok(())
-=======
                 || {
                     async move {
                         let mut query = Query::new(format!(
@@ -406,7 +322,6 @@
                         Ok(())
                     }
                     .instrument(tracing::info_span!("upsert_min_i64"))
->>>>>>> 6ca03c05
                 },
             )
             .await
@@ -426,16 +341,9 @@
             .check_imm_i64(tenant_id, node_type.clone(), property_name.clone(), || {
                 async move {
                     let query = Query::new(format!(
-<<<<<<< HEAD
-                        r"
-                        INSERT INTO {tenant_ks}.{IMM_I_64_TABLE_NAME}
-                        (uid, populated_field, value)
-                        VALUES (?, ?, ?)
-=======
                         "INSERT INTO tenant_graph_ks.{IMM_I_64_TABLE_NAME} \
                         (tenant_id, uid, populated_field, value) \
                         VALUES (?, ?, ?, ?)\
->>>>>>> 6ca03c05
                     "
                     ));
 
@@ -503,17 +411,9 @@
             .check_imm_string(tenant_id, node_type.clone(), property_name.clone(), || {
                 async move {
                     let query = Query::new(format!(
-<<<<<<< HEAD
-                        r"
-                        INSERT INTO {tenant_ks}.{IMM_STRING_TABLE_NAME}
-                        (uid, populated_field, value)
-                        VALUES (?, ?, ?)
-                    "
-=======
                         "INSERT INTO tenant_graph_ks.{IMM_STRING_TABLE_NAME} \
                         (tenant_id, uid, populated_field, value) \
                         VALUES (?, ?, ?, ?)"
->>>>>>> 6ca03c05
                     ));
 
                     self.scylla_client
