use moka::future::Cache;
use rust_proto::graplinc::grapl::{
<<<<<<< HEAD
    api::{
        client::ClientError,
        graph_schema_manager::v1beta1::{
            client::GraphSchemaManagerClient,
            messages::{
                GetEdgeSchemaRequest,
                GetEdgeSchemaResponse,
            },
        },
=======
    api::graph_schema_manager::v1beta1::{
        client::{
            GraphSchemaManagerClient,
            GraphSchemaManagerClientError,
        },
        messages::GetEdgeSchemaRequest,
>>>>>>> 6ca03c05
    },
    common::v1beta1::types::{
        EdgeName,
        NodeType,
    },
};

#[derive(thiserror::Error, Debug)]
pub enum ReverseEdgeResolverError {
    #[error("gRPC client error: {0}")]
    ClientError(#[from] ClientError),
}

#[derive(Clone)]
pub struct ReverseEdgeResolver {
    schema_client: GraphSchemaManagerClient,
    r_edge_cache: Cache<(uuid::Uuid, EdgeName, NodeType), EdgeName>,
}

impl ReverseEdgeResolver {
    pub fn new(schema_client: GraphSchemaManagerClient, cache_size: u64) -> Self {
        let r_edge_cache = Cache::new(cache_size);
        Self {
            schema_client,
            r_edge_cache,
        }
    }

    #[tracing::instrument(skip(self), err)]
    pub async fn resolve_reverse_edge(
        &self,
        tenant_id: uuid::Uuid,
        node_type: NodeType,
        edge_name: EdgeName,
    ) -> Result<EdgeName, ReverseEdgeResolverError> {
        let cache = &self.r_edge_cache;
        let key = (tenant_id, edge_name.clone(), node_type.clone());

        match cache.get(&key) {
            Some(r_edge_name) => Ok(r_edge_name),
            None => {
                let mut schema_client = self.schema_client.clone();
                let response = schema_client
                    .get_edge_schema(GetEdgeSchemaRequest {
                        tenant_id,
                        node_type: node_type.clone(),
                        edge_name: edge_name.clone(),
                    })
                    .await?;

                let r_edge_name = response.reverse_edge_name.clone();
                cache.insert(key, r_edge_name.clone()).await;
                Ok(r_edge_name)
            }
        }
    }
}<|MERGE_RESOLUTION|>--- conflicted
+++ resolved
@@ -1,23 +1,11 @@
 use moka::future::Cache;
 use rust_proto::graplinc::grapl::{
-<<<<<<< HEAD
     api::{
         client::ClientError,
         graph_schema_manager::v1beta1::{
             client::GraphSchemaManagerClient,
-            messages::{
-                GetEdgeSchemaRequest,
-                GetEdgeSchemaResponse,
-            },
+            messages::GetEdgeSchemaRequest,
         },
-=======
-    api::graph_schema_manager::v1beta1::{
-        client::{
-            GraphSchemaManagerClient,
-            GraphSchemaManagerClientError,
-        },
-        messages::GetEdgeSchemaRequest,
->>>>>>> 6ca03c05
     },
     common::v1beta1::types::{
         EdgeName,
