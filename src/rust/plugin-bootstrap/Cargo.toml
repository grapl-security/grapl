--- conflicted
+++ resolved
@@ -16,16 +16,8 @@
 
 [dependencies]
 async-trait = "0.1"
-<<<<<<< HEAD
-clap = { version = "3.0", default_features = false, features = [
-  "std",
-  "env",
-  "derive"
-] }
-figment = { version = "0.10", features = ["env"] }
-=======
 clap = { workspace = true }
->>>>>>> 6ca03c05
+figment = { workspace= true }
 futures = "0.3"
 grapl-tracing = { path = "../grapl-tracing" }
 rust-proto = { path = "../rust-proto" }
