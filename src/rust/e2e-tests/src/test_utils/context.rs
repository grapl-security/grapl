use std::time::Duration;

use bytes::Bytes;
use clap::Parser;
use figment::{
    providers::Env,
    Figment,
};
use grapl_config::PostgresClient;
use grapl_tracing::{
    setup_tracing,
    WorkerGuard,
};
use plugin_work_queue::{
    psql_queue::PsqlQueue,
    PluginWorkQueueDbConfig,
};
<<<<<<< HEAD
use rust_proto::graplinc::grapl::api::{
    client::Connect,
    event_source::v1beta1::{
        client::EventSourceClient,
        CreateEventSourceRequest,
    },
    pipeline_ingress::v1beta1::client::PipelineIngressClient,
    plugin_registry::v1beta1::{
        DeployPluginRequest,
        PluginMetadata,
        PluginRegistryClient,
        PluginType,
=======
use rust_proto::{
    client_factory::services::{
        EventSourceClientConfig,
        GraphSchemaManagerClientConfig,
        PipelineIngressClientConfig,
        PluginRegistryClientConfig,
        UidAllocatorClientConfig,
    },
    graplinc::grapl::api::{
        event_source::v1beta1::{
            client::EventSourceServiceClient,
            CreateEventSourceRequest,
        },
        graph_schema_manager::v1beta1::{
            client::GraphSchemaManagerClient,
            messages::{
                DeploySchemaRequest,
                SchemaType,
            },
        },
        pipeline_ingress::v1beta1::client::PipelineIngressClient,
        plugin_registry::v1beta1::{
            DeployPluginRequest,
            PluginMetadata,
            PluginRegistryServiceClient,
            PluginType,
        },
        uid_allocator::v1beta1::{
            client::UidAllocatorServiceClient,
            messages::CreateTenantKeyspaceRequest,
        },
>>>>>>> 6ca03c05
    },
};
use test_context::AsyncTestContext;
use uuid::Uuid;

use crate::test_fixtures;

pub struct E2eTestContext {
<<<<<<< HEAD
    pub event_source_client: EventSourceClient,
    pub plugin_registry_client: PluginRegistryClient,
=======
    pub event_source_client: EventSourceServiceClient,
    pub graph_schema_manager_client: GraphSchemaManagerClient,
    pub plugin_registry_client: PluginRegistryServiceClient,
>>>>>>> 6ca03c05
    pub pipeline_ingress_client: PipelineIngressClient,
    pub plugin_work_queue_psql_client: PsqlQueue,
    pub uid_allocator_client: UidAllocatorServiceClient,
    pub _guard: WorkerGuard,
}

const SERVICE_NAME: &'static str = "E2eTestContext";

#[async_trait::async_trait]
impl AsyncTestContext for E2eTestContext {
    async fn setup() -> Self {
        let _guard = setup_tracing(SERVICE_NAME).expect("setup_tracing");

<<<<<<< HEAD
        let event_source_client_config = Figment::new()
            .merge(Env::prefixed("EVENT_SOURCE_CLIENT_"))
            .extract()
            .expect("failed to configure event-source client");
        let event_source_client = EventSourceClient::connect_with_healthcheck(
            event_source_client_config,
            Duration::from_secs(60),
            Duration::from_secs(1),
        )
        .await
        .expect("failed to connect to event-source");

        let plugin_registry_client_config = Figment::new()
            .merge(Env::prefixed("PLUGIN_REGISTRY_CLIENT_"))
            .extract()
            .expect("failed to configure plugin-registry client");
        let plugin_registry_client = PluginRegistryClient::connect_with_healthcheck(
            plugin_registry_client_config,
            Duration::from_secs(60),
            Duration::from_secs(1),
        )
        .await
        .expect("plugin_registry_client");

        let pipeline_ingress_client_config = Figment::new()
            .merge(Env::prefixed("PIPELINE_INGRESS_CLIENT_"))
            .extract()
            .expect("failed to configure pipeline-ingress client");
        let pipeline_ingress_client = PipelineIngressClient::connect_with_healthcheck(
            pipeline_ingress_client_config,
            Duration::from_secs(60),
            Duration::from_secs(1),
        )
        .await
        .expect("pipeline_ingress_client");
=======
        let event_source_client =
            EventSourceServiceClient::connect_with_config(EventSourceClientConfig::parse())
                .await
                .expect("event_source_client");

        let plugin_registry_client =
            PluginRegistryServiceClient::connect_with_config(PluginRegistryClientConfig::parse())
                .await
                .expect("plugin_registry_client");

        let graph_schema_manager_client =
            GraphSchemaManagerClient::connect_with_config(GraphSchemaManagerClientConfig::parse())
                .await
                .expect("graph_schema_manager_client");

        let pipeline_ingress_client =
            PipelineIngressClient::connect_with_config(PipelineIngressClientConfig::parse())
                .await
                .expect("pipeline_ingress_client");
>>>>>>> 6ca03c05

        let plugin_work_queue_psql_client =
            PsqlQueue::init_with_config(PluginWorkQueueDbConfig::parse())
                .await
                .expect("plugin_work_queue");

        let uid_allocator_client =
            UidAllocatorServiceClient::connect_with_config(UidAllocatorClientConfig::parse())
                .await
                .expect("uid_allocator_client");

        Self {
            event_source_client,
            graph_schema_manager_client,
            plugin_registry_client,
            pipeline_ingress_client,
            plugin_work_queue_psql_client,
            uid_allocator_client,
            _guard,
        }
    }
}

#[derive(Debug)]
pub struct SetupGeneratorResult {
    pub tenant_id: Uuid,
    pub generator_plugin_id: Uuid,
    pub event_source_id: Uuid,
}

pub struct SetupGeneratorOptions {
    pub test_name: String,
    pub tenant_id: Uuid,
    pub generator_artifact: Bytes,
    pub should_deploy_generator: bool,
}

impl E2eTestContext {
    #[tracing::instrument(skip(self), err)]
    pub async fn create_tenant(&mut self) -> eyre::Result<Uuid> {
        tracing::info!("creating tenant");
        let tenant_id = Uuid::new_v4();
        self.uid_allocator_client
            .create_tenant_keyspace(CreateTenantKeyspaceRequest { tenant_id })
            .await?;
        Ok(tenant_id)
    }

    async fn provision_example_graph_schema(&mut self, tenant_id: uuid::Uuid) -> eyre::Result<()> {
        let mut graph_schema_manager_client = self.graph_schema_manager_client.clone();

        fn get_example_graphql_schema() -> Result<Bytes, std::io::Error> {
            // This path is created in rust/Dockerfile
            let path = "/test-fixtures/example_schemas/example.graphql";
            std::fs::read(path).map(Bytes::from)
        }

        graph_schema_manager_client
            .deploy_schema(DeploySchemaRequest {
                tenant_id,
                schema: get_example_graphql_schema().unwrap(),
                schema_type: SchemaType::GraphqlV0,
                schema_version: 0,
            })
            .await?;
        Ok(())
    }

    pub async fn create_event_source(
        &mut self,
        tenant_id: Uuid,
        display_name: String,
        description: String,
    ) -> eyre::Result<Uuid> {
        let event_source = self
            .event_source_client
            .create_event_source(CreateEventSourceRequest {
                display_name,
                description,
                tenant_id,
            })
            .await?;

        Ok(event_source.event_source_id)
    }

    pub async fn create_generator(
        &mut self,
        tenant_id: Uuid,
        display_name: String,
        event_source_id: Uuid,
        generator_artifact: Bytes,
    ) -> eyre::Result<Uuid> {
        let generator = self
            .plugin_registry_client
            .create_plugin(
                PluginMetadata::new(
                    tenant_id,
                    display_name,
                    PluginType::Generator,
                    Some(event_source_id),
                ),
                futures::stream::once(async move { generator_artifact }),
            )
            .await?;

        self.provision_example_graph_schema(tenant_id).await?;

        Ok(generator.plugin_id())
    }

    pub async fn deploy_generator(&mut self, generator_id: Uuid) -> eyre::Result<()> {
        self.plugin_registry_client
            .deploy_plugin(DeployPluginRequest::new(generator_id))
            .await?;

        Ok(())
    }

    pub async fn create_analyzer(
        &mut self,
        tenant_id: Uuid,
        display_name: String,
        analyzer_artifact: Bytes,
    ) -> eyre::Result<Uuid> {
        tracing::info!(
            message = "Creating analyzer plugin",
            tenant_id =% tenant_id,
        );

        let analyzer = self
            .plugin_registry_client
            .create_plugin(
                PluginMetadata::new(tenant_id, display_name, PluginType::Analyzer, None),
                futures::stream::once(async move { analyzer_artifact }),
            )
            .await?;

        Ok(analyzer.plugin_id())
    }

    pub async fn deploy_analyzer(&mut self, analyzer_id: Uuid) -> eyre::Result<()> {
        tracing::info!(
            message = "deploying analyzer",
            analyzer_id =% analyzer_id,
        );

        self.plugin_registry_client
            .deploy_plugin(DeployPluginRequest::new(analyzer_id))
            .await?;

        Ok(())
    }

    pub async fn setup_suspicious_svchost_analyzer(
        &mut self,
        tenant_id: uuid::Uuid,
        test_name: &str,
    ) -> eyre::Result<uuid::Uuid> {
        let analyzer_artifact = test_fixtures::get_suspicious_svchost_analyzer()?;
        let analyzer_plugin_id = self
            .create_analyzer(tenant_id, test_name.to_owned(), analyzer_artifact)
            .await?;
        self.deploy_analyzer(analyzer_plugin_id).await?;
        Ok(analyzer_plugin_id)
    }

    pub async fn setup_sysmon_generator(
        &mut self,
        tenant_id: uuid::Uuid,
        test_name: &str,
    ) -> eyre::Result<SetupGeneratorResult> {
        let generator_artifact = test_fixtures::get_sysmon_generator()?;
        self.setup_generator(SetupGeneratorOptions {
            tenant_id,
            test_name: test_name.to_owned(),
            generator_artifact,
            should_deploy_generator: true,
        })
        .await
    }

    pub async fn setup_generator(
        &mut self,
        options: SetupGeneratorOptions,
    ) -> eyre::Result<SetupGeneratorResult> {
        tracing::info!(">> Generator Setup for {}", options.test_name);

        let tenant_id = options.tenant_id;

        // Register an Event Source
        let event_source_id = self
            .create_event_source(
                tenant_id,
                options.test_name.clone(),
                "arbitrary".to_string(),
            )
            .await?;

        // Deploy a Generator Plugin that responds to that event_source_id
        let generator_id = {
            let generator_id = self
                .create_generator(
                    tenant_id,
                    options.test_name.clone(),
                    event_source_id,
                    options.generator_artifact,
                )
                .await?;

            if options.should_deploy_generator {
                self.deploy_generator(generator_id).await?;
            }

            generator_id
        };

        let setup_result = SetupGeneratorResult {
            tenant_id,
            generator_plugin_id: generator_id,
            event_source_id,
        };

        tracing::info!(
            message = ">> Generator Setup result",
            result = ?setup_result,
        );

        Ok(setup_result)
    }
}<|MERGE_RESOLUTION|>--- conflicted
+++ resolved
@@ -15,12 +15,18 @@
     psql_queue::PsqlQueue,
     PluginWorkQueueDbConfig,
 };
-<<<<<<< HEAD
 use rust_proto::graplinc::grapl::api::{
     client::Connect,
     event_source::v1beta1::{
         client::EventSourceClient,
         CreateEventSourceRequest,
+    },
+    graph_schema_manager::v1beta1::{
+        client::GraphSchemaManagerClient,
+        messages::{
+            DeploySchemaRequest,
+            SchemaType,
+        },
     },
     pipeline_ingress::v1beta1::client::PipelineIngressClient,
     plugin_registry::v1beta1::{
@@ -28,39 +34,10 @@
         PluginMetadata,
         PluginRegistryClient,
         PluginType,
-=======
-use rust_proto::{
-    client_factory::services::{
-        EventSourceClientConfig,
-        GraphSchemaManagerClientConfig,
-        PipelineIngressClientConfig,
-        PluginRegistryClientConfig,
-        UidAllocatorClientConfig,
     },
-    graplinc::grapl::api::{
-        event_source::v1beta1::{
-            client::EventSourceServiceClient,
-            CreateEventSourceRequest,
-        },
-        graph_schema_manager::v1beta1::{
-            client::GraphSchemaManagerClient,
-            messages::{
-                DeploySchemaRequest,
-                SchemaType,
-            },
-        },
-        pipeline_ingress::v1beta1::client::PipelineIngressClient,
-        plugin_registry::v1beta1::{
-            DeployPluginRequest,
-            PluginMetadata,
-            PluginRegistryServiceClient,
-            PluginType,
-        },
-        uid_allocator::v1beta1::{
-            client::UidAllocatorServiceClient,
-            messages::CreateTenantKeyspaceRequest,
-        },
->>>>>>> 6ca03c05
+    uid_allocator::v1beta1::{
+        client::UidAllocatorClient,
+        messages::CreateTenantKeyspaceRequest,
     },
 };
 use test_context::AsyncTestContext;
@@ -69,17 +46,12 @@
 use crate::test_fixtures;
 
 pub struct E2eTestContext {
-<<<<<<< HEAD
     pub event_source_client: EventSourceClient,
+    pub graph_schema_manager_client: GraphSchemaManagerClient,
     pub plugin_registry_client: PluginRegistryClient,
-=======
-    pub event_source_client: EventSourceServiceClient,
-    pub graph_schema_manager_client: GraphSchemaManagerClient,
-    pub plugin_registry_client: PluginRegistryServiceClient,
->>>>>>> 6ca03c05
     pub pipeline_ingress_client: PipelineIngressClient,
     pub plugin_work_queue_psql_client: PsqlQueue,
-    pub uid_allocator_client: UidAllocatorServiceClient,
+    pub uid_allocator_client: UidAllocatorClient,
     pub _guard: WorkerGuard,
 }
 
@@ -90,7 +62,6 @@
     async fn setup() -> Self {
         let _guard = setup_tracing(SERVICE_NAME).expect("setup_tracing");
 
-<<<<<<< HEAD
         let event_source_client_config = Figment::new()
             .merge(Env::prefixed("EVENT_SOURCE_CLIENT_"))
             .extract()
@@ -113,7 +84,19 @@
             Duration::from_secs(1),
         )
         .await
-        .expect("plugin_registry_client");
+        .expect("failed to connect to plugin-registry");
+
+        let graph_schema_manager_client_config = Figment::new()
+            .merge(Env::prefixed("GRAPH_SCHEMA_MANAGER_CLIENT_"))
+            .extract()
+            .expect("failed to configure graph-schema-manager client");
+        let graph_schema_manager_client = GraphSchemaManagerClient::connect_with_healthcheck(
+            graph_schema_manager_client_config,
+            Duration::from_secs(60),
+            Duration::from_secs(1),
+        )
+        .await
+        .expect("failed to connect to graph-schema-manager");
 
         let pipeline_ingress_client_config = Figment::new()
             .merge(Env::prefixed("PIPELINE_INGRESS_CLIENT_"))
@@ -125,38 +108,24 @@
             Duration::from_secs(1),
         )
         .await
-        .expect("pipeline_ingress_client");
-=======
-        let event_source_client =
-            EventSourceServiceClient::connect_with_config(EventSourceClientConfig::parse())
-                .await
-                .expect("event_source_client");
-
-        let plugin_registry_client =
-            PluginRegistryServiceClient::connect_with_config(PluginRegistryClientConfig::parse())
-                .await
-                .expect("plugin_registry_client");
-
-        let graph_schema_manager_client =
-            GraphSchemaManagerClient::connect_with_config(GraphSchemaManagerClientConfig::parse())
-                .await
-                .expect("graph_schema_manager_client");
-
-        let pipeline_ingress_client =
-            PipelineIngressClient::connect_with_config(PipelineIngressClientConfig::parse())
-                .await
-                .expect("pipeline_ingress_client");
->>>>>>> 6ca03c05
+        .expect("failed to connect to pipeline-ingress");
+
+        let uid_allocator_client_config = Figment::new()
+            .merge(Env::prefixed("UID_ALLOCATOR_CLIENT_"))
+            .extract()
+            .expect("failed to configure uid-allocator client");
+        let uid_allocator_client = UidAllocatorClient::connect_with_healthcheck(
+            uid_allocator_client_config,
+            Duration::from_secs(60),
+            Duration::from_secs(1),
+        )
+        .await
+        .expect("failed to connect to uid-allocator");
 
         let plugin_work_queue_psql_client =
             PsqlQueue::init_with_config(PluginWorkQueueDbConfig::parse())
                 .await
                 .expect("plugin_work_queue");
-
-        let uid_allocator_client =
-            UidAllocatorServiceClient::connect_with_config(UidAllocatorClientConfig::parse())
-                .await
-                .expect("uid_allocator_client");
 
         Self {
             event_source_client,
