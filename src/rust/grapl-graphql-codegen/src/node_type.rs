use std::convert::{
    TryFrom,
    TryInto,
};

use color_eyre::eyre::Result;
use graphql_parser::schema::{
    Definition,
    Directive,
    Document,
    ObjectType,
    TypeDefinition,
};

use crate::{
    edge::Edge,
    errors::CodeGenError,
    field_type::FieldType,
    identification_algorithm::IdentificationAlgorithm,
    node_predicate::NodePredicate,
};

// Python Queryable generation
pub fn generate_parameter_from_predicate(predicate: &NodePredicate) -> String {
    let parameter_name = predicate.predicate_name.as_str();
    let parameter_ty = predicate.predicate_type.into_python_primitive_type();
    format!(
        r#"{}: Optional["{}"] = None,"#,
        parameter_name, parameter_ty
    )
}

pub fn generate_parameter_from_edge(edge: &Edge) -> String {
    let parameter_name = edge.edge_name.as_str();
    let parameter_ty = format!("{}View", edge.target_type_name.as_str());
    match edge.relationship.to_one() {
        true => format!(
            r#"{}: Optional["{}"] = None,"#,
            parameter_name, parameter_ty
        ),
        false => format!(
            r#"{}: Optional[List["{}"]] = None,"#,
            parameter_name, parameter_ty
        ),
    }
}

pub fn generate_set_predicate_from_predicate(predicate: &NodePredicate) -> String {
    let predicate_name = predicate.predicate_name.as_str();
    format!(
        r#"if {predicate_name}: self.set_predicate("{predicate_name}", {predicate_name})"#,
        predicate_name = predicate_name,
    )
}

pub fn generate_set_predicate_from_edge(edge: &Edge) -> String {
    let predicate_name = edge.edge_name.as_str();
    match edge.relationship.to_one() {
        true => format!(
            r#"if {predicate_name}: self.set_predicate("{predicate_name}", {predicate_name})"#,
            predicate_name = predicate_name
        ),
        false => format!(
            r#"if {predicate_name}: self.set_predicate("{predicate_name}", {predicate_name} or [])"#,
            predicate_name = predicate_name
        ),
    }
}

/// NodeType represents the schema of a Grapl node
#[derive(Debug)]
pub struct NodeType {
    pub type_name: String,
    pub identification_algorithm: IdentificationAlgorithm,
    pub predicates: Vec<NodePredicate>,
    pub edges: Vec<Edge>,
}

/// NodeExtension represents an 'extension' of a node, which is to say
/// that they are a mutation of existing NodeType's
#[derive(Debug)]
pub struct NodeExtension {
    pub extends_type: String,
    pub predicates: Vec<NodePredicate>,
    pub edges: Vec<Edge>,
}

/// NodeTypes and NodeExtensions are the main drivers for this code, representing the
/// top level abstraction for defining or working with Grapl schemas
#[derive(Debug)]
pub enum NodeTypeOrExtension {
    NodeType(NodeType),
    NodeExtension(NodeExtension),
}

#[derive(thiserror::Error, Debug)]
pub enum MergeFailure {
    #[error("Type Name Mismatch")]
    TypeNameMismatch(String, String),
}

impl NodeType {
    #[tracing::instrument(skip(self, other))]
    pub fn extend_node_type(&mut self, other: NodeExtension) -> Result<(), MergeFailure> {
        tracing::trace!(
            message="Extending NodeType",
            self_type_name=?self.type_name,
            extended_edge_count=?other.edges.len(),
            predicates_edge_count=?other.predicates.len(),
        );
        if self.type_name != other.extends_type {
            return Err(MergeFailure::TypeNameMismatch(
                self.type_name.clone(),
                other.extends_type,
            ));
        }
        self.predicates.extend(other.predicates.into_iter());

        Ok(())
    }

    pub fn generate_python_code(&self) -> String {
        let mut pycode = String::with_capacity(256);

        pycode += &self.generate_python_schema();
        pycode += "\n";

        pycode += &self.generate_python_queryable();
        pycode += "\n";

        pycode += &self.generate_python_viewable();
        pycode += "\n";

        pycode
    }

    fn get_query_name(&self) -> String {
        format!("{}Query", self.type_name)
    }

    fn get_view_name(&self) -> String {
        format!("{}View", self.type_name)
    }

    pub fn generate_queryable_node_schema_method(&self) -> String {
        let mut node_schema_method = String::with_capacity(128);
        let schema_name = format!("{}Schema", self.type_name);

        node_schema_method += "    @classmethod\n";
        node_schema_method += "    def node_schema(cls) -> 'grapl_analyzerlib.schema.Schema':\n";
        node_schema_method += &format!("        return {}()\n", schema_name);
        node_schema_method
    }

    #[tracing::instrument(skip(self))]
    pub fn generate_python_queryable(&self) -> String {
        let mut queryable = String::with_capacity(256);

        let query_name = format!("{}Query", self.type_name);
        let (q, v) = (self.get_query_name(), self.get_view_name());

        tracing::trace!(
            message="Generating Python Queryable",
            node_type=?self.type_name,
            query_name=?q,
            view_name=?v,
        );

        queryable += "\n";
        queryable.push_str("class ");
        queryable.push_str(&query_name);

        queryable += &format!(
            "(grapl_analyzerlib.nodes.entity.EntityQuery['{}', '{}']):\n",
            v, q
        );

        for predicate in self.predicates.iter() {
            queryable.push_str(&predicate.generate_python_query_def());
            queryable.push('\n');
        }

        for edge in self.edges.iter() {
            queryable.push_str(&edge.generate_python_query_def());
            queryable.push('\n');
        }

        queryable += &self.generate_queryable_node_schema_method();

        queryable
    }

    #[tracing::instrument(skip(self))]
    pub fn generate_python_viewable(&self) -> String {
        let mut viewable = String::with_capacity(512);

        let (q, v) = (self.get_query_name(), self.get_view_name());

        tracing::trace!(
            message="Generating Python Viewable",
            node_type=?self.type_name,
            query_name=?q,
            view_name=?v,
        );

        viewable += "\n";
<<<<<<< HEAD
        viewable.push_str("class ");
        viewable.push_str(&v);
        viewable += &format!(
            "(grapl_analyzerlib.nodes.entity.EntityView['{}', '{}']):\n",
            v, q
        );
        viewable += "    queryable = ";
        viewable += &q;
        viewable += "\n\n";
=======
        viewable = viewable
            + "class "
            + &v
            + &format!(
                "(grapl_analyzerlib.nodes.entity.EntityView['{}', '{}']):\n",
                v, q
            );
        viewable = viewable + "    queryable = " + &q + "\n\n";
>>>>>>> 8be5398a
        viewable += "    def __init__(\n";
        viewable += "        self,\n";
        viewable += "        uid: int,\n";
        viewable += "        node_key: str,\n";
        viewable += "        graph_client: Any,\n";
        viewable += "        node_types: Set[str],\n";

        for predicate in self.predicates.iter() {
            let parameter = generate_parameter_from_predicate(predicate);
            viewable += "        ";
            viewable += &parameter;
            viewable += "\n";
        }

        for edge in self.edges.iter() {
            let parameter = generate_parameter_from_edge(edge);
            viewable += &format!("        {}\n", &parameter);
        }

        viewable += "        **kwargs,\n";
        viewable += "    ) -> None:\n";
        viewable += "        super().__init__(uid, node_key, graph_client, node_types, **kwargs)\n";

        for predicate in self.predicates.iter() {
            let predicate = generate_set_predicate_from_predicate(predicate);
            viewable += &format!("        {}\n", &predicate);
        }

        for edge in self.edges.iter() {
            let predicate = generate_set_predicate_from_edge(edge);
            viewable += &format!("        {}\n", &predicate);
        }
        viewable.push('\n');
        viewable += &self.generate_viewable_get_methods();

        viewable
    }

    pub fn generate_viewable_get_methods(&self) -> String {
        let mut get_methods = String::with_capacity(512);

        for predicate in self.predicates.iter() {
            tracing::trace!(
                message="Generating Python Viewable predicate get methods",
                node_type=?self.type_name,
                predicate_name=?predicate.predicate_name,
                predicate_type=?predicate.predicate_type,
                query_name=?self.get_query_name(),
                view_name=?self.get_view_name(),
            );

            let get_method = predicate.generate_viewable_get_predicate_method();
            get_methods += &get_method;
        }

        for edge in self.edges.iter() {
            tracing::trace!(
                message="Generating Python Viewable edge get methods",
                node_type=?self.type_name,
                edge_name=?edge.edge_name,
                reverse_edge_name=?edge.reverse_edge_name,
                source_type_name=?edge.source_type_name,
                target_type_name=?edge.target_type_name,
                relationship=?edge.relationship,
                query_name=?self.get_query_name(),
                view_name=?self.get_view_name(),
            );

            let get_method = edge.generate_viewable_get_edge_method();
            get_methods += &get_method;
        }

        get_methods
    }

    // Python Schema generation
    pub fn generate_python_schema(&self) -> String {
        let mut schema_str = String::with_capacity(256);
        tracing::trace!(
            message="Generating Python Schema",
            node_type=?self.type_name,
        );

        schema_str += &self.generate_python_default_schema_properties();
        schema_str += "\n";
        schema_str += &self.generate_python_default_schema_edges();
        schema_str += "\n";
        schema_str += &self.generate_python_schema_class();
        schema_str += "\n";
        schema_str += &self.generate_python_schema_self_type();
        schema_str += "\n";

        schema_str
    }

    pub fn generate_python_schema_self_type(&self) -> String {
        let mut schema_str = String::with_capacity(256);
        schema_str += "    @staticmethod\n";
        schema_str += "    def self_type() -> str:\n";
<<<<<<< HEAD
        schema_str += &format!("        return '{}'\n", self.type_name);
=======
        schema_str = schema_str + &format!(r#"        return "{}""#, self.type_name) + "\n";
>>>>>>> 8be5398a
        schema_str
    }

    pub fn generate_python_schema_class(&self) -> String {
        let mut schema_str = String::with_capacity(256);
        let schema_name = format!("{}Schema", self.type_name);
        let view_name = format!("{}View", self.type_name);
        let lower_node_name = self.type_name.to_lowercase();

        schema_str += "\n";
<<<<<<< HEAD
        // schema_str = schema_str
        schema_str.push_str("class ");
        schema_str.push_str(&schema_name);
        schema_str.push_str("(grapl_analyzerlib.nodes.entity.EntitySchema):\n");
        schema_str += "    def __init__(self):\n";

        schema_str += &format!("        super({}, self).__init__(\n", &schema_name);

        schema_str.push_str("            default_");
        schema_str.push_str(&lower_node_name);
        schema_str.push_str("_properties(),");
        schema_str.push_str(" default_");
        schema_str.push_str(&lower_node_name);
        schema_str.push_str("_edges(),");
        schema_str.push_str(" lambda: ");
        schema_str.push_str(&view_name);
        schema_str.push('\n');
        schema_str.push_str("        );\n");
=======
        schema_str = schema_str
            + "class "
            + &schema_name
            + "(grapl_analyzerlib.nodes.entity.EntitySchema):\n";
        schema_str += "    def __init__(self):\n";
        schema_str = schema_str + "        super(" + &schema_name + ", self).__init__(\n";
        schema_str = schema_str
            + "            default_"
            + &lower_node_name
            + "_properties(),"
            + " default_"
            + &lower_node_name
            + "_edges(),"
            + " lambda: "
            + &view_name
            + "\n";
        schema_str += "        );\n";
>>>>>>> 8be5398a
        schema_str
    }

    pub fn generate_python_default_schema_properties(&self) -> String {
        let mut def = String::with_capacity(256);

        let lower_node_name = self.type_name.to_lowercase();

        def.push_str(r#"def default_"#);
        def.push_str(&lower_node_name);
        def.push_str(r#"_properties() -> Dict[str, grapl_analyzerlib.node_types.PropType]:"#);
        def.push('\n');
        def.push_str("    return {\n");

        for predicate in self.predicates.iter() {
            let predicate_name = format!("'{}'", &predicate.predicate_name);
            let prop_primitive_t = predicate.predicate_type.into_python_prop_primitive();
            def.push_str(&format!(
                "        {}: {},\n",
                predicate_name, prop_primitive_t
            ));
        }

        def += r#"    }"#;
        def
    }

    pub fn generate_python_default_schema_edges(&self) -> String {
        let mut def = String::with_capacity(256);

        let lower_node_name = self.type_name.to_lowercase();

        def.push_str("def default_");
        def.push_str(&lower_node_name);
        def.push_str("_edges() -> Dict[str, Tuple[grapl_analyzerlib.node_types.EdgeT, str]]:\n");
        def += "    return {\n";
        for edge in self.edges.iter() {
            def.push_str(&edge.generate_edge_relationship());
        }
<<<<<<< HEAD
        def += "    }";
=======
        def += r#"    }"#;
>>>>>>> 8be5398a
        def
    }
}

impl<'a> TryFrom<&ObjectType<'a, &'a str>> for NodeType {
    type Error = CodeGenError<'a>;

    fn try_from(object: &ObjectType<'a, &'a str>) -> Result<Self, Self::Error> {
        let type_name = object.name.to_string();
        let mut predicates = vec![];
        let mut edges = vec![];
        for field in object.fields.iter() {
            match FieldType::from(field) {
                FieldType::Predicate => predicates.push(field.try_into()?),
                FieldType::Edge => edges.push((type_name.clone(), field).try_into()?),
            }
        }
        let identification_algorithm = object.directives.as_slice().try_into()?;
        Ok(NodeType {
            type_name,
            identification_algorithm,
            predicates,
            edges,
        })
    }
}

fn get_extends_type_name<'a>(
    directives: &[Directive<'a, &'a str>],
) -> Result<String, CodeGenError<'a>> {
    let grapl_directive = directives
        .iter()
        .find_map(|d| if d.name == "grapl" { Some(Ok(d)) } else { None })
        .unwrap_or_else(|| {
            Err(CodeGenError::MissingGraplDirective {
                directives: directives.to_vec(),
            })
        })?;

    let extends_type = grapl_directive
        .arguments
        .iter()
        .find_map(|(arg_name, arg)| match (*arg_name, arg) {
            ("extends", graphql_parser::schema::Value::String(arg)) => Some(Ok(arg)),
            _ => None,
        })
        .unwrap_or_else(|| {
            Err(CodeGenError::MissingGraplDirectiveArguments {
                directives: directives.to_vec(),
            })
        })?;

    Ok(extends_type.to_string())
}

impl<'a> TryFrom<&ObjectType<'a, &'a str>> for NodeExtension {
    type Error = CodeGenError<'a>;

    fn try_from(object: &ObjectType<'a, &'a str>) -> Result<Self, Self::Error> {
        let extends_type = get_extends_type_name(&object.directives)?;

        let mut predicates = vec![];
        let mut edges = vec![];

        for field in object.fields.iter() {
            match FieldType::from(field) {
                FieldType::Predicate => predicates.push(field.try_into()?),
                FieldType::Edge => edges.push((extends_type.clone(), field).try_into()?),
            }
        }
        Ok(NodeExtension {
            extends_type,
            predicates,
            edges,
        })
    }
}

impl<'a> TryFrom<&ObjectType<'a, &'a str>> for NodeTypeOrExtension {
    type Error = CodeGenError<'a>;

    fn try_from(object: &ObjectType<'a, &'a str>) -> Result<Self, Self::Error> {
        let grapl_directive = object
            .directives
            .iter()
            .find_map(|d| if d.name == "grapl" { Some(Ok(d)) } else { None })
            .unwrap_or_else(|| {
                Err(CodeGenError::MissingGraplDirective {
                    directives: object.directives.to_vec(),
                })
            })?;

        let n = grapl_directive
            .arguments
            .iter()
            .find_map(|(arg_name, _)| match *arg_name {
                "identity_algorithm" => match NodeType::try_from(object) {
                    Ok(n) => Some(Ok(NodeTypeOrExtension::NodeType(n))),
                    Err(e) => Some(Err(e)),
                },
                "extends" => match NodeExtension::try_from(object) {
                    Ok(n) => Some(Ok(NodeTypeOrExtension::NodeExtension(n))),
                    Err(e) => Some(Err(e)),
                },
                _ => None,
            })
            .unwrap_or_else(|| {
                Err(CodeGenError::MissingGraplDirectiveArguments {
                    directives: object.directives.to_vec(),
                })
            })?;

        Ok(n)
    }
}

#[tracing::instrument(skip(document))]
pub fn parse_into_node_types<'a>(
    document: &Document<'a, &'a str>,
) -> Result<Vec<NodeType>, CodeGenError<'a>> {
    let mut types = std::collections::BTreeMap::new();
    let mut node_types = vec![];

    for definition in document.definitions.iter() {
        let type_definition =
            if let Definition::TypeDefinition(TypeDefinition::Object(type_definition)) = definition
            {
                type_definition.clone()
            } else {
                continue;
            };
        let type_name = type_definition.name.clone();
        types.insert(type_name.clone(), type_definition);
    }

    let mut node_extensions = std::collections::BTreeMap::new();
    for (type_name, node_type) in types.into_iter() {
        tracing::debug!(
            message="Parsing GraphQL ObjectType",
            type_name=?type_name,
        );
        let nt: NodeTypeOrExtension = NodeTypeOrExtension::try_from(&node_type)?;
        match nt {
            NodeTypeOrExtension::NodeType(node_type) => node_types.push(node_type),
            NodeTypeOrExtension::NodeExtension(node_extension) => {
                node_extensions
                    .entry(type_name.to_string())
                    .or_insert(vec![])
                    .push(node_extension);
            }
        }
    }

    tracing::debug!(
        message="Parsed GraphQL ObjectTypes",
        node_types_len=?node_types.len(),
        node_extensions_len=?node_extensions.len(),
    );

    for node_type in node_types.iter_mut() {
        let extensions = {
            match node_extensions.remove(node_type.type_name.as_str()) {
                Some(extensions) => extensions,
                None => continue,
            }
        };
        for extension in extensions.into_iter() {
            node_type.extend_node_type(extension)?;
        }
    }
    Ok(node_types)
}<|MERGE_RESOLUTION|>--- conflicted
+++ resolved
@@ -204,17 +204,6 @@
         );
 
         viewable += "\n";
-<<<<<<< HEAD
-        viewable.push_str("class ");
-        viewable.push_str(&v);
-        viewable += &format!(
-            "(grapl_analyzerlib.nodes.entity.EntityView['{}', '{}']):\n",
-            v, q
-        );
-        viewable += "    queryable = ";
-        viewable += &q;
-        viewable += "\n\n";
-=======
         viewable = viewable
             + "class "
             + &v
@@ -223,7 +212,6 @@
                 v, q
             );
         viewable = viewable + "    queryable = " + &q + "\n\n";
->>>>>>> 8be5398a
         viewable += "    def __init__(\n";
         viewable += "        self,\n";
         viewable += "        uid: int,\n";
@@ -323,11 +311,7 @@
         let mut schema_str = String::with_capacity(256);
         schema_str += "    @staticmethod\n";
         schema_str += "    def self_type() -> str:\n";
-<<<<<<< HEAD
-        schema_str += &format!("        return '{}'\n", self.type_name);
-=======
         schema_str = schema_str + &format!(r#"        return "{}""#, self.type_name) + "\n";
->>>>>>> 8be5398a
         schema_str
     }
 
@@ -338,26 +322,6 @@
         let lower_node_name = self.type_name.to_lowercase();
 
         schema_str += "\n";
-<<<<<<< HEAD
-        // schema_str = schema_str
-        schema_str.push_str("class ");
-        schema_str.push_str(&schema_name);
-        schema_str.push_str("(grapl_analyzerlib.nodes.entity.EntitySchema):\n");
-        schema_str += "    def __init__(self):\n";
-
-        schema_str += &format!("        super({}, self).__init__(\n", &schema_name);
-
-        schema_str.push_str("            default_");
-        schema_str.push_str(&lower_node_name);
-        schema_str.push_str("_properties(),");
-        schema_str.push_str(" default_");
-        schema_str.push_str(&lower_node_name);
-        schema_str.push_str("_edges(),");
-        schema_str.push_str(" lambda: ");
-        schema_str.push_str(&view_name);
-        schema_str.push('\n');
-        schema_str.push_str("        );\n");
-=======
         schema_str = schema_str
             + "class "
             + &schema_name
@@ -375,7 +339,6 @@
             + &view_name
             + "\n";
         schema_str += "        );\n";
->>>>>>> 8be5398a
         schema_str
     }
 
@@ -415,11 +378,7 @@
         for edge in self.edges.iter() {
             def.push_str(&edge.generate_edge_relationship());
         }
-<<<<<<< HEAD
-        def += "    }";
-=======
         def += r#"    }"#;
->>>>>>> 8be5398a
         def
     }
 }
